--- conflicted
+++ resolved
@@ -28,10 +28,7 @@
       - name: Generate coverage report
         run: |
           pip install pytest pytest-cov
-<<<<<<< HEAD
-=======
-          NUMBA_DISABLE_JIT=1 
->>>>>>> 14a768b5
+          NUMBA_DISABLE_JIT=1
           pytest --cov=./ --cov-report=xml
       - name: upload coverage report
         uses: codecov/codecov-action@v3
