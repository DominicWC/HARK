from operator import index
from typing import no_type_check_decorator
import unittest
import numpy as np

from HARK.interpolation import LinearInterp, BilinearInterp
from HARK.econforgeinterp import LinearFast, LinearFastDecay
from HARK.core import distance_metric

from interpolation.splines import extrap_options as xto

class CompareLinearInterp(unittest.TestCase):
    """ 
    Compares output and properties with the basic linearinterp
    """

    def setUp(self):

        self.n_grid_points = 100
        self.n_eval_points = 3

    def compare_output(self, x, y, eval_points):

        h_interp = LinearInterp(x, y, lower_extrap=True)
        e_interp = LinearFast(y, [x])

        h_vals = h_interp(eval_points)
        e_vals = e_interp(eval_points)
        self.assertTrue(np.allclose(h_vals, e_vals))

    def test_outputs(self):
        """
        Tests that function calls using the base hark and
        econforge implementations return the same.
        """
        # Square function
        x = np.linspace(0, 10, self.n_grid_points)
        y = np.power(x, 2)

        # Interpolation
        in_points = np.linspace(2, 8, self.n_eval_points)
        self.compare_output(x, y, in_points)

        # Extrapolation
        ex_points = np.linspace(-10, 20, self.n_eval_points)
        self.compare_output(x, y, ex_points)

    def test_metric(self):
        """
        Tests that the interpolator metric called on a pair of
        interpolator objects is the same for hark and econforge
        interps
        """
        n_points = 10

        x0 = np.exp(np.linspace(0, 1, n_points))
        y0 = np.sin(x0)

        x1 = np.linspace(-10, 20, n_points)
        y1 = 0.5 * x1 + 2

        # Distance with HARK
        h_dist = distance_metric(LinearInterp(x0, y0), LinearInterp(x1, y1))
        # Distance with econforge
        e_dist = distance_metric(LinearFast(y0, [x0]), LinearFast(y1, [x1]))

        self.assertAlmostEqual(h_dist, e_dist)


class CompareBilinearInterp(unittest.TestCase):
    """ 
    Compares output and properties with the basic linearinterp
    """

    def setUp(self):

        self.n_grid_points = 100
        self.n_eval_points = 3

    def compare_output(self, x, y, z, eval_x, eval_y):

        h_interp = BilinearInterp(z, x, y)
        e_interp = LinearFast(z, [x, y])

        h_vals = h_interp(eval_x, eval_y)
        e_vals = e_interp(eval_x, eval_y)
        self.assertTrue(np.allclose(h_vals, e_vals))

    def test_outputs(self):
        """
        Tests that function calls using the base hark and
        econforge implementations return the same.
        """
        # Sum of squares function
        x_grid = np.linspace(0, 10, self.n_grid_points)
        y_grid = np.linspace(0, 10, self.n_grid_points)

        x_tiled, y_tiled = np.meshgrid(x_grid, y_grid, indexing="ij")

        z = np.power(x_tiled, 2) + np.power(y_tiled, 2)

        # Interpolation
        x_in, y_in = np.meshgrid(
            np.linspace(2, 8, self.n_eval_points),
            np.linspace(2, 8, self.n_eval_points),
            indexing="ij",
        )
        self.compare_output(x_grid, y_grid, z, x_in, y_in)

        # Extrapolation
        x_ex, y_ex = np.meshgrid(
            np.linspace(-10, 20, self.n_eval_points),
            np.linspace(-10, 20, self.n_eval_points),
            indexing="ij",
        )
        self.compare_output(x_grid, y_grid, z, x_ex, y_ex)

    def test_metric(self):
        """
        Tests that the interpolator metric called on a pair of
        interpolator objects is the same for hark and econforge
        interps
        """
        n_points = 10

        x0 = np.exp(np.linspace(0, 1, n_points))
        y0 = np.linspace(3, 4, n_points)
        x0_t, y0_t = np.meshgrid(x0, y0, indexing="ij")
        z0 = np.sin(x0_t) + y0_t

        x1 = np.linspace(-10, 20, n_points)
        y1 = 0.5 * x1 + 2
        x1_t, y1_t = np.meshgrid(x1, y1, indexing="ij")
        z1 = x1_t + y1_t

        # Distance with HARK
        h_dist = distance_metric(BilinearInterp(z0, x0, y0), BilinearInterp(z1, x1, y1))
        # Distance with econforge
        e_dist = distance_metric(LinearFast(z0, [x0, y0]), LinearFast(z1, [x1, y1]))

        self.assertAlmostEqual(h_dist, e_dist)


<<<<<<< HEAD
class TestLinearDecay(unittest.TestCase):
    """ 
    Checks the linear interpolators with limiting extrapolators
=======
# Derivative tests


class Check1DDerivatives(unittest.TestCase):
    """ 
    Checks derivatives in a 1D interpolator
>>>>>>> 8c92febf
    """

    def setUp(self):

<<<<<<< HEAD
        # Set up a bilinear extrapolator for a simple function
        self.x = np.linspace(0,10,11)
        self.y = np.linspace(0,10,11)
        x_t, y_t = np.meshgrid(self.x, self.y, indexing='ij')
        z = 2*x_t + y_t

        # And extrapolator that limits to the same function
        self.interp_same = LinearFastDecay(
            z,
            [self.x, self.y],
            limit_func=lambda x, y: 2*x + y,
            extrap_options=xto.LINEAR,
        )

        # another that limits to a shifted function with different slopes
        self.interp_shift = LinearFastDecay(
            z,
            [self.x, self.y],
            limit_func=lambda x, y: np.sqrt(x),
            extrap_options=xto.LINEAR,
        )
    
    def test_extrap(self):

        x = np.linspace(5,30,50)
        y = np.linspace(5,30,50)
        x_t, y_t = np.meshgrid(x,y,indexing='ij')

        z_same = self.interp_same(x_t,y_t)
        z_shift = self.interp_shift(x_t, y_t)

        import matplotlib.pyplot as plt
        fig, ax = plt.subplots(subplot_kw={"projection": "3d"})
        ax.plot_surface(x_t, y_t, z_same)
        plt.show()

        fig, ax = plt.subplots(subplot_kw={"projection": "3d"})
        ax.plot_surface(x_t, y_t, z_shift)
        plt.show()
        print('hi!')
=======
        pass

    def test_linear(self):

        # A linear function on a non-uniform grid
        x = np.exp(np.linspace(0, 2, 6))
        y0 = 2
        slope = 1.0
        y = y0 + slope * x

        interp = LinearFast(y, [x])

        eval_points = np.array([1.5, 2.5, 3.5, 4.5])

        grad = interp.gradient(eval_points)[0]
        result = np.ones_like(eval_points) * slope

        self.assertTrue(np.allclose(grad, result))

    def test_nonlinear(self):

        # A non linear function on uniform grid
        x = np.linspace(-10, 10, 21) * (1 / 2) * np.pi
        y = np.sin(x)
        interp = LinearFast(y, [x])

        eval_points = np.array([-1, -0.5, 0, 0.5, 1]) * np.pi
        grad = interp.gradient(eval_points)[0]

        # 1-order must be + or - pi/2
        result = np.array([-1, -1, 1, 1, -1]) * 2 / np.pi

        self.assertTrue(np.allclose(grad, result))

    def test_nonlinear_approx(self):

        # A non linear function on uniform grid
        x = np.linspace(-10, 10, 10000)
        y = np.power(x, 3)
        interp = LinearFast(y, [x])
        eval_points = np.linspace(-5, 5, 10)

        grad = interp.gradient(eval_points)[0]
        result = np.power(eval_points, 2) * 3.0

        self.assertTrue(np.allclose(grad, result, atol=0.02))


class Check2DDerivatives(unittest.TestCase):
    """ 
    Checks derivatives in a 2D interpolator
    """

    def setUp(self):

        pass

    def test_linear(self):

        # A linear function on a non-uniform grid
        x = np.exp(np.linspace(0, 2, 6))
        y = np.power(np.linspace(0, 5, 10), 2)
        x_tiled, y_tiled = np.meshgrid(x, y, indexing="ij")

        inter = 1
        slope_x = 2
        slope_y = -3
        z = inter + slope_x * x_tiled + slope_y * y_tiled

        interp = LinearFast(z, [x, y])

        # Evaluation points
        n_eval = 7
        x_ev, y_ev = np.meshgrid(
            np.linspace(-20, 20, n_eval), np.linspace(5, -5, n_eval), indexing="ij"
        )

        # Gradient
        grad = interp.gradient(x_ev, y_ev)

        # (1,0) must be x slope
        # (0,1) must be y slope
        self.assertTrue(np.allclose(grad[0], np.ones_like(x_ev) * slope_x))
        self.assertTrue(np.allclose(grad[1], np.ones_like(y_ev) * slope_y))

    def test_nonlinear_approx(self):

        # A non linear function on uniform grid
        n_grid = 100
        x = np.linspace(1, 5, n_grid)
        y = np.linspace(1, 5, n_grid)

        x_tiled, y_tiled = np.meshgrid(x, y, indexing="ij")
        z = np.sin(x_tiled) * np.log(y_tiled)

        interp = LinearFast(z, [x, y])

        # Evaluation points
        n_eval = 15
        x_ev, y_ev = np.meshgrid(
            np.linspace(2, 4, n_eval), np.linspace(4, 2, n_eval), indexing="ij",
        )

        # Get function and 1st derivatives
        grad = interp.gradient(x_ev, y_ev)

        # (1,0) must be cos(x) * ln(y)
        self.assertTrue(np.allclose(grad[0], np.cos(x_ev) * np.log(y_ev), atol=0.02))
        # (0,1) must be sin(x) / y
        self.assertTrue(np.allclose(grad[1], np.sin(x_ev) * (1 / y_ev), atol=0.02))
>>>>>>> 8c92febf
<|MERGE_RESOLUTION|>--- conflicted
+++ resolved
@@ -141,23 +141,135 @@
         self.assertAlmostEqual(h_dist, e_dist)
 
 
-<<<<<<< HEAD
+# Derivative tests
+
+
+class Check1DDerivatives(unittest.TestCase):
+    """ 
+    Checks derivatives in a 1D interpolator
+    """
+
+    def setUp(self):
+
+        pass
+
+    def test_linear(self):
+
+        # A linear function on a non-uniform grid
+        x = np.exp(np.linspace(0, 2, 6))
+        y0 = 2
+        slope = 1.0
+        y = y0 + slope * x
+
+        interp = LinearFast(y, [x])
+
+        eval_points = np.array([1.5, 2.5, 3.5, 4.5])
+
+        grad = interp.gradient(eval_points)[0]
+        result = np.ones_like(eval_points) * slope
+
+        self.assertTrue(np.allclose(grad, result))
+
+    def test_nonlinear(self):
+
+        # A non linear function on uniform grid
+        x = np.linspace(-10, 10, 21) * (1 / 2) * np.pi
+        y = np.sin(x)
+        interp = LinearFast(y, [x])
+
+        eval_points = np.array([-1, -0.5, 0, 0.5, 1]) * np.pi
+        grad = interp.gradient(eval_points)[0]
+
+        # 1-order must be + or - pi/2
+        result = np.array([-1, -1, 1, 1, -1]) * 2 / np.pi
+
+        self.assertTrue(np.allclose(grad, result))
+
+    def test_nonlinear_approx(self):
+
+        # A non linear function on uniform grid
+        x = np.linspace(-10, 10, 10000)
+        y = np.power(x, 3)
+        interp = LinearFast(y, [x])
+        eval_points = np.linspace(-5, 5, 10)
+
+        grad = interp.gradient(eval_points)[0]
+        result = np.power(eval_points, 2) * 3.0
+
+        self.assertTrue(np.allclose(grad, result, atol=0.02))
+
+
+class Check2DDerivatives(unittest.TestCase):
+    """ 
+    Checks derivatives in a 2D interpolator
+    """
+
+    def setUp(self):
+
+        pass
+
+    def test_linear(self):
+
+        # A linear function on a non-uniform grid
+        x = np.exp(np.linspace(0, 2, 6))
+        y = np.power(np.linspace(0, 5, 10), 2)
+        x_tiled, y_tiled = np.meshgrid(x, y, indexing="ij")
+
+        inter = 1
+        slope_x = 2
+        slope_y = -3
+        z = inter + slope_x * x_tiled + slope_y * y_tiled
+
+        interp = LinearFast(z, [x, y])
+
+        # Evaluation points
+        n_eval = 7
+        x_ev, y_ev = np.meshgrid(
+            np.linspace(-20, 20, n_eval), np.linspace(5, -5, n_eval), indexing="ij"
+        )
+
+        # Gradient
+        grad = interp.gradient(x_ev, y_ev)
+
+        # (1,0) must be x slope
+        # (0,1) must be y slope
+        self.assertTrue(np.allclose(grad[0], np.ones_like(x_ev) * slope_x))
+        self.assertTrue(np.allclose(grad[1], np.ones_like(y_ev) * slope_y))
+
+    def test_nonlinear_approx(self):
+
+        # A non linear function on uniform grid
+        n_grid = 100
+        x = np.linspace(1, 5, n_grid)
+        y = np.linspace(1, 5, n_grid)
+
+        x_tiled, y_tiled = np.meshgrid(x, y, indexing="ij")
+        z = np.sin(x_tiled) * np.log(y_tiled)
+
+        interp = LinearFast(z, [x, y])
+
+        # Evaluation points
+        n_eval = 15
+        x_ev, y_ev = np.meshgrid(
+            np.linspace(2, 4, n_eval), np.linspace(4, 2, n_eval), indexing="ij",
+        )
+
+        # Get function and 1st derivatives
+        grad = interp.gradient(x_ev, y_ev)
+
+        # (1,0) must be cos(x) * ln(y)
+        self.assertTrue(np.allclose(grad[0], np.cos(x_ev) * np.log(y_ev), atol=0.02))
+        # (0,1) must be sin(x) / y
+        self.assertTrue(np.allclose(grad[1], np.sin(x_ev) * (1 / y_ev), atol=0.02))
+
+
 class TestLinearDecay(unittest.TestCase):
     """ 
     Checks the linear interpolators with limiting extrapolators
-=======
-# Derivative tests
-
-
-class Check1DDerivatives(unittest.TestCase):
-    """ 
-    Checks derivatives in a 1D interpolator
->>>>>>> 8c92febf
-    """
-
-    def setUp(self):
-
-<<<<<<< HEAD
+    """
+
+    def setUp(self):
+
         # Set up a bilinear extrapolator for a simple function
         self.x = np.linspace(0,10,11)
         self.y = np.linspace(0,10,11)
@@ -197,116 +309,4 @@
         fig, ax = plt.subplots(subplot_kw={"projection": "3d"})
         ax.plot_surface(x_t, y_t, z_shift)
         plt.show()
-        print('hi!')
-=======
-        pass
-
-    def test_linear(self):
-
-        # A linear function on a non-uniform grid
-        x = np.exp(np.linspace(0, 2, 6))
-        y0 = 2
-        slope = 1.0
-        y = y0 + slope * x
-
-        interp = LinearFast(y, [x])
-
-        eval_points = np.array([1.5, 2.5, 3.5, 4.5])
-
-        grad = interp.gradient(eval_points)[0]
-        result = np.ones_like(eval_points) * slope
-
-        self.assertTrue(np.allclose(grad, result))
-
-    def test_nonlinear(self):
-
-        # A non linear function on uniform grid
-        x = np.linspace(-10, 10, 21) * (1 / 2) * np.pi
-        y = np.sin(x)
-        interp = LinearFast(y, [x])
-
-        eval_points = np.array([-1, -0.5, 0, 0.5, 1]) * np.pi
-        grad = interp.gradient(eval_points)[0]
-
-        # 1-order must be + or - pi/2
-        result = np.array([-1, -1, 1, 1, -1]) * 2 / np.pi
-
-        self.assertTrue(np.allclose(grad, result))
-
-    def test_nonlinear_approx(self):
-
-        # A non linear function on uniform grid
-        x = np.linspace(-10, 10, 10000)
-        y = np.power(x, 3)
-        interp = LinearFast(y, [x])
-        eval_points = np.linspace(-5, 5, 10)
-
-        grad = interp.gradient(eval_points)[0]
-        result = np.power(eval_points, 2) * 3.0
-
-        self.assertTrue(np.allclose(grad, result, atol=0.02))
-
-
-class Check2DDerivatives(unittest.TestCase):
-    """ 
-    Checks derivatives in a 2D interpolator
-    """
-
-    def setUp(self):
-
-        pass
-
-    def test_linear(self):
-
-        # A linear function on a non-uniform grid
-        x = np.exp(np.linspace(0, 2, 6))
-        y = np.power(np.linspace(0, 5, 10), 2)
-        x_tiled, y_tiled = np.meshgrid(x, y, indexing="ij")
-
-        inter = 1
-        slope_x = 2
-        slope_y = -3
-        z = inter + slope_x * x_tiled + slope_y * y_tiled
-
-        interp = LinearFast(z, [x, y])
-
-        # Evaluation points
-        n_eval = 7
-        x_ev, y_ev = np.meshgrid(
-            np.linspace(-20, 20, n_eval), np.linspace(5, -5, n_eval), indexing="ij"
-        )
-
-        # Gradient
-        grad = interp.gradient(x_ev, y_ev)
-
-        # (1,0) must be x slope
-        # (0,1) must be y slope
-        self.assertTrue(np.allclose(grad[0], np.ones_like(x_ev) * slope_x))
-        self.assertTrue(np.allclose(grad[1], np.ones_like(y_ev) * slope_y))
-
-    def test_nonlinear_approx(self):
-
-        # A non linear function on uniform grid
-        n_grid = 100
-        x = np.linspace(1, 5, n_grid)
-        y = np.linspace(1, 5, n_grid)
-
-        x_tiled, y_tiled = np.meshgrid(x, y, indexing="ij")
-        z = np.sin(x_tiled) * np.log(y_tiled)
-
-        interp = LinearFast(z, [x, y])
-
-        # Evaluation points
-        n_eval = 15
-        x_ev, y_ev = np.meshgrid(
-            np.linspace(2, 4, n_eval), np.linspace(4, 2, n_eval), indexing="ij",
-        )
-
-        # Get function and 1st derivatives
-        grad = interp.gradient(x_ev, y_ev)
-
-        # (1,0) must be cos(x) * ln(y)
-        self.assertTrue(np.allclose(grad[0], np.cos(x_ev) * np.log(y_ev), atol=0.02))
-        # (0,1) must be sin(x) / y
-        self.assertTrue(np.allclose(grad[1], np.sin(x_ev) * (1 / y_ev), atol=0.02))
->>>>>>> 8c92febf
+        print('hi!')