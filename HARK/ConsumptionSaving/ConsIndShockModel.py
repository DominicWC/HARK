"""
Classes to solve canonical consumption-saving models with idiosyncratic shocks
to income.  All models here assume CRRA utility with geometric discounting, no
bequest motive, and income shocks that are fully transitory or fully permanent.

It currently solves three types of models:
   1) A very basic "perfect foresight" consumption-savings model with no uncertainty.
   2) A consumption-savings model with risk over transitory and permanent income shocks.
   3) The model described in (2), with an interest rate for debt that differs
      from the interest rate for savings.

See NARK https://HARK.githhub.io/Documentation/NARK for information on variable naming conventions.
See HARK documentation for mathematical descriptions of the models being solved.
"""

from builtins import str
from builtins import range
from builtins import object
from copy import copy, deepcopy
import numpy as np
from scipy.optimize import newton
from HARK import AgentType, NullFunc, MetricObject, make_one_period_oo_solver
from HARK.utilities import warnings  # Because of "patch" to warnings modules
from HARK.interpolation import (
    CubicInterp,
    LowerEnvelope,
    LinearInterp,
    ValueFuncCRRA,
    MargValueFuncCRRA,
    MargMargValueFuncCRRA
)
from HARK.distribution import Lognormal, MeanOneLogNormal, Uniform
from HARK.distribution import (
    DiscreteDistribution,
    add_discrete_outcome_constant_mean,
    calc_expectation,
    combine_indep_dstns,
)
from HARK.utilities import (
    make_grid_exp_mult,
    CRRAutility,
    CRRAutilityP,
    CRRAutilityPP,
    CRRAutilityP_inv,
    CRRAutility_invP,
    CRRAutility_inv,
    CRRAutilityP_invP,
)
from HARK import _log
from HARK import set_verbosity_level

from HARK.Calibration.Income.IncomeTools import ParseIncomeSpec, ParseTimeParams, Cagetti_income
from HARK.datasets.SCF.WealthIncomeDist.SCFDistTools import income_wealth_dists_from_scf
from HARK.datasets.life_tables.us_ssa.SSATools import parse_ssa_life_table

__all__ = [
    "ConsumerSolution",
    "ConsPerfForesightSolver",
    "ConsIndShockSetup",
    "ConsIndShockSolverBasic",
    "ConsIndShockSolver",
    "ConsKinkedRsolver",
    "PerfForesightConsumerType",
    "IndShockConsumerType",
    "KinkedRconsumerType",
    "init_perfect_foresight",
    "init_idiosyncratic_shocks",
    "init_kinked_R",
    "init_lifecycle",
    "init_cyclical",
]

utility = CRRAutility
utilityP = CRRAutilityP
utilityPP = CRRAutilityPP
utilityP_inv = CRRAutilityP_inv
utility_invP = CRRAutility_invP
utility_inv = CRRAutility_inv
utilityP_invP = CRRAutilityP_invP

# =====================================================================
# === Classes that help solve consumption-saving models ===
# =====================================================================


class ConsumerSolution(MetricObject):
    """
    A class representing the solution of a single period of a consumption-saving
    problem.  The solution must include a consumption function and marginal
    value function.

    Here and elsewhere in the code, Nrm indicates that variables are normalized
    by permanent income.

    Parameters
    ----------
    cFunc : function
        The consumption function for this period, defined over market
        resources: c = cFunc(m).
    vFunc : function
        The beginning-of-period value function for this period, defined over
        market resources: v = vFunc(m).
    vPfunc : function
        The beginning-of-period marginal value function for this period,
        defined over market resources: vP = vPfunc(m).
    vPPfunc : function
        The beginning-of-period marginal marginal value function for this
        period, defined over market resources: vPP = vPPfunc(m).
    mNrmMin : float
        The minimum allowable market resources for this period; the consump-
        tion function (etc) are undefined for m < mNrmMin.
    hNrm : float
        Human wealth after receiving income this period: PDV of all future
        income, ignoring mortality.
    MPCmin : float
        Infimum of the marginal propensity to consume this period.
        MPC --> MPCmin as m --> infinity.
    MPCmax : float
        Supremum of the marginal propensity to consume this period.
        MPC --> MPCmax as m --> mNrmMin.

    """

    distance_criteria = ["vPfunc"]

    def __init__(
        self,
        cFunc=None,
        vFunc=None,
        vPfunc=None,
        vPPfunc=None,
        mNrmMin=None,
        hNrm=None,
        MPCmin=None,
        MPCmax=None,
    ):
        # Change any missing function inputs to NullFunc
        self.cFunc = cFunc if cFunc is not None else NullFunc()
        self.vFunc = vFunc if vFunc is not None else NullFunc()
        self.vPfunc = vPfunc if vPfunc is not None else NullFunc()
        # vPFunc = NullFunc() if vPfunc is None else vPfunc
        self.vPPfunc = vPPfunc if vPPfunc is not None else NullFunc()
        self.mNrmMin = mNrmMin
        self.hNrm = hNrm
        self.MPCmin = MPCmin
        self.MPCmax = MPCmax

    def appendSolution(self, new_solution):
        """
        Appends one solution to another to create a ConsumerSolution whose
        attributes are lists.  Used in ConsMarkovModel, where we append solutions
        *conditional* on a particular value of a Markov state to each other in
        order to get the entire solution.

        Parameters
        ----------
        new_solution : ConsumerSolution
            The solution to a consumption-saving problem; each attribute is a
            list representing state-conditional values or functions.

        Returns
        -------
        None
        """
        if type(self.cFunc) != list:
            # Then we assume that self is an empty initialized solution instance.
            # Begin by checking this is so.
            assert (
                NullFunc().distance(self.cFunc) == 0
            ), "appendSolution called incorrectly!"

            # We will need the attributes of the solution instance to be lists.  Do that here.
            self.cFunc = [new_solution.cFunc]
            self.vFunc = [new_solution.vFunc]
            self.vPfunc = [new_solution.vPfunc]
            self.vPPfunc = [new_solution.vPPfunc]
            self.mNrmMin = [new_solution.mNrmMin]
        else:
            self.cFunc.append(new_solution.cFunc)
            self.vFunc.append(new_solution.vFunc)
            self.vPfunc.append(new_solution.vPfunc)
            self.vPPfunc.append(new_solution.vPPfunc)
            self.mNrmMin.append(new_solution.mNrmMin)


# =====================================================================
# === Classes and functions that solve consumption-saving models ===
# =====================================================================


class ConsPerfForesightSolver(MetricObject):
    """
    A class for solving a one period perfect foresight
    consumption-saving problem.
    An instance of this class is created by the function solvePerfForesight
    in each period.

    Parameters
    ----------
    solution_next : ConsumerSolution
        The solution to next period's one-period problem.
    DiscFac : float
        Intertemporal discount factor for future utility.
    LivPrb : float
        Survival probability; likelihood of being alive at the beginning of
        the next period.
    CRRA : float
        Coefficient of relative risk aversion.
    Rfree : float
        Risk free interest factor on end-of-period assets.
    PermGroFac : float
        Expected permanent income growth factor at the end of this period.
    BoroCnstArt : float or None
        Artificial borrowing constraint, as a multiple of permanent income.
        Can be None, indicating no artificial constraint.
    MaxKinks : int
        Maximum number of kink points to allow in the consumption function;
        additional points will be thrown out.  Only relevant in infinite
        horizon model with artificial borrowing constraint.
    """

    def __init__(
        self,
        solution_next,
        DiscFac,
        LivPrb,
        CRRA,
        Rfree,
        PermGroFac,
        BoroCnstArt,
        MaxKinks,
    ):
        self.solution_next = solution_next
        self.DiscFac = DiscFac
        self.LivPrb = LivPrb
        self.CRRA = CRRA
        self.Rfree = Rfree
        self.PermGroFac = PermGroFac
        self.BoroCnstArt = BoroCnstArt
        self.MaxKinks = MaxKinks

    def defUtilityFuncs(self):
        """
        Defines CRRA utility function for this period (and its derivatives),
        saving them as attributes of self for other methods to use.

        Parameters
        ----------
        None

        Returns
        -------
        None
        """
        self.u = lambda c: utility(c, gam=self.CRRA)  # utility function
        self.uP = lambda c: utilityP(c, gam=self.CRRA)  # marginal utility function
        self.uPP = lambda c: utilityPP(
            c, gam=self.CRRA
        )  # marginal marginal utility function

    def defValueFuncs(self):
        """
        Defines the value and marginal value functions for this period.
        Uses the fact that for a perfect foresight CRRA utility problem,
        if the MPC in period t is :math:`\kappa_{t}`, and relative risk
        aversion :math:`\rho`, then the inverse value vFuncNvrs has a
        constant slope of :math:`\kappa_{t}^{-\rho/(1-\rho)}` and
        vFuncNvrs has value of zero at the lower bound of market resources
        mNrmMin.  See PerfForesightConsumerType.ipynb documentation notebook
        for a brief explanation and the links below for a fuller treatment.

        https://econ.jhu.edu/people/ccarroll/public/lecturenotes/consumption/PerfForesightCRRA/#vFuncAnalytical
        https://econ.jhu.edu/people/ccarroll/SolvingMicroDSOPs/#vFuncPF

        Parameters
        ----------
        None

        Returns
        -------
        None
        """

        # See the PerfForesightConsumerType.ipynb documentation notebook for the derivations
        vFuncNvrsSlope = self.MPCmin ** (-self.CRRA / (1.0 - self.CRRA))
        vFuncNvrs = LinearInterp(
            np.array([self.mNrmMinNow, self.mNrmMinNow + 1.0]),
            np.array([0.0, vFuncNvrsSlope]),
        )
        self.vFunc = ValueFuncCRRA(vFuncNvrs, self.CRRA)
        self.vPfunc = MargValueFuncCRRA(self.cFunc, self.CRRA)

    def makePFcFunc(self):
        """
        Makes the (linear) consumption function for this period.

        Parameters
        ----------
        None

        Returns
        -------
        None
        """
        # Use a local value of BoroCnstArt to prevent comparing None and float below.
        if self.BoroCnstArt is None:
            BoroCnstArt = -np.inf
        else:
            BoroCnstArt = self.BoroCnstArt

        # Calculate human wealth this period
        self.hNrmNow = (self.PermGroFac / self.Rfree) * (self.solution_next.hNrm + 1.0)

        # Calculate the lower bound of the marginal propensity to consume
        PatFac = ((self.Rfree * self.DiscFacEff) ** (1.0 / self.CRRA)) / self.Rfree
        self.MPCmin = 1.0 / (1.0 + PatFac / self.solution_next.MPCmin)

        # Extract the discrete kink points in next period's consumption function;
        # don't take the last one, as it only defines the extrapolation and is not a kink.
        mNrmNext = self.solution_next.cFunc.x_list[:-1]
        cNrmNext = self.solution_next.cFunc.y_list[:-1]

        # Calculate the end-of-period asset values that would reach those kink points
        # next period, then invert the first order condition to get consumption. Then
        # find the endogenous gridpoint (kink point) today that corresponds to each kink
        aNrmNow = (self.PermGroFac / self.Rfree) * (mNrmNext - 1.0)
        cNrmNow = (self.DiscFacEff * self.Rfree) ** (-1.0 / self.CRRA) * (
            self.PermGroFac * cNrmNext
        )
        mNrmNow = aNrmNow + cNrmNow

        # Add an additional point to the list of gridpoints for the extrapolation,
        # using the new value of the lower bound of the MPC.
        mNrmNow = np.append(mNrmNow, mNrmNow[-1] + 1.0)
        cNrmNow = np.append(cNrmNow, cNrmNow[-1] + self.MPCmin)

        # If the artificial borrowing constraint binds, combine the constrained and
        # unconstrained consumption functions.
        if BoroCnstArt > mNrmNow[0]:
            # Find the highest index where constraint binds
            cNrmCnst = mNrmNow - BoroCnstArt
            CnstBinds = cNrmCnst < cNrmNow
            idx = np.where(CnstBinds)[0][-1]

            if idx < (mNrmNow.size - 1):
                # If it is not the *very last* index, find the the critical level
                # of mNrm where the artificial borrowing contraint begins to bind.
                d0 = cNrmNow[idx] - cNrmCnst[idx]
                d1 = cNrmCnst[idx + 1] - cNrmNow[idx + 1]
                m0 = mNrmNow[idx]
                m1 = mNrmNow[idx + 1]
                alpha = d0 / (d0 + d1)
                mCrit = m0 + alpha * (m1 - m0)

                # Adjust the grids of mNrm and cNrm to account for the borrowing constraint.
                cCrit = mCrit - BoroCnstArt
                mNrmNow = np.concatenate(([BoroCnstArt, mCrit], mNrmNow[(idx + 1):]))
                cNrmNow = np.concatenate(([0.0, cCrit], cNrmNow[(idx + 1):]))

            else:
                # If it *is* the very last index, then there are only three points
                # that characterize the consumption function: the artificial borrowing
                # constraint, the constraint kink, and the extrapolation point.
                mXtra = (cNrmNow[-1] - cNrmCnst[-1]) / (1.0 - self.MPCmin)
                mCrit = mNrmNow[-1] + mXtra
                cCrit = mCrit - BoroCnstArt
                mNrmNow = np.array([BoroCnstArt, mCrit, mCrit + 1.0])
                cNrmNow = np.array([0.0, cCrit, cCrit + self.MPCmin])

        # If the mNrm and cNrm grids have become too large, throw out the last
        # kink point, being sure to adjust the extrapolation.
        if mNrmNow.size > self.MaxKinks:
            mNrmNow = np.concatenate((mNrmNow[:-2], [mNrmNow[-3] + 1.0]))
            cNrmNow = np.concatenate((cNrmNow[:-2], [cNrmNow[-3] + self.MPCmin]))

        # Construct the consumption function as a linear interpolation.
        self.cFunc = LinearInterp(mNrmNow, cNrmNow)

        # Calculate the upper bound of the MPC as the slope of the bottom segment.
        self.MPCmax = (cNrmNow[1] - cNrmNow[0]) / (mNrmNow[1] - mNrmNow[0])

        # Add two attributes to enable calculation of steady state market resources.
        self.ExIncNext = 1.0  # Perfect foresight income of 1
        self.mNrmMinNow = mNrmNow[0]  # Relabeling for compatibility with addSSmNrm

    def addmNrmTrg(self, solution):
        """
        Finds value of (normalized) market resources m at which individual consumer
        expects m not to change. 
        This will exist if the GICNrm holds.

        https://econ-ark.github.io/BufferStockTheory#UniqueStablePoints

        Parameters
        ----------
        solution : ConsumerSolution
            Solution to this period's problem, which must have attribute cFunc.
        Returns
        -------
        solution : ConsumerSolution
            Same solution that was passed, but now with the attribute mNrmSS.
        """

        # First find
        # \bar{\mathcal{R}} = E_t[R/Gamma_{t+1}] = R/Gamma E_t[1/psi_{t+1}]
        if type(self) == ConsPerfForesightSolver:
            ePsiInv = 1.0
        else:
            ePsiInv = np.dot(1/self.PermShkValsNext, self.ShkPrbsNext)

        RcalBar = self.Rfree/self.PermGroFac*ePsiInv

        # mNrmTrg solves Rcalbar*(m - c(m)) + E[inc_next] = m. Define a
        # rearranged version.
        mBalGrowthFunc = (
            lambda m: RcalBar * (m - solution.cFunc(m)) + self.ExIncNext - m
        )

        # Minimum market resources plus next income is okay starting guess
        m_init_guess = self.mNrmMinNow + self.ExIncNext
        try:
            mNrmTrg = newton(mBalGrowthFunc, m_init_guess)
        except:
            mNrmTrg = None

        # Add mNrmTrg to the solution and return it
        solution.mNrmTrg = mNrmTrg
        return solution

    def addSSmNrm(self, solution):
        """
        Finds market resources ratio at which 'balanced growth' is expected.
        This is the m ratio such that the expected growth rate of the M level
        matches the expected growth rate of permanent income. This value does
        not exist if the Growth Impatience Condition does not hold.

        https://econ-ark.github.io/BufferStockTheory#Unique-Stable-Points

        Parameters
        ----------
        solution : ConsumerSolution
            Solution to this period's problem, which must have attribute cFunc.
        Returns
        -------
        solution : ConsumerSolution
            Same solution that was passed, but now with the attribute mNrmSS
        """
        # Probably should test whether GIC holds and print error if it does not
        # using checkConditions
        # All combinations of c and m that yield E[PermGroFac PermShkVal mNext] = mNow
        # https://econ-ark.github.io/BufferStockTheory/#The-Individual-Steady-State

        mZeroChangeFunc = (
            lambda m: (1.0 - self.PermGroFac / self.Rfree) * m
            + (self.PermGroFac / self.Rfree) * self.ExIncNext
        )

        # Find the steady state level of market resources
        # A zero of this is SS market resources
        def searchSSfunc(m): return solution.cFunc(m) - mZeroChangeFunc(m)

        # Minimum market resources plus next income is okay starting guess
        m_init_guess = self.mNrmMinNow + self.ExIncNext

        try:
            mNrmSS = newton(searchSSfunc, m_init_guess)  # AggStE: E[M]/E[P] constant
        except:
            mNrmSS = None

        solution.mNrmSS = mNrmSS
        return solution

    def addStablePoints(self, solution):
        """
        Checks necessary conditions for the existence of the individual steady
        state and target levels of market resources (see above).
        If the conditions are satisfied, computes and adds the stable points
        to the solution.

        Parameters
        ----------
        solution : ConsumerSolution
            Solution to this period's problem, which must have attribute cFunc.
        Returns
        -------
        solution : ConsumerSolution
            Same solution that was provided, augmented with attributes mNrmSS and
            mNrmTrg, if they exist.

        """

        # 0. There is no non-degenerate steady state for unconstrained PF model.
        # 1. There is a non-degenerate SS for constrained PF model if GIC holds.
        # Therefore
        # Check if  (GIC and BoroCnstArt) and compute them both (they are the same)
        # only if this is the case.
        thorn = (self.Rfree*self.DiscFacEff)**(1/self.CRRA)
        GIC = 1 > thorn/self.PermGroFac
        if self.BoroCnstArt is not None and GIC:
            solution = self.addSSmNrm(solution)
            solution = self.addmNrmTrg(solution)

        return solution

    def solve(self):
        """
        Solves the one period perfect foresight consumption-saving problem.

        Parameters
        ----------
        None

        Returns
        -------
        solution : ConsumerSolution
            The solution to this period's problem.
        """
        self.defUtilityFuncs()
        self.DiscFacEff = self.DiscFac * self.LivPrb  # Effective=pure x LivPrb
        self.makePFcFunc()
        self.defValueFuncs()
        solution = ConsumerSolution(
            cFunc=self.cFunc,
            vFunc=self.vFunc,
            vPfunc=self.vPfunc,
            mNrmMin=self.mNrmMinNow,
            hNrm=self.hNrmNow,
            MPCmin=self.MPCmin,
            MPCmax=self.MPCmax,
        )

        solution = self.addStablePoints(solution)

        return solution


###############################################################################
###############################################################################
class ConsIndShockSetup(ConsPerfForesightSolver):
    """
    A superclass for solvers of one period consumption-saving problems with
    constant relative risk aversion utility and permanent and transitory shocks
    to income.  Has methods to set up but not solve the one period problem.

    Parameters
    ----------
    solution_next : ConsumerSolution
        The solution to next period's one period problem.
    IncShkDstn : distribution.Distribution
        A discrete
        approximation to the income process between the period being solved
        and the one immediately following (in solution_next). 
    LivPrb : float
        Survival probability; likelihood of being alive at the beginning of
        the succeeding period.
    DiscFac : float
        Intertemporal discount factor for future utility.
    CRRA : float
        Coefficient of relative risk aversion.
    Rfree : float
        Risk free interest factor on end-of-period assets.
    PermGroFac : float
        Expected permanent income growth factor at the end of this period.
    BoroCnstArt: float or None
        Borrowing constraint for the minimum allowable assets to end the
        period with.  If it is less than the natural borrowing constraint,
        then it is irrelevant; BoroCnstArt=None indicates no artificial bor-
        rowing constraint.
    aXtraGrid: np.array
        Array of "extra" end-of-period asset values-- assets above the
        absolute minimum acceptable level.
    vFuncBool: boolean
        An indicator for whether the value function should be computed and
        included in the reported solution.
    CubicBool: boolean
        An indicator for whether the solver should use cubic or linear inter-
        polation.
    """

    def __init__(
        self,
        solution_next,
        IncShkDstn,
        LivPrb,
        DiscFac,
        CRRA,
        Rfree,
        PermGroFac,
        BoroCnstArt,
        aXtraGrid,
        vFuncBool,
        CubicBool,
    ):
        """
        Constructor for a new solver-setup for problems with income subject to
        permanent and transitory shocks.
        """
        self.solution_next = solution_next
        self.IncShkDstn = IncShkDstn
        self.LivPrb = LivPrb
        self.DiscFac = DiscFac
        self.CRRA = CRRA
        self.Rfree = Rfree
        self.PermGroFac = PermGroFac
        self.BoroCnstArt = BoroCnstArt
        self.aXtraGrid = aXtraGrid
        self.vFuncBool = vFuncBool
        self.CubicBool = CubicBool

        self.defUtilityFuncs()

    def defUtilityFuncs(self):
        """
        Defines CRRA utility function for this period (and its derivatives,
        and their inverses), saving them as attributes of self for other methods
        to use.

        Parameters
        ----------
        none

        Returns
        -------
        none
        """
        ConsPerfForesightSolver.defUtilityFuncs(self)
        self.uPinv = lambda u: utilityP_inv(u, gam=self.CRRA)
        self.uPinvP = lambda u: utilityP_invP(u, gam=self.CRRA)
        self.uinvP = lambda u: utility_invP(u, gam=self.CRRA)
        if self.vFuncBool:
            self.uinv = lambda u: utility_inv(u, gam=self.CRRA)

    def setAndUpdateValues(self, solution_next, IncShkDstn, LivPrb, DiscFac):
        """
        Unpacks some of the inputs (and calculates simple objects based on them),
        storing the results in self for use by other methods.  These include:
        income shocks and probabilities, next period's marginal value function
        (etc), the probability of getting the worst income shock next period,
        the patience factor, human wealth, and the bounding MPCs.

        Parameters
        ----------
        solution_next : ConsumerSolution
            The solution to next period's one period problem.
        IncShkDstn : distribution.DiscreteDistribution
            A DiscreteDistribution with a pmf
            and two point value arrays in X, order:
            permanent shocks, transitory shocks.
        LivPrb : float
            Survival probability; likelihood of being alive at the beginning of
            the succeeding period.
        DiscFac : float
            Intertemporal discount factor for future utility.

        Returns
        -------
        None
        """
        self.DiscFacEff = DiscFac * LivPrb  # "effective" discount factor
        self.IncShkDstn = IncShkDstn
        self.ShkPrbsNext = IncShkDstn.pmf
        self.PermShkValsNext = IncShkDstn.X[0]
        self.TranShkValsNext = IncShkDstn.X[1]
        self.PermShkMinNext = np.min(self.PermShkValsNext)
        self.TranShkMinNext = np.min(self.TranShkValsNext)
        self.vPfuncNext = solution_next.vPfunc
        self.WorstIncPrb = np.sum(
            self.ShkPrbsNext[
                (self.PermShkValsNext * self.TranShkValsNext)
                == (self.PermShkMinNext * self.TranShkMinNext)
            ]
        )

        if self.CubicBool:
            self.vPPfuncNext = solution_next.vPPfunc

        if self.vFuncBool:
            self.vFuncNext = solution_next.vFunc

        # Update the bounding MPCs and PDV of human wealth:
        self.PatFac = ((self.Rfree * self.DiscFacEff) ** (1.0 / self.CRRA)) / self.Rfree
        self.MPCminNow = 1.0 / (1.0 + self.PatFac / solution_next.MPCmin)
        self.ExIncNext = np.dot(
            self.ShkPrbsNext, self.TranShkValsNext * self.PermShkValsNext
        )
        self.hNrmNow = (
            self.PermGroFac / self.Rfree * (self.ExIncNext + solution_next.hNrm)
        )
        self.MPCmaxNow = 1.0 / (
            1.0
            + (self.WorstIncPrb ** (1.0 / self.CRRA))
            * self.PatFac
            / solution_next.MPCmax
        )

        self.cFuncLimitIntercept = self.MPCminNow * self.hNrmNow
        self.cFuncLimitSlope = self.MPCminNow

    def defBoroCnst(self, BoroCnstArt):
        """
        Defines the constrained portion of the consumption function as cFuncNowCnst,
        an attribute of self.  Uses the artificial and natural borrowing constraints.

        Parameters
        ----------
        BoroCnstArt : float or None
            Borrowing constraint for the minimum allowable assets to end the
            period with.  If it is less than the natural borrowing constraint,
            then it is irrelevant; BoroCnstArt=None indicates no artificial bor-
            rowing constraint.

        Returns
        -------
        none
        """
        # Calculate the minimum allowable value of money resources in this period
        self.BoroCnstNat = (
            (self.solution_next.mNrmMin - self.TranShkMinNext)
            * (self.PermGroFac * self.PermShkMinNext)
            / self.Rfree
        )

        # Note: need to be sure to handle BoroCnstArt==None appropriately.
        # In Py2, this would evaluate to 5.0:  np.max([None, 5.0]).
        # However in Py3, this raises a TypeError. Thus here we need to directly
        # address the situation in which BoroCnstArt == None:
        if BoroCnstArt is None:
            self.mNrmMinNow = self.BoroCnstNat
        else:
            self.mNrmMinNow = np.max([self.BoroCnstNat, BoroCnstArt])
        if self.BoroCnstNat < self.mNrmMinNow:
            self.MPCmaxEff = 1.0  # If actually constrained, MPC near limit is 1
        else:
            self.MPCmaxEff = self.MPCmaxNow

        # Define the borrowing constraint (limiting consumption function)
        self.cFuncNowCnst = LinearInterp(
            np.array([self.mNrmMinNow, self.mNrmMinNow + 1]), np.array([0.0, 1.0])
        )

    def prepareToSolve(self):
        """
        Perform preparatory work before calculating the unconstrained consumption
        function.

        Parameters
        ----------
        none

        Returns
        -------
        none
        """
        self.setAndUpdateValues(
            self.solution_next, self.IncShkDstn, self.LivPrb, self.DiscFac
        )
        self.defBoroCnst(self.BoroCnstArt)


####################################################################################################
####################################################################################################


class ConsIndShockSolverBasic(ConsIndShockSetup):
    """
    This class solves a single period of a standard consumption-saving problem,
    using linear interpolation and without the ability to calculate the value
    function.  ConsIndShockSolver inherits from this class and adds the ability
    to perform cubic interpolation and to calculate the value function.

    Note that this class does not have its own initializing method.  It initial-
    izes the same problem in the same way as ConsIndShockSetup, from which it
    inherits.
    """

    def prepareToCalcEndOfPrdvP(self):
        """
        Prepare to calculate end-of-period marginal value by creating an array
        of market resources that the agent could have next period, considering
        the grid of end-of-period assets and the distribution of shocks he might
        experience next period.

        Parameters
        ----------
        none

        Returns
        -------
        aNrmNow : np.array
            A 1D array of end-of-period assets; also stored as attribute of self.
        """

        # We define aNrmNow all the way from BoroCnstNat up to max(self.aXtraGrid)
        # even if BoroCnstNat < BoroCnstArt, so we can construct the consumption
        # function as the lower envelope of the (by the artificial borrowing con-
        # straint) uconstrained consumption function, and the artificially con-
        # strained consumption function.
        self.aNrmNow = np.asarray(self.aXtraGrid) + self.BoroCnstNat

        return self.aNrmNow

    def m_nrm_next(self, shocks, a_nrm):
        """
        Computes normalized market resources of the next period
        from income shocks and current normalized market resources.

        Parameters
        ----------
        shocks: [float]
            Permanent and transitory income shock levels.       a_nrm: float
            Normalized market assets this period

<<<<<<< HEAD
=======
        Returns
        -------
        float
           normalized market resources in the next period
        """
        return self.Rfree / (self.PermGroFac * shocks[0]) \
            * a_nrm + shocks[1]

>>>>>>> a3f73101
    def calcEndOfPrdvP(self):
        """
        Calculate end-of-period marginal value of assets at each point in aNrmNow.
        Does so by taking a weighted sum of next period marginal values across
        income shocks (in a preconstructed grid self.mNrmNext).

        Parameters
        ----------
        none

        Returns
        -------
        EndOfPrdvP : np.array
            A 1D array of end-of-period marginal value of assets
        """

        def vp_next(shocks, a_nrm):
            return shocks[0] ** (-self.CRRA) \
                * self.vPfuncNext(self.m_nrm_next(shocks, a_nrm))

        EndOfPrdvP = (
            self.DiscFacEff
            * self.Rfree
            * self.PermGroFac ** (-self.CRRA)
            * calc_expectation(
                self.IncShkDstn,
                vp_next,
                self.aNrmNow
            )
        )

        return EndOfPrdvP 

    def getPointsForInterpolation(self, EndOfPrdvP, aNrmNow):
        """
        Finds interpolation points (c,m) for the consumption function.

        Parameters
        ----------
        EndOfPrdvP : np.array
            Array of end-of-period marginal values.
        aNrmNow : np.array
            Array of end-of-period asset values that yield the marginal values
            in EndOfPrdvP.

        Returns
        -------
        c_for_interpolation : np.array
            Consumption points for interpolation.
        m_for_interpolation : np.array
            Corresponding market resource points for interpolation.
        """
        cNrmNow = self.uPinv(EndOfPrdvP)
        mNrmNow = cNrmNow + aNrmNow

        # Limiting consumption is zero as m approaches mNrmMin
        c_for_interpolation = np.insert(cNrmNow, 0, 0.0, axis=-1)
        m_for_interpolation = np.insert(mNrmNow, 0, self.BoroCnstNat, axis=-1)

        # Store these for calcvFunc
        self.cNrmNow = cNrmNow
        self.mNrmNow = mNrmNow

        return c_for_interpolation, m_for_interpolation

    def usePointsForInterpolation(self, cNrm, mNrm, interpolator):
        """
        Constructs a basic solution for this period, including the consumption
        function and marginal value function.

        Parameters
        ----------
        cNrm : np.array
            (Normalized) consumption points for interpolation.
        mNrm : np.array
            (Normalized) corresponding market resource points for interpolation.
        interpolator : function
            A function that constructs and returns a consumption function.

        Returns
        -------
        solution_now : ConsumerSolution
            The solution to this period's consumption-saving problem, with a
            consumption function, marginal value function, and minimum m.
        """
        # Construct the unconstrained consumption function
        cFuncNowUnc = interpolator(mNrm, cNrm)

        # Combine the constrained and unconstrained functions into the true consumption function
        cFuncNow = LowerEnvelope(cFuncNowUnc, self.cFuncNowCnst, nan_bool=False)

        # Make the marginal value function and the marginal marginal value function
        vPfuncNow = MargValueFuncCRRA(cFuncNow, self.CRRA)

        # Pack up the solution and return it
        solution_now = ConsumerSolution(
            cFunc=cFuncNow, vPfunc=vPfuncNow, mNrmMin=self.mNrmMinNow
        )
        return solution_now

    def makeBasicSolution(self, EndOfPrdvP, aNrm, interpolator):
        """
        Given end of period assets and end of period marginal value, construct
        the basic solution for this period.

        Parameters
        ----------
        EndOfPrdvP : np.array
            Array of end-of-period marginal values.
        aNrm : np.array
            Array of end-of-period asset values that yield the marginal values
            in EndOfPrdvP.

        interpolator : function
            A function that constructs and returns a consumption function.

        Returns
        -------
        solution_now : ConsumerSolution
            The solution to this period's consumption-saving problem, with a
            consumption function, marginal value function, and minimum m.
        """
        cNrm, mNrm = self.getPointsForInterpolation(EndOfPrdvP, aNrm)
        solution_now = self.usePointsForInterpolation(cNrm, mNrm, interpolator)
        return solution_now

    def addMPCandHumanWealth(self, solution):
        """
        Take a solution and add human wealth and the bounding MPCs to it.

        Parameters
        ----------
        solution : ConsumerSolution
            The solution to this period's consumption-saving problem.

        Returns:
        ----------
        solution : ConsumerSolution
            The solution to this period's consumption-saving problem, but now
            with human wealth and the bounding MPCs.
        """
        solution.hNrm = self.hNrmNow
        solution.MPCmin = self.MPCminNow
        solution.MPCmax = self.MPCmaxEff
        return solution

    def addStablePoints(self, solution):
        """
        Checks necessary conditions for the existence of the individual steady
        state and target levels of market resources (see above).
        If the conditions are satisfied, computes and adds the stable points
        to the solution.

        Parameters
        ----------
        solution : ConsumerSolution
            Solution to this period's problem, which must have attribute cFunc.
        Returns
        -------
        solution : ConsumerSolution
            Same solution that was passed, but now with attributes mNrmSS and
            mNrmTrg, if they exist.

        """

        # 0. Check if the regular GIC holds. If so, then mNrmSS will exist. So, compute it.
        # 1. Check if GICnrm holds. If so, then mNrmTrg will exist. So, compute it.

        thorn = (self.Rfree*self.DiscFacEff)**(1/self.CRRA)
        GPF_nrm = thorn / self.PermGroFac / np.dot(1/self.PermShkValsNext, self.ShkPrbsNext)
        GIC = 1 > thorn/self.PermGroFac
        GIC_nrm = 1 > GPF_nrm

        if GIC:
            solution = self.addSSmNrm(solution)  # find steady state m, if it exists
        if GIC_nrm:
            solution = self.addmNrmTrg(solution)  # find target m, if it exists

        return solution

    def makeLinearcFunc(self, mNrm, cNrm):
        """
        Makes a linear interpolation to represent the (unconstrained) consumption function.

        Parameters
        ----------
        mNrm : np.array
            Corresponding market resource points for interpolation.
        cNrm : np.array
            Consumption points for interpolation.

        Returns
        -------
        cFuncUnc : LinearInterp
            The unconstrained consumption function for this period.
        """
        cFuncUnc = LinearInterp(
            mNrm, cNrm, self.cFuncLimitIntercept, self.cFuncLimitSlope
        )
        return cFuncUnc

    def solve(self):
        """
        Solves a one period consumption saving problem with risky income.

        Parameters
        ----------
        None

        Returns
        -------
        solution : ConsumerSolution
            The solution to the one period problem.
        """
        self.aNrmNow = np.asarray(self.aXtraGrid) + self.BoroCnstNat
        aNrm = self.aNrmNow
        EndOfPrdvP = self.calcEndOfPrdvP()
        solution = self.makeBasicSolution(EndOfPrdvP, aNrm, self.makeLinearcFunc)
        solution = self.addMPCandHumanWealth(solution)
        solution = self.addStablePoints(solution)
        return solution


###############################################################################
###############################################################################


class ConsIndShockSolver(ConsIndShockSolverBasic):
    """
    This class solves a single period of a standard consumption-saving problem.
    It inherits from ConsIndShockSolverBasic, adding the ability to perform cubic
    interpolation and to calculate the value function.
    """

    def makeCubiccFunc(self, mNrm, cNrm):
        """
        Makes a cubic spline interpolation of the unconstrained consumption
        function for this period.

        Parameters
        ----------
        mNrm : np.array
            Corresponding market resource points for interpolation.
        cNrm : np.array
            Consumption points for interpolation.

        Returns
        -------
        cFuncUnc : CubicInterp
            The unconstrained consumption function for this period.
        """
        def vpp_next(shocks, a_nrm):
            return shocks[0] ** (- self.CRRA - 1.0) \
                * self.vPPfuncNext(self.m_nrm_next(shocks, a_nrm))

        EndOfPrdvPP = (
            self.DiscFacEff
            * self.Rfree
            * self.Rfree
            * self.PermGroFac ** (-self.CRRA - 1.0)
            * calc_expectation(
                self.IncShkDstn,
                vpp_next,
                self.aNrmNow
            )
        )
        dcda = EndOfPrdvPP / self.uPP(np.array(cNrm[1:]))
        MPC = dcda / (dcda + 1.0)
        MPC = np.insert(MPC, 0, self.MPCmaxNow)

        cFuncNowUnc = CubicInterp(
            mNrm, cNrm, MPC, self.MPCminNow * self.hNrmNow, self.MPCminNow
        )
        return cFuncNowUnc

    def makeEndOfPrdvFunc(self, EndOfPrdvP):
        """
        Construct the end-of-period value function for this period, storing it
        as an attribute of self for use by other methods.

        Parameters
        ----------
        EndOfPrdvP : np.array
            Array of end-of-period marginal value of assets corresponding to the
            asset values in self.aNrmNow.

        Returns
        -------
        none
        """
        def v_lvl_next(shocks, a_nrm):
            return (
            shocks[0] ** (1.0 - self.CRRA)
            * self.PermGroFac ** (1.0 - self.CRRA)
            ) * self.vFuncNext(self.m_nrm_next(shocks, a_nrm))
        EndOfPrdv = self.DiscFacEff * calc_expectation(
            self.IncShkDstn, v_lvl_next, self.aNrmNow
        )
        EndOfPrdvNvrs = self.uinv(
            EndOfPrdv
        )  # value transformed through inverse utility
        EndOfPrdvNvrsP = EndOfPrdvP * self.uinvP(EndOfPrdv)
        EndOfPrdvNvrs = np.insert(EndOfPrdvNvrs, 0, 0.0)
        EndOfPrdvNvrsP = np.insert(
            EndOfPrdvNvrsP, 0, EndOfPrdvNvrsP[0]
        )  # This is a very good approximation, vNvrsPP = 0 at the asset minimum
        aNrm_temp = np.insert(self.aNrmNow, 0, self.BoroCnstNat)
        EndOfPrdvNvrsFunc = CubicInterp(aNrm_temp, EndOfPrdvNvrs, EndOfPrdvNvrsP)
        self.EndOfPrdvFunc = ValueFuncCRRA(EndOfPrdvNvrsFunc, self.CRRA)

    def addvFunc(self, solution, EndOfPrdvP):
        """
        Creates the value function for this period and adds it to the solution.

        Parameters
        ----------
        solution : ConsumerSolution
            The solution to this single period problem, likely including the
            consumption function, marginal value function, etc.
        EndOfPrdvP : np.array
            Array of end-of-period marginal value of assets corresponding to the
            asset values in self.aNrmNow.

        Returns
        -------
        solution : ConsumerSolution
            The single period solution passed as an input, but now with the
            value function (defined over market resources m) as an attribute.
        """
        self.makeEndOfPrdvFunc(EndOfPrdvP)
        solution.vFunc = self.makevFunc(solution)
        return solution

    def makevFunc(self, solution):
        """
        Creates the value function for this period, defined over market resources m.
        self must have the attribute EndOfPrdvFunc in order to execute.

        Parameters
        ----------
        solution : ConsumerSolution
            The solution to this single period problem, which must include the
            consumption function.

        Returns
        -------
        vFuncNow : ValueFuncCRRA
            A representation of the value function for this period, defined over
            normalized market resources m: v = vFuncNow(m).
        """
        # Compute expected value and marginal value on a grid of market resources
        mNrm_temp = self.mNrmMinNow + self.aXtraGrid
        cNrmNow = solution.cFunc(mNrm_temp)
        aNrmNow = mNrm_temp - cNrmNow
        vNrmNow = self.u(cNrmNow) + self.EndOfPrdvFunc(aNrmNow)
        vPnow = self.uP(cNrmNow)

        # Construct the beginning-of-period value function
        vNvrs = self.uinv(vNrmNow)  # value transformed through inverse utility
        vNvrsP = vPnow * self.uinvP(vNrmNow)
        mNrm_temp = np.insert(mNrm_temp, 0, self.mNrmMinNow)
        vNvrs = np.insert(vNvrs, 0, 0.0)
        vNvrsP = np.insert(
            vNvrsP, 0, self.MPCmaxEff ** (-self.CRRA / (1.0 - self.CRRA))
        )
        MPCminNvrs = self.MPCminNow ** (-self.CRRA / (1.0 - self.CRRA))
        vNvrsFuncNow = CubicInterp(
            mNrm_temp, vNvrs, vNvrsP, MPCminNvrs * self.hNrmNow, MPCminNvrs
        )
        vFuncNow = ValueFuncCRRA(vNvrsFuncNow, self.CRRA)
        return vFuncNow

    def addvPPfunc(self, solution):
        """
        Adds the marginal marginal value function to an existing solution, so
        that the next solver can evaluate vPP and thus use cubic interpolation.

        Parameters
        ----------
        solution : ConsumerSolution
            The solution to this single period problem, which must include the
            consumption function.

        Returns
        -------
        solution : ConsumerSolution
            The same solution passed as input, but with the marginal marginal
            value function for this period added as the attribute vPPfunc.
        """
        vPPfuncNow = MargMargValueFuncCRRA(solution.cFunc, self.CRRA)
        solution.vPPfunc = vPPfuncNow
        return solution

    def solve(self):
        """
        Solves the single period consumption-saving problem using the method of
        endogenous gridpoints.  Solution includes a consumption function cFunc
        (using cubic or linear splines), a marginal value function vPfunc, a min-
        imum acceptable level of normalized market resources mNrmMin, normalized
        human wealth hNrm, and bounding MPCs MPCmin and MPCmax.  It might also
        have a value function vFunc and marginal marginal value function vPPfunc.

        Parameters
        ----------
        none

        Returns
        -------
        solution : ConsumerSolution
            The solution to the single period consumption-saving problem.
        """
        # Make arrays of end-of-period assets and end-of-period marginal value
        aNrm = self.prepareToCalcEndOfPrdvP()
        EndOfPrdvP = self.calcEndOfPrdvP()

        # Construct a basic solution for this period
        if self.CubicBool:
            solution = self.makeBasicSolution(
                EndOfPrdvP, aNrm, interpolator=self.makeCubiccFunc
            )
        else:
            solution = self.makeBasicSolution(
                EndOfPrdvP, aNrm, interpolator=self.makeLinearcFunc
            )
        solution = self.addMPCandHumanWealth(solution)  # add a few things

        solution = self.addStablePoints(solution)

        # Add the value function if requested, as well as the marginal marginal
        # value function if cubic splines were used (to prepare for next period)
        if self.vFuncBool:
            solution = self.addvFunc(solution, EndOfPrdvP)
        if self.CubicBool:
            solution = self.addvPPfunc(solution)
        return solution


####################################################################################################
####################################################################################################


class ConsKinkedRsolver(ConsIndShockSolver):
    """
    A class to solve a single period consumption-saving problem where the interest
    rate on debt differs from the interest rate on savings.  Inherits from
    ConsIndShockSolver, with nearly identical inputs and outputs.  The key diff-
    erence is that Rfree is replaced by Rsave (a>0) and Rboro (a<0).  The solver
    can handle Rboro == Rsave, which makes it identical to ConsIndShocksolver, but
    it terminates immediately if Rboro < Rsave, as this has a different solution.

    Parameters
    ----------
    solution_next : ConsumerSolution
        The solution to next period's one period problem.
    IncShkDstn : distribution.Distribution
        A discrete
        approximation to the income process between the period being solved
        and the one immediately following (in solution_next). 
    LivPrb : float
        Survival probability; likelihood of being alive at the beginning of
        the succeeding period.
    DiscFac : float
        Intertemporal discount factor for future utility.
    CRRA : float
        Coefficient of relative risk aversion.
    Rboro: float
        Interest factor on assets between this period and the succeeding
        period when assets are negative.
    Rsave: float
        Interest factor on assets between this period and the succeeding
        period when assets are positive.
    PermGroFac : float
        Expected permanent income growth factor at the end of this period.
    BoroCnstArt: float or None
        Borrowing constraint for the minimum allowable assets to end the
        period with.  If it is less than the natural borrowing constraint,
        then it is irrelevant; BoroCnstArt=None indicates no artificial bor-
        rowing constraint.
    aXtraGrid: np.array
        Array of "extra" end-of-period asset values-- assets above the
        absolute minimum acceptable level.
    vFuncBool: boolean
        An indicator for whether the value function should be computed and
        included in the reported solution.
    CubicBool: boolean
        An indicator for whether the solver should use cubic or linear inter-
        polation.
    """

    def __init__(
        self,
        solution_next,
        IncShkDstn,
        LivPrb,
        DiscFac,
        CRRA,
        Rboro,
        Rsave,
        PermGroFac,
        BoroCnstArt,
        aXtraGrid,
        vFuncBool,
        CubicBool,
    ):
        assert (
            Rboro >= Rsave
        ), "Interest factor on debt less than interest factor on savings!"

        # Initialize the solver.  Most of the steps are exactly the same as in
        # the non-kinked-R basic case, so start with that.
        ConsIndShockSolver.__init__(
            self,
            solution_next,
            IncShkDstn,
            LivPrb,
            DiscFac,
            CRRA,
            Rboro,
            PermGroFac,
            BoroCnstArt,
            aXtraGrid,
            vFuncBool,
            CubicBool,
        )

        # Assign the interest rates as class attributes, to use them later.
        self.Rboro = Rboro
        self.Rsave = Rsave

    def makeCubiccFunc(self, mNrm, cNrm):
        """
        Makes a cubic spline interpolation that contains the kink of the unconstrained
        consumption function for this period.

        Parameters
        ----------
        mNrm : np.array
            Corresponding market resource points for interpolation.
        cNrm : np.array
            Consumption points for interpolation.

        Returns
        -------
        cFuncUnc : CubicInterp
            The unconstrained consumption function for this period.
        """
        # Call the makeCubiccFunc from ConsIndShockSolver.
        cFuncNowUncKink = super().makeCubiccFunc(mNrm, cNrm)

        # Change the coeffients at the kinked points.
        cFuncNowUncKink.coeffs[self.i_kink + 1] = [
            cNrm[self.i_kink],
            mNrm[self.i_kink + 1] - mNrm[self.i_kink],
            0,
            0,
        ]

        return cFuncNowUncKink

    def addStablePoints(self, solution):
        """
        TODO:
        Placeholder method for a possible future implementation of stable
        points in the kinked R model. For now it simply serves to override
        ConsIndShock's method, which does not apply here given the multiple
        interest rates.

        Discusson:
        - The target and steady state should exist under the same conditions
          as in ConsIndShock.
        - The ConsIndShock code as it stands can not be directly applied
          because it assumes that R is a constant, and in this model R depends
          on the level of wealth.
        - After allowing for wealth-depending interest rates, the existing
         code might work without modification to add the stable points. If not,
         it should be possible to find these values by checking within three
         distinct intervals:
             - From h_min to the lower kink.
             - From the lower kink to the upper kink
             - From the upper kink to infinity.
        the stable points must be in one of these regions.

        """
        return solution

    def prepareToCalcEndOfPrdvP(self):
        """
        Prepare to calculate end-of-period marginal value by creating an array
        of market resources that the agent could have next period, considering
        the grid of end-of-period assets and the distribution of shocks he might
        experience next period.  This differs from the baseline case because
        different savings choices yield different interest rates.

        Parameters
        ----------
        none

        Returns
        -------
        aNrmNow : np.array
            A 1D array of end-of-period assets; also stored as attribute of self.
        """
        KinkBool = (
            self.Rboro > self.Rsave
        )  # Boolean indicating that there is actually a kink.
        # When Rboro == Rsave, this method acts just like it did in IndShock.
        # When Rboro < Rsave, the solver would have terminated when it was called.

        # Make a grid of end-of-period assets, including *two* copies of a=0
        if KinkBool:
            aNrmNow = np.sort(
                np.hstack(
                    (np.asarray(self.aXtraGrid) + self.mNrmMinNow, np.array([0.0, 0.0]))
                )
            )
        else:
            aNrmNow = np.asarray(self.aXtraGrid) + self.mNrmMinNow
        aXtraCount = aNrmNow.size

        # Make tiled versions of the assets grid and income shocks
        ShkCount = self.TranShkValsNext.size
        aNrm_temp = np.tile(aNrmNow, (ShkCount, 1))
        PermShkVals_temp = (np.tile(self.PermShkValsNext, (aXtraCount, 1))).transpose()
        TranShkVals_temp = (np.tile(self.TranShkValsNext, (aXtraCount, 1))).transpose()
        ShkPrbs_temp = (np.tile(self.ShkPrbsNext, (aXtraCount, 1))).transpose()

        # Make a 1D array of the interest factor at each asset gridpoint
        Rfree_vec = self.Rsave * np.ones(aXtraCount)
        if KinkBool:
            self.i_kink = (
                np.sum(aNrmNow <= 0) - 1
            )  # Save the index of the kink point as an attribute
            Rfree_vec[0: self.i_kink] = self.Rboro
        self.Rfree = Rfree_vec
        Rfree_temp = np.tile(Rfree_vec, (ShkCount, 1))

        # Make an array of market resources that we could have next period,
        # considering the grid of assets and the income shocks that could occur
        mNrmNext = (
            Rfree_temp / (self.PermGroFac * PermShkVals_temp) * aNrm_temp
            + TranShkVals_temp
        )

        # Recalculate the minimum MPC and human wealth using the interest factor on saving.
        # This overwrites values from setAndUpdateValues, which were based on Rboro instead.
        if KinkBool:
            PatFacTop = (
                (self.Rsave * self.DiscFacEff) ** (1.0 / self.CRRA)
            ) / self.Rsave
            self.MPCminNow = 1.0 / (1.0 + PatFacTop / self.solution_next.MPCmin)
            self.hNrmNow = (
                self.PermGroFac
                / self.Rsave
                * (
                    np.dot(
                        self.ShkPrbsNext, self.TranShkValsNext * self.PermShkValsNext
                    )
                    + self.solution_next.hNrm
                )
            )

        # Store some of the constructed arrays for later use and return the assets grid
        self.PermShkVals_temp = PermShkVals_temp
        self.ShkPrbs_temp = ShkPrbs_temp
        self.mNrmNext = mNrmNext
        self.aNrmNow = aNrmNow
        return aNrmNow


# ============================================================================
# == Classes for representing types of consumer agents (and things they do) ==
# ============================================================================

# Make a dictionary to specify a perfect foresight consumer type
init_perfect_foresight = {
    'CRRA': 2.0,          # Coefficient of relative risk aversion,
    'Rfree': 1.03,        # Interest factor on assets
    'DiscFac': 0.96,      # Intertemporal discount factor
    'LivPrb': [0.98],     # Survival probability
    'PermGroFac': [1.01],  # Permanent income growth factor
    'BoroCnstArt': None,  # Artificial borrowing constraint
    'MaxKinks': 400,      # Maximum number of grid points to allow in cFunc (should be large)
    'AgentCount': 10000,  # Number of agents of this type (only matters for simulation)
    'aNrmInitMean': 0.0,  # Mean of log initial assets (only matters for simulation)
    'aNrmInitStd': 1.0,  # Standard deviation of log initial assets (only for simulation)
    'pLvlInitMean': 0.0,  # Mean of log initial permanent income (only matters for simulation)
    # Standard deviation of log initial permanent income (only matters for simulation)
    'pLvlInitStd': 0.0,
    # Aggregate permanent income growth factor: portion of PermGroFac attributable to aggregate productivity growth (only matters for simulation)
    'PermGroFacAgg': 1.0,
    'T_age': None,       # Age after which simulated agents are automatically killed
    'T_cycle': 1         # Number of periods in the cycle for this agent type
}


class PerfForesightConsumerType(AgentType):
    """
    A perfect foresight consumer type who has no uncertainty other than mortality.
    His problem is defined by a coefficient of relative risk aversion, intertemporal
    discount factor, interest factor, an artificial borrowing constraint (maybe)
    and time sequences of the permanent income growth rate and survival probability.

    Parameters
    ----------
    cycles : int
        Number of times the sequence of periods should be solved.
    """

    # Define some universal values for all consumer types
    cFunc_terminal_ = LinearInterp([0.0, 1.0], [0.0, 1.0])  # c=m in terminal period
    vFunc_terminal_ = LinearInterp([0.0, 1.0], [0.0, 0.0])  # This is overwritten
    solution_terminal_ = ConsumerSolution(
        cFunc=cFunc_terminal_,
        vFunc=vFunc_terminal_,
        mNrmMin=0.0,
        hNrm=0.0,
        MPCmin=1.0,
        MPCmax=1.0,
    )
    time_vary_ = ["LivPrb", "PermGroFac"]
    time_inv_ = ["CRRA", "Rfree", "DiscFac", "MaxKinks", "BoroCnstArt"]
    state_vars = ['pLvl', 'PlvlAgg', 'bNrm', 'mNrm', "aNrm"]
    shock_vars_ = []

    def __init__(self, cycles=1, verbose=1, quiet=False, **kwds):
        params = init_perfect_foresight.copy()
        params.update(kwds)
        kwds = params

        # Initialize a basic AgentType
        AgentType.__init__(
            self,
            solution_terminal=deepcopy(self.solution_terminal_),
            cycles=cycles,
            pseudo_terminal=False,
            **kwds
        )

        # Add consumer-type specific objects, copying to create independent versions
        self.time_vary = deepcopy(self.time_vary_)
        self.time_inv = deepcopy(self.time_inv_)

        self.shock_vars = deepcopy(self.shock_vars_)
        self.verbose = verbose
        self.quiet = quiet
        self.solve_one_period = make_one_period_oo_solver(ConsPerfForesightSolver)
        set_verbosity_level((4 - verbose) * 10)

    def pre_solve(self):
        self.updateSolutionTerminal()  # Solve the terminal period problem

        # Fill in BoroCnstArt and MaxKinks if they're not specified or are irrelevant.
        if not hasattr(self, "BoroCnstArt"):  # If no borrowing constraint specified...
            self.BoroCnstArt = None  # ...assume the user wanted none
        if not hasattr(self, "MaxKinks"):
            if self.cycles > 0:  # If it's not an infinite horizon model...
                self.MaxKinks = np.inf  # ...there's no need to set MaxKinks
            elif self.BoroCnstArt is None:  # If there's no borrowing constraint...
                self.MaxKinks = np.inf  # ...there's no need to set MaxKinks
            else:
                raise (
                    AttributeError(
                        "PerfForesightConsumerType requires the attribute MaxKinks to be specified when BoroCnstArt is not None and cycles == 0."
                    )
                )

    def check_restrictions(self):
        """
        A method to check that various restrictions are met for the model class.
        """
        if self.DiscFac < 0:
            raise Exception("DiscFac is below zero with value: " + str(self.DiscFac))

        return

    def updateSolutionTerminal(self):
        """
        Update the terminal period solution.  This method should be run when a
        new AgentType is created or when CRRA changes.

        Parameters
        ----------
        none

        Returns
        -------
        none
        """
        self.solution_terminal.vFunc = ValueFuncCRRA(self.cFunc_terminal_, self.CRRA)
        self.solution_terminal.vPfunc = MargValueFuncCRRA(self.cFunc_terminal_, self.CRRA)
        self.solution_terminal.vPPfunc = MargMargValueFuncCRRA(
            self.cFunc_terminal_, self.CRRA
        )

    def unpackcFunc(self):
        """ DEPRECATED: Use solution.unpack('cFunc') instead.
        "Unpacks" the consumption functions into their own field for easier access.
        After the model has been solved, the consumption functions reside in the
        attribute cFunc of each element of ConsumerType.solution.  This method
        creates a (time varying) attribute cFunc that contains a list of consumption
        functions.
        Parameters
        ----------
        none
        Returns
        -------
        none
        """
        _log.critical(
            "unpackcFunc is deprecated and it will soon be removed, "
            "please use unpack('cFunc') instead."
        )
        self.unpack("cFunc")

    def initialize_sim(self):
        self.PermShkAggNow = self.PermGroFacAgg  # This never changes during simulation
        self.state_now['PlvlAgg'] = 1.0
        AgentType.initialize_sim(self)

    def sim_birth(self, which_agents):
        """
        Makes new consumers for the given indices.  Initialized variables include aNrm and pLvl, as
        well as time variables t_age and t_cycle.  Normalized assets and permanent income levels
        are drawn from lognormal distributions given by aNrmInitMean and aNrmInitStd (etc).

        Parameters
        ----------
        which_agents : np.array(Bool)
            Boolean array of size self.AgentCount indicating which agents should be "born".

        Returns
        -------
        None
        """
        # Get and store states for newly born agents
        N = np.sum(which_agents)  # Number of new consumers to make
        self.state_now['aNrm'][which_agents] = Lognormal(
            mu=self.aNrmInitMean,
            sigma=self.aNrmInitStd,
            seed=self.RNG.randint(0, 2 ** 31 - 1),
        ).draw(N)
        # why is a now variable set here? Because it's an aggregate.
        pLvlInitMeanNow = self.pLvlInitMean + np.log(
            self.state_now['PlvlAgg']
        )  # Account for newer cohorts having higher permanent income
        self.state_now['pLvl'][which_agents] = Lognormal(
            pLvlInitMeanNow,
            self.pLvlInitStd,
            seed=self.RNG.randint(0, 2 ** 31 - 1)
        ).draw(N)
        self.t_age[which_agents] = 0  # How many periods since each agent was born
        self.t_cycle[
            which_agents
        ] = 0  # Which period of the cycle each agent is currently in
        return None

    def sim_death(self):
        """
        Determines which agents die this period and must be replaced.  Uses the sequence in LivPrb
        to determine survival probabilities for each agent.

        Parameters
        ----------
        None

        Returns
        -------
        which_agents : np.array(bool)
            Boolean array of size AgentCount indicating which agents die.
        """
        # Determine who dies
        DiePrb_by_t_cycle = 1.0 - np.asarray(self.LivPrb)
        DiePrb = DiePrb_by_t_cycle[
            self.t_cycle - 1
        ]  # Time has already advanced, so look back one
        DeathShks = Uniform(seed=self.RNG.randint(0, 2 ** 31 - 1)).draw(
            N=self.AgentCount
        )
        which_agents = DeathShks < DiePrb
        if self.T_age is not None:  # Kill agents that have lived for too many periods
            too_old = self.t_age >= self.T_age
            which_agents = np.logical_or(which_agents, too_old)
        return which_agents

    def get_shocks(self):
        """
        Finds permanent and transitory income "shocks" for each agent this period.  As this is a
        perfect foresight model, there are no stochastic shocks: PermShkNow = PermGroFac for each
        agent (according to their t_cycle) and TranShkNow = 1.0 for all agents.

        Parameters
        ----------
        None

        Returns
        -------
        None
        """
        PermGroFac = np.array(self.PermGroFac)
        self.shocks['PermShk'] = PermGroFac[
            self.t_cycle - 1
        ]  # cycle time has already been advanced
        self.shocks['TranShk'] = np.ones(self.AgentCount)

    def getRfree(self):
        """
        Returns an array of size self.AgentCount with self.Rfree in every entry.

        Parameters
        ----------
        None

        Returns
        -------
        RfreeNow : np.array
             Array of size self.AgentCount with risk free interest rate for each agent.
        """
        RfreeNow = self.Rfree * np.ones(self.AgentCount)
        return RfreeNow

    def transition(self):
        pLvlPrev = self.state_prev['pLvl']
        aNrmPrev = self.state_prev['aNrm']
        RfreeNow = self.getRfree()

        # Calculate new states: normalized market resources and permanent income level
<<<<<<< HEAD
        pLvlNow = pLvlPrev*self.shocks['PermShkNow']  # Updated permanent income level
        # Updated aggregate permanent productivity level
        PlvlAggNow = self.state_prev['PlvlAggNow']*self.PermShkAggNow
        # "Effective" interest factor on normalized assets
        ReffNow = RfreeNow/self.shocks['PermShkNow']
        bNrmNow = ReffNow*aNrmPrev         # Bank balances before labor income
        mNrmNow = bNrmNow + self.shocks['TranShkNow']  # Market resources after income

        return pLvlNow, PlvlAggNow, bNrmNow, mNrmNow, None

    def getControls(self):
=======
        pLvlNow = pLvlPrev*self.shocks['PermShk'] # Updated permanent income level
        PlvlAggNow = self.state_prev['PlvlAgg']*self.PermShkAggNow # Updated aggregate permanent productivity level
        ReffNow      = RfreeNow/self.shocks['PermShk'] # "Effective" interest factor on normalized assets
        bNrmNow = ReffNow*aNrmPrev         # Bank balances before labor income
        mNrmNow = bNrmNow + self.shocks['TranShk'] # Market resources after income

        return pLvlNow, PlvlAggNow, bNrmNow, mNrmNow, None


    def get_controls(self):
>>>>>>> a3f73101
        """
        Calculates consumption for each consumer of this type using the consumption functions.

        Parameters
        ----------
        None

        Returns
        -------
        None
        """
        cNrmNow = np.zeros(self.AgentCount) + np.nan
        MPCnow = np.zeros(self.AgentCount) + np.nan
        for t in range(self.T_cycle):
            these = t == self.t_cycle
            cNrmNow[these], MPCnow[these] = self.solution[t].cFunc.eval_with_derivative(
                self.state_now['mNrm'][these]
            )
        self.controls['cNrm'] = cNrmNow

        # MPCnow is not really a control
        self.MPCnow = MPCnow
        return None

    def get_poststates(self):
        """
        Calculates end-of-period assets for each consumer of this type.

        Parameters
        ----------
        None

        Returns
        -------
        None
        """
        # should this be "Now", or "Prev"?!?
        self.state_now['aNrm'] = self.state_now['mNrm'] - self.controls['cNrm']
        # Useful in some cases to precalculate asset level
        self.state_now['aLvl'] = self.state_now['aNrm'] * self.state_now['pLvl']

        # moves now to prev
        super().get_poststates()

        return None

    def checkCondition(self, name, test, messages, verbose, verbose_messages=None):
        """
        Checks one condition.

        Parameters
        ----------
        name : string
             Name for the condition.

        test : function(self -> boolean)
             A function (of self) which tests the condition

        messages : dict{boolean : string}
            A dictiomary with boolean keys containing values
            for messages to print if the condition is
            true or false.

        verbose_messages : dict{boolean : string}
            (Optional) A dictiomary with boolean keys containing values
            for messages to print if the condition is
            true or false under verbose printing.
        """
        self.conditions[name] = test(self)
        set_verbosity_level((4 - verbose) * 10)
        _log.info(messages[self.conditions[name]].format(self))
        if verbose_messages:
            _log.debug(verbose_messages[self.conditions[name]].format(self))

    def checkAIC(self, verbose=None):
        """
        Evaluate and report on the Absolute Impatience Condition
        """
        name = "AIC"
        def test(agent): return agent.thorn < 1

        messages = {
            True: "The value of the Absolute Patience Factor (APF) for the supplied parameter values satisfies the Absolute Impatience Condition.",
            False: "The given type violates the Absolute Impatience Condition with the supplied parameter values; the APF is {0.thorn}",
        }
        verbose_messages = {
            True: "  Because the APF < 1, the absolute amount of consumption is expected to fall over time.",
            False: "  Because the APF > 1, the absolute amount of consumption is expected to grow over time.",
        }
        verbose = self.verbose if verbose is None else verbose
        self.checkCondition(name, test, messages, verbose, verbose_messages)

    def checkGICPF(self, verbose=None):
        """
        Evaluate and report on the Growth Impatience Condition for the Perfect Foresight model
        """
        name = "GICPF"

        self.GPFPF = self.thorn / self.PermGroFac[0]

        def test(agent): return agent.GPFPF < 1

        messages = {
            True: "The value of the Growth Patience Factor for the supplied parameter values satisfies the Perfect Foresight Growth Impatience Condition.",
            False: "The value of the Growth Patience Factor for the supplied parameter values fails the Perfect Foresight Growth Impatience Condition; the GPFPF is: {0.GPFPF}",
        }

        verbose_messages = {
            True: "  Therefore, for a perfect foresight consumer, the ratio of individual wealth to permanent income will fall indefinitely.",
            False: "  Therefore, for a perfect foresight consumer, the ratio of individual wealth to permanent income is expected to grow toward infinity.",
        }
        verbose = self.verbose if verbose is None else verbose
        self.checkCondition(name, test, messages, verbose, verbose_messages)

    def checkRIC(self, verbose=None):
        """
        Evaluate and report on the Return Impatience Condition
        """

        self.RPF = self.thorn / self.Rfree

        name = "RIC"
        def test(agent): return self.RPF < 1

        messages = {
            True: "The value of the Return Patience Factor for the supplied parameter values satisfies the Return Impatience Condition.",
            False: "The value of the Return Patience Factor for the supplied parameter values fails the Return Impatience Condition; the factor is {0.RPF}",
        }

        verbose_messages = {
            True: "  Therefore, the limiting consumption function is not c(m)=0 for all m",
            False: "  Therefore, if the FHWC is satisfied, the limiting consumption function is c(m)=0 for all m.",
        }
        verbose = self.verbose if verbose is None else verbose
        self.checkCondition(name, test, messages, verbose, verbose_messages)

    def checkFHWC(self, verbose=None):
        """
        Evaluate and report on the Finite Human Wealth Condition
        """

        self.FHWF = self.PermGroFac[0] / self.Rfree
        self.cNrmPDV = 1.0 / (1.0 - self.thorn / self.Rfree)

        name = "FHWC"
        def test(agent): return self.FHWF < 1

        messages = {
            True: "The Finite Human wealth factor value for the supplied parameter values satisfies the Finite Human Wealth Condition.",
            False: "The given type violates the Finite Human Wealth Condition; the Finite Human wealth factor value is {0.FHWF}",
        }

        verbose_messages = {
            True: "  Therefore, the limiting consumption function is not c(m)=Infinity\nand human wealth normalized by permanent income is {0.hNrm}\nand the PDV of future consumption growth is {0.cNrmPDV}",
            False: "  Therefore, the limiting consumption function is c(m)=Infinity for all m unless the RIC is also violated.  If both FHWC and RIC fail and the consumer faces a liquidity constraint, the limiting consumption function is nondegenerate but has a limiting slope of 0.  (https://econ-ark.github.io/BufferStockTheory#PFGICHoldsFHWCFailsRICFailsDiscuss)",
        }
        verbose = self.verbose if verbose is None else verbose
        self.checkCondition(name, test, messages, verbose)

    def checkConditions(self, verbose=None):
        """
        This method checks whether the instance's type satisfies the
        Absolute Impatience Condition (AIC),
        the Return Impatience Condition (RIC),
        the Finite Human Wealth Condition (FHWC) and the perfect foresight
        model's version of the Finite Value of the Growth Impatience Condition (GICPF) and
        Autarky Condition (FVACPF). Depending on the configuration of parameter values, some
        combination of these conditions must be satisfied in order for the problem to have
        a nondegenerate solution. To check which conditions are required, in the verbose mode
        a reference to the relevant theoretical literature is made.


        Parameters
        ----------
        verbose : boolean
            Specifies different levels of verbosity of feedback. When False, it only reports whether the
            instance's type fails to satisfy a particular condition. When True, it reports all results, i.e.
            the factor values for all conditions.

        Returns
        -------
        None
        """
        self.conditions = {}

        self.violated = False

        # This method only checks for the conditions for infinite horizon models
        # with a 1 period cycle. If these conditions are not met, we exit early.
        if self.cycles != 0 or self.T_cycle > 1:
            return

        self.thorn = (self.Rfree * self.DiscFac * self.LivPrb[0]) ** (1 / self.CRRA)

        verbose = self.verbose if verbose is None else verbose
        self.checkAIC(verbose)
        self.checkGICPF(verbose)
        self.checkRIC(verbose)
        self.checkFHWC(verbose)

        if hasattr(self, "BoroCnstArt") and self.BoroCnstArt is not None:
            self.violated = not self.conditions["RIC"]
        else:
            self.violated = not self.conditions["RIC"] or not self.conditions["FHWC"]


# Make a dictionary to specify an idiosyncratic income shocks consumer
init_idiosyncratic_shocks = dict(
    init_perfect_foresight,
    **{
        # assets above grid parameters
        "aXtraMin": 0.001,  # Minimum end-of-period "assets above minimum" value
        "aXtraMax": 20,  # Maximum end-of-period "assets above minimum" value
        "aXtraNestFac": 3,  # Exponential nesting factor when constructing "assets above minimum" grid
        "aXtraCount": 48,  # Number of points in the grid of "assets above minimum"
        "aXtraExtra": [
            None
        ],  # Some other value of "assets above minimum" to add to the grid, not used
        # Income process variables
        "PermShkStd": [0.1],  # Standard deviation of log permanent income shocks
        "PermShkCount": 7,  # Number of points in discrete approximation to permanent income shocks
        "TranShkStd": [0.1],  # Standard deviation of log transitory income shocks
        "TranShkCount": 7,  # Number of points in discrete approximation to transitory income shocks
        "UnempPrb": 0.05,  # Probability of unemployment while working
        "UnempPrbRet": 0.005,  # Probability of "unemployment" while retired
        "IncUnemp": 0.3,  # Unemployment benefits replacement rate
        "IncUnempRet": 0.0,  # "Unemployment" benefits when retired
        "BoroCnstArt": 0.0,  # Artificial borrowing constraint; imposed minimum level of end-of period assets
        "tax_rate": 0.0,  # Flat income tax rate
        "T_retire": 0,  # Period of retirement (0 --> no retirement)
        "vFuncBool": False,  # Whether to calculate the value function during solution
        "CubicBool": False,  # Use cubic spline interpolation when True, linear interpolation when False
    }
)


class IndShockConsumerType(PerfForesightConsumerType):
    """
    A consumer type with idiosyncratic shocks to permanent and transitory income.
    His problem is defined by a sequence of income distributions, survival prob-
    abilities, and permanent income growth rates, as well as time invariant values
    for risk aversion, discount factor, the interest rate, the grid of end-of-
    period assets, and an artificial borrowing constraint.

    Parameters
    ----------
    cycles : int
        Number of times the sequence of periods should be solved.
    """

    time_inv_ = PerfForesightConsumerType.time_inv_ + [
        "BoroCnstArt",
        "vFuncBool",
        "CubicBool",
    ]
    time_inv_.remove(
        "MaxKinks"
    )  # This is in the PerfForesight model but not ConsIndShock
    shock_vars_ = ['PermShk', 'TranShk']

    def __init__(self, cycles=1, verbose=1, quiet=False, **kwds):
        params = init_idiosyncratic_shocks.copy()
        params.update(kwds)

        # Initialize a basic AgentType
        PerfForesightConsumerType.__init__(
            self, cycles=cycles, verbose=verbose, quiet=quiet, **params
        )

        # Add consumer-type specific objects, copying to create independent versions
        if (not self.CubicBool) and (not self.vFuncBool):
            solver = ConsIndShockSolverBasic
        else:  # Use the "advanced" solver if either is requested
            solver = ConsIndShockSolver
        self.solve_one_period = make_one_period_oo_solver(solver)

        self.update()  # Make assets grid, income process, terminal solution

    def updateIncomeProcess(self):
        """
        Updates this agent's income process based on his own attributes.

        Parameters
        ----------
        none

        Returns:
        -----------
        none
        """
        (
            IncShkDstn,
            PermShkDstn,
            TranShkDstn,
        ) = self.constructLognormalIncomeProcessUnemployment()
        self.IncShkDstn = IncShkDstn
        self.PermShkDstn = PermShkDstn
        self.TranShkDstn = TranShkDstn
        self.add_to_time_vary("IncShkDstn", "PermShkDstn", "TranShkDstn")

    def updateAssetsGrid(self):
        """
        Updates this agent's end-of-period assets grid by constructing a multi-
        exponentially spaced grid of aXtra values.

        Parameters
        ----------
        none

        Returns
        -------
        none
        """
        aXtraGrid = constructAssetsGrid(self)
        self.aXtraGrid = aXtraGrid
        self.add_to_time_inv("aXtraGrid")

    def update(self):
        """
        Update the income process, the assets grid, and the terminal solution.

        Parameters
        ----------
        None

        Returns
        -------
        None
        """
        self.updateIncomeProcess()
        self.updateAssetsGrid()
        self.updateSolutionTerminal()

    def reset_rng(self):
        """
        Reset the RNG behavior of this type.  This method is called automatically
        by initialize_sim(), ensuring that each simulation run uses the same sequence
        of random shocks; this is necessary for structural estimation to work.
        This method extends AgentType.reset_rng() to also reset elements of IncShkDstn.

        Parameters
        ----------
        None

        Returns
        -------
        None
        """
        PerfForesightConsumerType.reset_rng(self)

        # Reset IncShkDstn if it exists (it might not because reset_rng is called at init)
        if hasattr(self, "IncShkDstn"):
            for dstn in self.IncShkDstn:
                dstn.reset()

    def get_shocks(self):
        """
        Gets permanent and transitory income shocks for this period.  Samples from IncShkDstn for
        each period in the cycle.

        Parameters
        ----------
        None

        Returns
        -------
        None
        """
        PermShkNow = np.zeros(self.AgentCount)  # Initialize shock arrays
        TranShkNow = np.zeros(self.AgentCount)
        newborn = self.t_age == 0
        for t in range(self.T_cycle):
            these = t == self.t_cycle
            N = np.sum(these)
            if N > 0:
                IncShkDstnNow = self.IncShkDstn[
                    t - 1
                ]  # set current income distribution
                PermGroFacNow = self.PermGroFac[t - 1]  # and permanent growth factor
                # Get random draws of income shocks from the discrete distribution
                IncShks = IncShkDstnNow.draw(N)

                PermShkNow[these] = (
                    IncShks[0, :] * PermGroFacNow
                )  # permanent "shock" includes expected growth
                TranShkNow[these] = IncShks[1, :]

        # That procedure used the *last* period in the sequence for newborns, but that's not right
        # Redraw shocks for newborns, using the *first* period in the sequence.  Approximation.
        N = np.sum(newborn)
        if N > 0:
            these = newborn
            IncShkDstnNow = self.IncShkDstn[0]  # set current income distribution
            PermGroFacNow = self.PermGroFac[0]  # and permanent growth factor

            # Get random draws of income shocks from the discrete distribution
            EventDraws = IncShkDstnNow.draw_events(N)
            PermShkNow[these] = (
                IncShkDstnNow.X[0][EventDraws] * PermGroFacNow
            )  # permanent "shock" includes expected growth
            TranShkNow[these] = IncShkDstnNow.X[1][EventDraws]
        #        PermShkNow[newborn] = 1.0
        TranShkNow[newborn] = 1.0

        # Store the shocks in self
        self.EmpNow = np.ones(self.AgentCount, dtype=bool)
        self.EmpNow[TranShkNow == self.IncUnemp] = False
        self.shocks['PermShk'] = PermShkNow
        self.shocks['TranShk'] = TranShkNow

    def calcBoundingValues(self):
        """
        Calculate human wealth plus minimum and maximum MPC in an infinite
        horizon model with only one period repeated indefinitely.  Store results
        as attributes of self.  Human wealth is the present discounted value of
        expected future income after receiving income this period, ignoring mort-
        ality (because your income matters to you only if you are still alive).
        The maximum MPC is the limit of the MPC as m --> mNrmMin.  The
        minimum MPC is the limit of the MPC as m --> infty.

        Parameters
        ----------
        None

        Returns
        -------
        None
        """
        # Unpack the income distribution and get average and worst outcomes
        PermShkValsNext = self.IncShkDstn[0][1]
        TranShkValsNext = self.IncShkDstn[0][2]
        ShkPrbsNext = self.IncShkDstn[0][0]
        ExIncNext = np.dot(ShkPrbsNext, PermShkValsNext * TranShkValsNext)
        PermShkMinNext = np.min(PermShkValsNext)
        TranShkMinNext = np.min(TranShkValsNext)
        WorstIncNext = PermShkMinNext * TranShkMinNext
        WorstIncPrb = np.sum(
            ShkPrbsNext[(PermShkValsNext * TranShkValsNext) == WorstIncNext]
        )

        # Calculate human wealth and the infinite horizon natural borrowing constraint
        hNrm = (ExIncNext * self.PermGroFac[0] / self.Rfree) / (
            1.0 - self.PermGroFac[0] / self.Rfree
        )
        temp = self.PermGroFac[0] * PermShkMinNext / self.Rfree
        BoroCnstNat = -TranShkMinNext * temp / (1.0 - temp)

        PatFac = (self.DiscFac * self.LivPrb[0] * self.Rfree) ** (
            1.0 / self.CRRA
        ) / self.Rfree
        if BoroCnstNat < self.BoroCnstArt:
            MPCmax = 1.0  # if natural borrowing constraint is overridden by artificial one, MPCmax is 1
        else:
            MPCmax = 1.0 - WorstIncPrb ** (1.0 / self.CRRA) * PatFac
        MPCmin = 1.0 - PatFac

        # Store the results as attributes of self
        self.hNrm = hNrm
        self.MPCmin = MPCmin
        self.MPCmax = MPCmax

    def makeEulerErrorFunc(self, mMax=100, approx_inc_dstn=True):
        """
        Creates a "normalized Euler error" function for this instance, mapping
        from market resources to "consumption error per dollar of consumption."
        Stores result in attribute eulerErrorFunc as an interpolated function.
        Has option to use approximate income distribution stored in self.IncShkDstn
        or to use a (temporary) very dense approximation.

        Only works on (one period) infinite horizon models at this time, will
        be generalized later.

        Parameters
        ----------
        mMax : float
            Maximum normalized market resources for the Euler error function.
        approx_inc_dstn : Boolean
            Indicator for whether to use the approximate discrete income distri-
            bution stored in self.IncShkDstn[0], or to use a very accurate
            discrete approximation instead.  When True, uses approximation in
            IncShkDstn; when False, makes and uses a very dense approximation.

        Returns
        -------
        None

        Notes
        -----
        This method is not used by any other code in the library. Rather, it is here
        for expository and benchmarking purposes.
        """
        # Get the income distribution (or make a very dense one)
        if approx_inc_dstn:
            IncShkDstn = self.IncShkDstn[0]
        else:
            TranShkDstn = MeanOneLogNormal(sigma=self.TranShkStd[0]).approx(
                N=200, tail_N=50, tail_order=1.3, tail_bound=[0.05, 0.95]
            )
            TranShkDstn = add_discrete_outcome_constant_mean(
                TranShkDstn, self.UnempPrb, self.IncUnemp
            )
            PermShkDstn = MeanOneLogNormal(sigma=self.PermShkStd[0]).approx(
                N=200, tail_N=50, tail_order=1.3, tail_bound=[0.05, 0.95]
            )
            IncShkDstn = combine_indep_dstns(PermShkDstn, TranShkDstn)

        # Make a grid of market resources
        mNowMin = self.solution[0].mNrmMin + 10 ** (
            -15
        )  # add tiny bit to get around 0/0 problem
        mNowMax = mMax
        mNowGrid = np.linspace(mNowMin, mNowMax, 1000)

        # Get the consumption function this period and the marginal value function
        # for next period.  Note that this part assumes a one period cycle.
        cFuncNow = self.solution[0].cFunc
        vPfuncNext = self.solution[0].vPfunc

        # Calculate consumption this period at each gridpoint (and assets)
        cNowGrid = cFuncNow(mNowGrid)
        aNowGrid = mNowGrid - cNowGrid

        # Tile the grids for fast computation
        ShkCount = IncShkDstn[0].size
        aCount = aNowGrid.size
        aNowGrid_tiled = np.tile(aNowGrid, (ShkCount, 1))
        PermShkVals_tiled = (np.tile(IncShkDstn[1], (aCount, 1))).transpose()
        TranShkVals_tiled = (np.tile(IncShkDstn[2], (aCount, 1))).transpose()
        ShkPrbs_tiled = (np.tile(IncShkDstn[0], (aCount, 1))).transpose()

        # Calculate marginal value next period for each gridpoint and each shock
        mNextArray = (
            self.Rfree / (self.PermGroFac[0] * PermShkVals_tiled) * aNowGrid_tiled
            + TranShkVals_tiled
        )
        vPnextArray = vPfuncNext(mNextArray)

        # Calculate expected marginal value and implied optimal consumption
        ExvPnextGrid = (
            self.DiscFac
            * self.Rfree
            * self.LivPrb[0]
            * self.PermGroFac[0] ** (-self.CRRA)
            * np.sum(
                PermShkVals_tiled ** (-self.CRRA) * vPnextArray * ShkPrbs_tiled, axis=0
            )
        )
        cOptGrid = ExvPnextGrid ** (
            -1.0 / self.CRRA
        )  # This is the 'Endogenous Gridpoints' step

        # Calculate Euler error and store an interpolated function
        EulerErrorNrmGrid = (cNowGrid - cOptGrid) / cOptGrid
        eulerErrorFunc = LinearInterp(mNowGrid, EulerErrorNrmGrid)
        self.eulerErrorFunc = eulerErrorFunc

    def pre_solve(self):
        #        AgentType.pre_solve(self)
        # Update all income process variables to match any attributes that might
        # have been changed since `__init__` or `solve()` was last called.
        #        self.updateIncomeProcess()
        self.updateSolutionTerminal()
        if not self.quiet:
            self.checkConditions(verbose=self.verbose)

    def checkGICInd(self, verbose=None):
        """
        Check Individual Growth Patience Factor.
        """
        self.GPFInd = self.thorn / (
            self.PermGroFac[0] * self.InvEPermShkInv
        )  # [url]/#GICI

        name = "GIC"
        def test(agent): return agent.GPFInd <= 1

        messages = {
            True: "\nThe value of the Individual Growth Patience Factor for the supplied parameter values satisfies the Growth Impatience Condition; the value of the GPFInd is: {0.GPFInd}",
            False: "\nThe given parameter values violate the Growth Impatience Condition; the GPFInd is: {0.GPFInd}",
        }

        verbose_messages = {
            True: " Therefore, a target level of the individual market resources ratio m exists (see {0.url}/#onetarget for more).\n",
            False: " Therefore, a target ratio of individual market resources to individual permanent income does not exist.  (see {0.url}/#onetarget for more).\n",
        }
        verbose = self.verbose if verbose is None else verbose
        self.checkCondition(name, test, messages, verbose, verbose_messages)

    def checkGICAgg(self, verbose=None):
        name = "GICAgg"
        def test(agent): return agent.GPFAgg <= 1

        messages = {
            True: "\nThe value of the Aggregate Growth Patience Factor for the supplied parameter values satisfies the Aggregate Growth Impatience Condition; the value of the GPFAgg is: {0.GPFAgg}",
            False: "\nThe given parameter values violate the Aggregate Growth Impatience Condition; the GPFAgg is: {0.GPFAgg}",
        }

        verbose_messages = {
            # (see {0.url}/#WRIC for more).',
            True: "  Therefore, a target level of the ratio of aggregate market resources to aggregate permanent income exists.\n",
            # (see {0.url}/#WRIC for more).'
            False: "  Therefore, a target ratio of aggregate resources to aggregate permanent income may not exist.\n",
        }
        verbose = self.verbose if verbose is None else verbose
        self.checkCondition(name, test, messages, verbose, verbose_messages)

    def checkWRIC(self, verbose=None):
        """
        Evaluate and report on the Weak Return Impatience Condition
        [url]/#WRPF modified to incorporate LivPrb
        """
        self.WRPF = (
            (self.UnempPrb ** (1 / self.CRRA))
            * (self.Rfree * self.DiscFac * self.LivPrb[0]) ** (1 / self.CRRA)
            / self.Rfree
        )

        name = "WRIC"
        def test(agent): return agent.WRPF <= 1

        messages = {
            True: "\nThe Weak Return Patience Factor value for the supplied parameter values satisfies the Weak Return Impatience Condition; the WRPF is {0.WRPF}.",
            False: "\nThe Weak Return Patience Factor value for the supplied parameter values fails     the Weak Return Impatience Condition; the WRPF is {0.WRPF} (see {0.url}/#WRIC for more).",
        }

        verbose_messages = {
            True: "  Therefore, a nondegenerate solution exists if the FVAC is also satisfied.  (see {0.url}/#WRIC for more) \n",
            False: "  Therefore, a nondegenerate solution is not available (see {0.url}/#WRIC for more). \n",
        }
        verbose = self.verbose if verbose is None else verbose
        self.checkCondition(name, test, messages, verbose, verbose_messages)

    def checkFVAC(self, verbose=None):
        """
        Evaluate and report on the Finite Value of Autarky Condition
        Hyperlink to paper: [url]/#Autarky-Value
        """
        EpShkuInv = calc_expectation(
            self.PermShkDstn[0],
            lambda x: x ** (1 - self.CRRA)
        )

        if self.CRRA != 1.0:
            uInvEpShkuInv = EpShkuInv ** (
                1 / (1 - self.CRRA)
            )  # The term that gives a utility-consequence-adjusted utility growth
        else:
            uInvEpShkuInv = 1.0

        self.uInvEpShkuInv = uInvEpShkuInv

        self.FVAF = self.LivPrb[0] * self.DiscFac * self.uInvEpShkuInv

        name = "FVAC"
        def test(agent): return agent.FVAF <= 1

        messages = {
            True: "\nThe Finite Value of Autarky Factor (FVAV) for the supplied parameter values satisfies the Finite Value of Autarky Condition; the FVAF is {0.FVAF}",
            False: "\nThe Finite Value of Autarky Factor (FVAV) for the supplied parameter values fails     the Finite Value of Autarky Condition; the FVAF is {0.FVAF}",
        }

        verbose_messages = {
            True: "  Therefore, a nondegenerate solution exists if the WRIC also holds; see {0.url}/#Conditions-Under-Which-the-Problem-Defines-a-Contraction-Mapping\n",
            False: "  Therefore, a nondegenerate solution is not available (see {0.url}/#Conditions-Under-Which-the-Problem-Defines-a-Contraction-Mapping\n",
        }
        verbose = self.verbose if verbose is None else verbose
        self.checkCondition(name, test, messages, verbose, verbose_messages)

    def checkConditions(self, verbose=None):
        """
        This method checks whether the instance's type satisfies the Absolute Impatience Condition (AIC), Weak Return
        Impatience Condition (WRIC), Finite Human Wealth Condition (FHWC) and Finite Value of
        Autarky Condition (FVAC).  When combinations of these conditions are satisfied, the
        solution to the problem exhibits different characteristics.  (For an exposition of the
        conditions, see https://econ-ark.github.io/BufferStockTheory/)

        Parameters
        ----------
        verbose : boolean
            Specifies different levels of verbosity of feedback. When False, it only reports whether the
            instance's type fails to satisfy a particular condition. When True, it reports all results, i.e.
            the factor values for all conditions.

        Returns
        -------
        None
        """
        self.conditions = {}

        # PerfForesightConsumerType.checkConditions(self, verbose=False, verbose_reference=False)
        self.violated = False

        if self.cycles != 0 or self.T_cycle > 1:
            return

        # For theory, see hyperlink targets to expressions in
        # url=https://econ-ark.github.io/BufferStockTheory
        # For example, the hyperlink to the relevant section of the paper
        self.url = "https://llorracc.github.io/BufferStockTheory"
        # would be referenced below as:
        # [url]/#Uncertainty-Modified-Conditions

        self.EPermShkInv = calc_expectation(
            self.PermShkDstn[0], lambda x : 1 / x
        )
        # $\Ex_{t}[\psi^{-1}_{t+1}]$ (in first eqn in sec)

        # [url]/#Pat, adjusted to include mortality

        self.InvEPermShkInv = (
            1 / self.EPermShkInv
        )  # $\underline{\psi}$ in the paper (\bar{\isp} in private version)
        self.PermGroFacAdj = self.PermGroFac[0] * self.InvEPermShkInv  # [url]/#PGroAdj

        self.thorn = ((self.Rfree * self.DiscFac)) ** (1 / self.CRRA)

        # self.Rnorm           = self.Rfree*EPermShkInv/(self.PermGroFac[0]*self.LivPrb[0])
        self.GPFPF = self.thorn / (self.PermGroFac[0])  # [url]/#GPF
        # Lower bound of aggregate wealth growth if all inheritances squandered

        self.GPFAgg = self.thorn * self.LivPrb[0] / self.PermGroFac[0]

        self.DiscFacGPFPFMax = ((self.PermGroFac[0]) ** (self.CRRA)) / (
            self.Rfree
        )  # DiscFac at growth impatience knife edge
        self.DiscFacGPFIndMax = (
            (self.PermGroFac[0] * self.InvEPermShkInv) ** (self.CRRA)
        ) / (
            self.Rfree
        )  # DiscFac at growth impatience knife edge
        self.DiscFacGPFAggMax = ((self.PermGroFac[0]) ** (self.CRRA)) / (
            self.Rfree * self.LivPrb[0]
        )  # DiscFac at growth impatience knife edge
        verbose = self.verbose if verbose is None else verbose

        #        self.checkGICPF(verbose)
        self.checkGICInd(verbose)
        self.checkGICAgg(verbose)
        self.checkWRIC(verbose)
        self.checkFVAC(verbose)

        self.violated = not self.conditions["WRIC"] or not self.conditions["FVAC"]

        if self.violated:
            _log.warning(
                '\n[!] For more information on the conditions, see Tables 3 and 4 in "Theoretical Foundations of Buffer Stock Saving" at '
                + self.url
                + "/#Factors-Defined-And-Compared"
            )

        _log.warning("GPFPF            = %2.6f " % (self.GPFPF))
        _log.warning("GPFInd           = %2.6f " % (self.GPFInd))
        _log.warning("GPFAgg           = %2.6f " % (self.GPFAgg))
        _log.warning("Thorn = APF      = %2.6f " % (self.thorn))
        _log.warning("PermGroFacAdj    = %2.6f " % (self.PermGroFacAdj))
        _log.warning("uInvEpShkuInv    = %2.6f " % (self.uInvEpShkuInv))
        _log.warning("FVAF             = %2.6f " % (self.FVAF))
        _log.warning("WRPF             = %2.6f " % (self.WRPF))
        _log.warning("DiscFacGPFIndMax = %2.6f " % (self.DiscFacGPFIndMax))
        _log.warning("DiscFacGPFAggMax = %2.6f " % (self.DiscFacGPFAggMax))

    def Ex_Mtp1_over_Ex_Ptp1(self, mRat):
        cRat = self.solution[-1].cFunc(mRat)
        aRat = mRat - cRat
        Ex_Ptp1 = PermGroFac[0]
        Ex_bLev_tp1 = aRat * self.Rfree
        Ex_Mtp1 = Ex_bLev_tp1
        return Ex_Mtp1 / Ex_Ptp1

    def Ex_mtp1(self, mRat):
        cRat = self.solution[-1].cFunc(mRat)
        aRat = mRat - cRat
        Ex_bRat_tp1 = aRat * self.Rfree * self.EPermShkInv / self.PermGroFac[0]
        Ex_Mtp1 = (Ex_bRat_tp1 + 1) * Ex_Ptp1  # mean TranShk and PermShk are 1
        return Ex_Mtp1 / Ex_Ptp1

    def calcTargets(self):
        """
        If the problem is one that satisfies the conditions required for target ratios of different
        variables to permanent income to exist, and has been solved to within the self-defined
        tolerance, this method calculates the target values of market resources, consumption,
        and assets.

        Parameters
        ----------
        None

        Returns
        -------
        None
        """
        infinite_horizon = cycles_left == 0
        if not infinite_horizon:
            _log.warning(
                "The calcTargets method works only for infinite horizon models."
            )
            return

        # To be written.
        # Defining:
        ## Rnorm    = Rfree/(PermGroFac[0]*PermShk)
        ## EPermShkInv    = E[PermShk**(-1)]
        ## InvEPermShkInv = 1/EPermShkInv
        # ExRnorm  = E[Rfree/(PermGroFac[0]*PermShk)] = Rfree EPermShkInv / PermGroFac[0]
        ## InvExRnorm = 1/ExRnorm
        # The "sustainable consumption" locus is given by
        # cSust = InvExRnorm + m*(1-InvExRnorm)

        # The target level of m, mTarg, will be the value such that
        # cSust[m] = cFunc[m]

    # ========================================================
    # = Functions for generating discrete income processes and
    #   simulated income shocks =
    # ========================================================

    def constructLognormalIncomeProcessUnemployment(self):
        """
        Generates a list of discrete approximations to the income process for each
        life period, from end of life to beginning of life.  Permanent shocks are mean
        one lognormally distributed with standard deviation PermShkStd[t] during the
        working life, and degenerate at 1 in the retirement period.  Transitory shocks
        are mean one lognormally distributed with a point mass at IncUnemp with
        probability UnempPrb while working; they are mean one with a point mass at
        IncUnempRet with probability UnempPrbRet.  Retirement occurs
        after t=T_retire periods of working.

        Note 1: All time in this function runs forward, from t=0 to t=T

        Note 2: All parameters are passed as attributes of the input parameters.

        Parameters (passed as attributes of the input parameters)
        ----------
        PermShkStd : [float]
            List of standard deviations in log permanent income uncertainty during
            the agent's life.
        PermShkCount : int
            The number of approximation points to be used in the discrete approxima-
            tion to the permanent income shock distribution.
        TranShkStd : [float]
            List of standard deviations in log transitory income uncertainty during
            the agent's life.
        TranShkCount : int
            The number of approximation points to be used in the discrete approxima-
            tion to the permanent income shock distribution.
        UnempPrb : float
            The probability of becoming unemployed during the working period.
        UnempPrbRet : float
            The probability of not receiving typical retirement income when retired.
        T_retire : int
            The index value for the final working period in the agent's life.
            If T_retire <= 0 then there is no retirement.
        IncUnemp : float
            Transitory income received when unemployed.
        IncUnempRet : float
            Transitory income received while "unemployed" when retired.
        T_cycle :  int
            Total number of non-terminal periods in the consumer's sequence of periods.

        Returns
        -------
        IncShkDstn :  [distribution.Distribution]
            A list with T_cycle elements, each of which is a 
            discrete approximation to the income process in a period.
        PermShkDstn : [[distribution.Distributiony]]
            A list with T_cycle elements, each of which
            a discrete approximation to the permanent income shocks.
        TranShkDstn : [[distribution.Distribution]]
            A list with T_cycle elements, each of which 
            a discrete approximation to the transitory income shocks.
        """
        # Unpack the parameters from the input
        PermShkStd = self.PermShkStd
        PermShkCount = self.PermShkCount
        TranShkStd = self.TranShkStd
        TranShkCount = self.TranShkCount
        T_cycle = self.T_cycle
        T_retire = self.T_retire
        UnempPrb = self.UnempPrb
        IncUnemp = self.IncUnemp
        UnempPrbRet = self.UnempPrbRet
        IncUnempRet = self.IncUnempRet

        IncShkDstn = []  # Discrete approximations to income process in each period
        PermShkDstn = []  # Discrete approximations to permanent income shocks
        TranShkDstn = []  # Discrete approximations to transitory income shocks

        # Fill out a simple discrete RV for retirement, with value 1.0 (mean of shocks)
        # in normal times; value 0.0 in "unemployment" times with small prob.
        if T_retire > 0:
            if UnempPrbRet > 0:
                PermShkValsRet = np.array(
                    [1.0, 1.0]
                )  # Permanent income is deterministic in retirement (2 states for temp income shocks)
                TranShkValsRet = np.array(
                    [
                        IncUnempRet,
                        (1.0 - UnempPrbRet * IncUnempRet) / (1.0 - UnempPrbRet),
                    ]
                )
                ShkPrbsRet = np.array([UnempPrbRet, 1.0 - UnempPrbRet])
            else:
                PermShkValsRet = np.array([1.0])
                TranShkValsRet = np.array([1.0])
                ShkPrbsRet = np.array([1.0])
            IncShkDstnRet = DiscreteDistribution(
                ShkPrbsRet,
                [PermShkValsRet, TranShkValsRet],
                seed=self.RNG.randint(0, 2 ** 31 - 1),
            )

        # Loop to fill in the list of IncShkDstn random variables.
        for t in range(T_cycle):  # Iterate over all periods, counting forward

            if T_retire > 0 and t >= T_retire:
                # Then we are in the "retirement period" and add a retirement income object.
                IncShkDstn.append(deepcopy(IncShkDstnRet))
                PermShkDstn.append([np.array([1.0]), np.array([1.0])])
                TranShkDstn.append([ShkPrbsRet, TranShkValsRet])
            else:
                # We are in the "working life" periods.
                TranShkDstn_t = MeanOneLogNormal(sigma=TranShkStd[t]).approx(
                    TranShkCount, tail_N=0
                )
                if UnempPrb > 0:
                    TranShkDstn_t = add_discrete_outcome_constant_mean(
                        TranShkDstn_t, p=UnempPrb, x=IncUnemp
                    )
                PermShkDstn_t = MeanOneLogNormal(sigma=PermShkStd[t]).approx(
                    PermShkCount, tail_N=0
                )
<<<<<<< HEAD
                # REPLACE
                # REPLACE
                IncomeDstn.append(
                    combineIndepDstns(
=======
                ### REPLACE
                ###REPLACE
                IncShkDstn.append(
                    combine_indep_dstns(
>>>>>>> a3f73101
                        PermShkDstn_t,
                        TranShkDstn_t,
                        seed=self.RNG.randint(0, 2 ** 31 - 1),
                    )
                )  # mix the independent distributions
                PermShkDstn.append(PermShkDstn_t)
                TranShkDstn.append(TranShkDstn_t)
        return IncShkDstn, PermShkDstn, TranShkDstn


# Make a dictionary to specify a "kinked R" idiosyncratic shock consumer
init_kinked_R = dict(
    init_idiosyncratic_shocks,
    **{
        "Rboro": 1.20,  # Interest factor on assets when borrowing, a < 0
        "Rsave": 1.02,  # Interest factor on assets when saving, a > 0
        "BoroCnstArt": None,  # kinked R is a bit silly if borrowing not allowed
        "CubicBool": True,  # kinked R is now compatible with linear cFunc and cubic cFunc
        "aXtraCount": 48,  # ...so need lots of extra gridpoints to make up for it
    }
)
del init_kinked_R["Rfree"]  # get rid of constant interest factor


class KinkedRconsumerType(IndShockConsumerType):
    """
    A consumer type that faces idiosyncratic shocks to income and has a different
    interest factor on saving vs borrowing.  Extends IndShockConsumerType, with
    very small changes.  Solver for this class is currently only compatible with
    linear spline interpolation.

    Parameters
    ----------
    cycles : int
        Number of times the sequence of periods should be solved.
    """

    time_inv_ = copy(IndShockConsumerType.time_inv_)
    time_inv_.remove("Rfree")
    time_inv_ += ["Rboro", "Rsave"]

    def __init__(self, cycles=1, **kwds):
        params = init_kinked_R.copy()
        params.update(kwds)

        # Initialize a basic AgentType
        PerfForesightConsumerType.__init__(self, cycles=cycles, **params)

        # Add consumer-type specific objects, copying to create independent versions
        self.solve_one_period = make_one_period_oo_solver(ConsKinkedRsolver)
        self.update()  # Make assets grid, income process, terminal solution

    def pre_solve(self):
        #        AgentType.pre_solve(self)
        self.updateSolutionTerminal()

    def calcBoundingValues(self):
        """
        Calculate human wealth plus minimum and maximum MPC in an infinite
        horizon model with only one period repeated indefinitely.  Store results
        as attributes of self.  Human wealth is the present discounted value of
        expected future income after receiving income this period, ignoring mort-
        ality.  The maximum MPC is the limit of the MPC as m --> mNrmMin.  The
        minimum MPC is the limit of the MPC as m --> infty.  This version deals
        with the different interest rates on borrowing vs saving.

        Parameters
        ----------
        None

        Returns
        -------
        None
        """
        # Unpack the income distribution and get average and worst outcomes
        PermShkValsNext = self.IncShkDstn[0][1]
        TranShkValsNext = self.IncShkDstn[0][2]
        ShkPrbsNext = self.IncShkDstn[0][0]
        ExIncNext = calc_expectation(
            IncShkDstn,
            lambda trans, perm : trans * perm
        )
        PermShkMinNext = np.min(PermShkValsNext)
        TranShkMinNext = np.min(TranShkValsNext)
        WorstIncNext = PermShkMinNext * TranShkMinNext
        WorstIncPrb = np.sum(
            ShkPrbsNext[(PermShkValsNext * TranShkValsNext) == WorstIncNext]
        )

        # Calculate human wealth and the infinite horizon natural borrowing constraint
        hNrm = (ExIncNext * self.PermGroFac[0] / self.Rsave) / (
            1.0 - self.PermGroFac[0] / self.Rsave
        )
        temp = self.PermGroFac[0] * PermShkMinNext / self.Rboro
        BoroCnstNat = -TranShkMinNext * temp / (1.0 - temp)

        PatFacTop = (self.DiscFac * self.LivPrb[0] * self.Rsave) ** (
            1.0 / self.CRRA
        ) / self.Rsave
        PatFacBot = (self.DiscFac * self.LivPrb[0] * self.Rboro) ** (
            1.0 / self.CRRA
        ) / self.Rboro
        if BoroCnstNat < self.BoroCnstArt:
            MPCmax = 1.0  # if natural borrowing constraint is overridden by artificial one, MPCmax is 1
        else:
            MPCmax = 1.0 - WorstIncPrb ** (1.0 / self.CRRA) * PatFacBot
        MPCmin = 1.0 - PatFacTop

        # Store the results as attributes of self
        self.hNrm = hNrm
        self.MPCmin = MPCmin
        self.MPCmax = MPCmax

    def makeEulerErrorFunc(self, mMax=100, approx_inc_dstn=True):
        """
        Creates a "normalized Euler error" function for this instance, mapping
        from market resources to "consumption error per dollar of consumption."
        Stores result in attribute eulerErrorFunc as an interpolated function.
        Has option to use approximate income distribution stored in self.IncShkDstn
        or to use a (temporary) very dense approximation.

        SHOULD BE INHERITED FROM ConsIndShockModel

        Parameters
        ----------
        mMax : float
            Maximum normalized market resources for the Euler error function.
        approx_inc_dstn : Boolean
            Indicator for whether to use the approximate discrete income distri-
            bution stored in self.IncShkDstn[0], or to use a very accurate
            discrete approximation instead.  When True, uses approximation in
            IncShkDstn; when False, makes and uses a very dense approximation.

        Returns
        -------
        None

        Notes
        -----
        This method is not used by any other code in the library. Rather, it is here
        for expository and benchmarking purposes.
        """
        raise NotImplementedError()

    def getRfree(self):
        """
        Returns an array of size self.AgentCount with self.Rboro or self.Rsave in each entry, based
        on whether self.aNrmNow >< 0.

        Parameters
        ----------
        None

        Returns
        -------
        RfreeNow : np.array
             Array of size self.AgentCount with risk free interest rate for each agent.
        """
        RfreeNow = self.Rboro * np.ones(self.AgentCount)
        RfreeNow[self.state_prev['aNrm'] > 0] = self.Rsave
        return RfreeNow

    def checkConditions(self):
        """
        This method checks whether the instance's type satisfies the Absolute Impatience Condition (AIC),
        the Return Impatience Condition (RIC), the Growth Impatience Condition (GIC), the Weak Return
        Impatience Condition (WRIC), the Finite Human Wealth Condition (FHWC) and the Finite Value of
        Autarky Condition (FVAC). To check which conditions are relevant to the model at hand, a
        reference to the relevant theoretical literature is made.

        Parameters
        ----------
        None

        Returns
        -------
        None
        """
        raise NotImplementedError()


def applyFlatIncomeTax(
    IncShkDstn, tax_rate, T_retire, unemployed_indices=None, transitory_index=2
):
    """
    Applies a flat income tax rate to all employed income states during the working
    period of life (those before T_retire).  Time runs forward in this function.

    Parameters
    ----------
    IncShkDstn : [distribution.Distribution]
        The discrete approximation to the income distribution in each time period.
    tax_rate : float
        A flat income tax rate to be applied to all employed income.
    T_retire : int
        The time index after which the agent retires.
    unemployed_indices : [int]
        Indices of transitory shocks that represent unemployment states (no tax).
    transitory_index : int
        The index of each element of IncShkDstn representing transitory shocks.

    Returns
    -------
    IncShkDstn_new : [distribution.Distribution]
        The updated income distributions, after applying the tax.
    """
    unemployed_indices = (
        unemployed_indices if unemployed_indices is not None else list()
    )
    IncShkDstn_new = deepcopy(IncShkDstn)
    i = transitory_index
    for t in range(len(IncShkDstn)):
        if t < T_retire:
            for j in range((IncShkDstn[t][i]).size):
                if j not in unemployed_indices:
                    IncShkDstn_new[t][i][j] = IncShkDstn[t][i][j] * (1 - tax_rate)
    return IncShkDstn_new


# =======================================================
# ================ Other useful functions ===============
# =======================================================


def constructAssetsGrid(parameters):
    """
    Constructs the base grid of post-decision states, representing end-of-period
    assets above the absolute minimum.

    All parameters are passed as attributes of the single input parameters.  The
    input can be an instance of a ConsumerType, or a custom Parameters class.

    Parameters
    ----------
    aXtraMin:                  float
        Minimum value for the a-grid
    aXtraMax:                  float
        Maximum value for the a-grid
    aXtraCount:                 int
        Size of the a-grid
    aXtraExtra:                [float]
        Extra values for the a-grid.
    exp_nest:               int
        Level of nesting for the exponentially spaced grid

    Returns
    -------
    aXtraGrid:     np.ndarray
        Base array of values for the post-decision-state grid.
    """
    # Unpack the parameters
    aXtraMin = parameters.aXtraMin
    aXtraMax = parameters.aXtraMax
    aXtraCount = parameters.aXtraCount
    aXtraExtra = parameters.aXtraExtra
    grid_type = "exp_mult"
    exp_nest = parameters.aXtraNestFac

    # Set up post decision state grid:
    aXtraGrid = None
    if grid_type == "linear":
        aXtraGrid = np.linspace(aXtraMin, aXtraMax, aXtraCount)
    elif grid_type == "exp_mult":
        aXtraGrid = make_grid_exp_mult(
            ming=aXtraMin, maxg=aXtraMax, ng=aXtraCount, timestonest=exp_nest
        )
    else:
        raise Exception(
            "grid_type not recognized in __init__."
            + "Please ensure grid_type is 'linear' or 'exp_mult'"
        )

    # Add in additional points for the grid:
    for a in aXtraExtra:
        if a is not None:
            if a not in aXtraGrid:
                j = aXtraGrid.searchsorted(a)
                aXtraGrid = np.insert(aXtraGrid, j, a)

    return aXtraGrid


# Make a dictionary to specify a lifecycle consumer with a finite horizon

# Main calibration characteristics
birth_age = 25
death_age = 90
adjust_infl_to = 1992
# Use income estimates from Cagetti (2003) for High-school graduates
education = "HS"
income_calib = Cagetti_income[education]

# Income specification
income_params = ParseIncomeSpec(
    age_min=birth_age,
    age_max=death_age,
    adjust_infl_to=adjust_infl_to,
    **income_calib,
    SabelhausSong=True
)

# Initial distribution of wealth and permanent income
dist_params = income_wealth_dists_from_scf(
    base_year=adjust_infl_to, age=birth_age, education=education, wave=1995
)

# We need survival probabilities only up to death_age-1, because survival
# probability at death_age is 1.
liv_prb = parse_ssa_life_table(
    female=False, cross_sec=True, year=2004, min_age=birth_age, max_age=death_age - 1
)

# Parameters related to the number of periods implied by the calibration
time_params = ParseTimeParams(age_birth=birth_age, age_death=death_age)

# Update all the new parameters
init_lifecycle = copy(init_idiosyncratic_shocks)
init_lifecycle.update(time_params)
init_lifecycle.update(dist_params)
# Note the income specification overrides the pLvlInitMean from the SCF.
init_lifecycle.update(income_params)
init_lifecycle.update({"LivPrb": liv_prb})


# Make a dictionary to specify an infinite consumer with a four period cycle
init_cyclical = copy(init_idiosyncratic_shocks)
init_cyclical['PermGroFac'] = [1.082251, 2.8, 0.3, 1.1]
init_cyclical['PermShkStd'] = [0.1, 0.1, 0.1, 0.1]
init_cyclical['TranShkStd'] = [0.1, 0.1, 0.1, 0.1]
init_cyclical['LivPrb'] = 4*[0.98]
init_cyclical['T_cycle'] = 4<|MERGE_RESOLUTION|>--- conflicted
+++ resolved
@@ -810,8 +810,6 @@
             Permanent and transitory income shock levels.       a_nrm: float
             Normalized market assets this period
 
-<<<<<<< HEAD
-=======
         Returns
         -------
         float
@@ -820,7 +818,6 @@
         return self.Rfree / (self.PermGroFac * shocks[0]) \
             * a_nrm + shocks[1]
 
->>>>>>> a3f73101
     def calcEndOfPrdvP(self):
         """
         Calculate end-of-period marginal value of assets at each point in aNrmNow.
@@ -1747,19 +1744,6 @@
         RfreeNow = self.getRfree()
 
         # Calculate new states: normalized market resources and permanent income level
-<<<<<<< HEAD
-        pLvlNow = pLvlPrev*self.shocks['PermShkNow']  # Updated permanent income level
-        # Updated aggregate permanent productivity level
-        PlvlAggNow = self.state_prev['PlvlAggNow']*self.PermShkAggNow
-        # "Effective" interest factor on normalized assets
-        ReffNow = RfreeNow/self.shocks['PermShkNow']
-        bNrmNow = ReffNow*aNrmPrev         # Bank balances before labor income
-        mNrmNow = bNrmNow + self.shocks['TranShkNow']  # Market resources after income
-
-        return pLvlNow, PlvlAggNow, bNrmNow, mNrmNow, None
-
-    def getControls(self):
-=======
         pLvlNow = pLvlPrev*self.shocks['PermShk'] # Updated permanent income level
         PlvlAggNow = self.state_prev['PlvlAgg']*self.PermShkAggNow # Updated aggregate permanent productivity level
         ReffNow      = RfreeNow/self.shocks['PermShk'] # "Effective" interest factor on normalized assets
@@ -1770,7 +1754,6 @@
 
 
     def get_controls(self):
->>>>>>> a3f73101
         """
         Calculates consumption for each consumer of this type using the consumption functions.
 
@@ -2702,17 +2685,11 @@
                 PermShkDstn_t = MeanOneLogNormal(sigma=PermShkStd[t]).approx(
                     PermShkCount, tail_N=0
                 )
-<<<<<<< HEAD
-                # REPLACE
-                # REPLACE
-                IncomeDstn.append(
-                    combineIndepDstns(
-=======
+                
                 ### REPLACE
                 ###REPLACE
                 IncShkDstn.append(
                     combine_indep_dstns(
->>>>>>> a3f73101
                         PermShkDstn_t,
                         TranShkDstn_t,
                         seed=self.RNG.randint(0, 2 ** 31 - 1),
