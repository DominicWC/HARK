'''
Classes to solve canonical consumption-savings models with idiosyncratic shocks
to income.  All models here assume CRRA utility with geometric discounting, no
bequest motive, and income shocks are fully transitory or fully permanent.

It currently solves three types of models:
   1) A very basic "perfect foresight" consumption-savings model with no uncertainty.
   2) A consumption-savings model with risk over transitory and permanent income shocks.
   3) The model described in (2), with an interest rate for debt that differs
      from the interest rate for savings.

See NARK for information on variable naming conventions.
See HARK documentation for mathematical descriptions of the models being solved.
'''
from __future__ import division
from __future__ import print_function
from __future__ import absolute_import
from builtins import str
from builtins import range
from builtins import object
from copy import copy, deepcopy
import numpy as np
from scipy.optimize import newton
from HARK import AgentType, Solution, NullFunc, HARKobject
from HARK.utilities import warnings  # Because of "patch" to warnings modules
from HARK.interpolation import CubicInterp, LowerEnvelope, LinearInterp
from HARK.simulation import drawLognormal, drawUniform
from HARK.distribution import DiscreteDistribution, approxMeanOneLognormal, addDiscreteOutcomeConstantMean, combineIndepDstns 
from HARK.utilities import makeGridExpMult, CRRAutility, CRRAutilityP, \
                           CRRAutilityPP, CRRAutilityP_inv, CRRAutility_invP, CRRAutility_inv, \
                           CRRAutilityP_invP


__all__ = ['ConsumerSolution', 'ValueFunc', 'MargValueFunc', 'MargMargValueFunc',
'ConsPerfForesightSolver', 'ConsIndShockSetup', 'ConsIndShockSolverBasic',
'ConsIndShockSolver', 'ConsKinkedRsolver', 'PerfForesightConsumerType',
'IndShockConsumerType', 'KinkedRconsumerType',
           'init_perfect_foresight','init_idiosyncratic_shocks','init_kinked_R',
           'init_lifecycle','init_cyclical']

utility       = CRRAutility
utilityP      = CRRAutilityP
utilityPP     = CRRAutilityPP
utilityP_inv  = CRRAutilityP_inv
utility_invP  = CRRAutility_invP
utility_inv   = CRRAutility_inv
utilityP_invP = CRRAutilityP_invP

# =====================================================================
# === Classes that help solve consumption-saving models ===
# =====================================================================

class ConsumerSolution(Solution):
    '''
    A class representing the solution of a single period of a consumption-saving
    problem.  The solution must include a consumption function and marginal
    value function.

    Here and elsewhere in the code, Nrm indicates that variables are normalized
    by permanent income.
    '''
    distance_criteria = ['vPfunc']

    def __init__(self, cFunc=None, vFunc=None,
                       vPfunc=None, vPPfunc=None,
                       mNrmMin=None, hNrm=None, MPCmin=None, MPCmax=None):
        '''
        The constructor for a new ConsumerSolution object.

        Parameters
        ----------
        cFunc : function
            The consumption function for this period, defined over market
            resources: c = cFunc(m).
        vFunc : function
            The beginning-of-period value function for this period, defined over
            market resources: v = vFunc(m).
        vPfunc : function
            The beginning-of-period marginal value function for this period,
            defined over market resources: vP = vPfunc(m).
        vPPfunc : function
            The beginning-of-period marginal marginal value function for this
            period, defined over market resources: vPP = vPPfunc(m).
        mNrmMin : float
            The minimum allowable market resources for this period; the consump-
            tion function (etc) are undefined for m < mNrmMin.
        hNrm : float
            Human wealth after receiving income this period: PDV of all future
            income, ignoring mortality.
        MPCmin : float
            Infimum of the marginal propensity to consume this period.
            MPC --> MPCmin as m --> infinity.
        MPCmax : float
            Supremum of the marginal propensity to consume this period.
            MPC --> MPCmax as m --> mNrmMin.

        Returns
        -------
        None
        '''
        # Change any missing function inputs to NullFunc
        self.cFunc = cFunc if cFunc is not None else NullFunc()
        self.vFunc = vFunc if vFunc is not None else NullFunc()
        self.vPfunc = vPfunc if vPfunc is not None else NullFunc()
        # vPFunc = NullFunc() if vPfunc is None else vPfunc
        self.vPPfunc = vPPfunc if vPPfunc is not None else NullFunc()
        self.mNrmMin      = mNrmMin
        self.hNrm         = hNrm
        self.MPCmin       = MPCmin
        self.MPCmax       = MPCmax

    def appendSolution(self,new_solution):
        '''
        Appends one solution to another to create a ConsumerSolution whose
        attributes are lists.  Used in ConsMarkovModel, where we append solutions
        *conditional* on a particular value of a Markov state to each other in
        order to get the entire solution.

        Parameters
        ----------
        new_solution : ConsumerSolution
            The solution to a consumption-saving problem; each attribute is a
            list representing state-conditional values or functions.

        Returns
        -------
        None
        '''
        if type(self.cFunc)!=list:
            # Then we assume that self is an empty initialized solution instance.
            # Begin by checking this is so.
            assert NullFunc().distance(self.cFunc) == 0, 'appendSolution called incorrectly!'

            # We will need the attributes of the solution instance to be lists.  Do that here.
            self.cFunc       = [new_solution.cFunc]
            self.vFunc       = [new_solution.vFunc]
            self.vPfunc      = [new_solution.vPfunc]
            self.vPPfunc     = [new_solution.vPPfunc]
            self.mNrmMin     = [new_solution.mNrmMin]
        else:
            self.cFunc.append(new_solution.cFunc)
            self.vFunc.append(new_solution.vFunc)
            self.vPfunc.append(new_solution.vPfunc)
            self.vPPfunc.append(new_solution.vPPfunc)
            self.mNrmMin.append(new_solution.mNrmMin)


class ValueFunc(HARKobject):
    '''
    A class for representing a value function.  The underlying interpolation is
    in the space of (m,u_inv(v)); this class "re-curves" to the value function.
    '''
    distance_criteria = ['func','CRRA']

    def __init__(self,vFuncNvrs,CRRA):
        '''
        Constructor for a new value function object.

        Parameters
        ----------
        vFuncNvrs : function
            A real function representing the value function composed with the
            inverse utility function, defined on market resources: u_inv(vFunc(m))
        CRRA : float
            Coefficient of relative risk aversion.

        Returns
        -------
        None
        '''
        self.func = deepcopy(vFuncNvrs)
        self.CRRA = CRRA

    def __call__(self,m):
        '''
        Evaluate the value function at given levels of market resources m.

        Parameters
        ----------
        m : float or np.array
            Market resources (normalized by permanent income) whose value is to
            be found.

        Returns
        -------
        v : float or np.array
            Lifetime value of beginning this period with market resources m; has
            same size as input m.
        '''
        return utility(self.func(m),gam=self.CRRA)


class MargValueFunc(HARKobject):
    '''
    A class for representing a marginal value function in models where the
    standard envelope condition of v'(m) = u'(c(m)) holds (with CRRA utility).
    '''
    distance_criteria = ['cFunc','CRRA']

    def __init__(self,cFunc,CRRA):
        '''
        Constructor for a new marginal value function object.

        Parameters
        ----------
        cFunc : function
            A real function representing the marginal value function composed
            with the inverse marginal utility function, defined on market
            resources: uP_inv(vPfunc(m)).  Called cFunc because when standard
            envelope condition applies, uP_inv(vPfunc(m)) = cFunc(m).
        CRRA : float
            Coefficient of relative risk aversion.

        Returns
        -------
        None
        '''
        self.cFunc = deepcopy(cFunc)
        self.CRRA = CRRA

    def __call__(self,m):
        '''
        Evaluate the marginal value function at given levels of market resources m.

        Parameters
        ----------
        m : float or np.array
            Market resources (normalized by permanent income) whose marginal
            value is to be found.

        Returns
        -------
        vP : float or np.array
            Marginal lifetime value of beginning this period with market
            resources m; has same size as input m.
        '''
        return utilityP(self.cFunc(m),gam=self.CRRA)

    def derivative(self,m):
        '''
        Evaluate the derivative of the marginal value function at given levels
        of market resources m; this is the marginal marginal value function.

        Parameters
        ----------
        m : float or np.array
            Market resources (normalized by permanent income) whose marginal
            marginal value is to be found.

        Returns
        -------
        vPP : float or np.array
            Marginal marginal lifetime value of beginning this period with market
            resources m; has same size as input m.
        '''
        c, MPC = self.cFunc.eval_with_derivative(m)
        return MPC*utilityPP(c,gam=self.CRRA)


class MargMargValueFunc(HARKobject):
    '''
    A class for representing a marginal marginal value function in models where
    the standard envelope condition of v'(m) = u'(c(m)) holds (with CRRA utility).
    '''
    distance_criteria = ['cFunc','CRRA']

    def __init__(self,cFunc,CRRA):
        '''
        Constructor for a new marginal marginal value function object.

        Parameters
        ----------
        cFunc : function
            A real function representing the marginal value function composed
            with the inverse marginal utility function, defined on market
            resources: uP_inv(vPfunc(m)).  Called cFunc because when standard
            envelope condition applies, uP_inv(vPfunc(m)) = cFunc(m).
        CRRA : float
            Coefficient of relative risk aversion.

        Returns
        -------
        None
        '''
        self.cFunc = deepcopy(cFunc)
        self.CRRA = CRRA

    def __call__(self,m):
        '''
        Evaluate the marginal marginal value function at given levels of market
        resources m.

        Parameters
        ----------
        m : float or np.array
            Market resources (normalized by permanent income) whose marginal
            marginal value is to be found.

        Returns
        -------
        vPP : float or np.array
            Marginal marginal lifetime value of beginning this period with market
            resources m; has same size as input m.
        '''
        c, MPC = self.cFunc.eval_with_derivative(m)
        return MPC*utilityPP(c,gam=self.CRRA)




# =====================================================================
# === Classes and functions that solve consumption-saving models ===
# =====================================================================

class ConsPerfForesightSolver(object):
    '''
    A class for solving a one period perfect foresight consumption-saving problem.
    An instance of this class is created by the function solvePerfForesight in each period.
    '''
    def __init__(self,solution_next,DiscFac,LivPrb,CRRA,Rfree,PermGroFac,BoroCnstArt,MaxKinks):
        '''
        Constructor for a new ConsPerfForesightSolver.

        Parameters
        ----------
        solution_next : ConsumerSolution
            The solution to next period's one-period problem.
        DiscFac : float
            Intertemporal discount factor for future utility.
        LivPrb : float
            Survival probability; likelihood of being alive at the beginning of
            the next period.
        CRRA : float
            Coefficient of relative risk aversion.
        Rfree : float
            Risk free interest factor on end-of-period assets.
        PermGroFac : float
            Expected permanent income growth factor at the end of this period.
        BoroCnstArt : float or None
            Artificial borrowing constraint, as a multiple of permanent income.
            Can be None, indicating no artificial constraint.
        MaxKinks : int
            Maximum number of kink points to allow in the consumption function;
            additional points will be thrown out.  Only relevant in infinite
            horizon model with artificial borrowing constraint.

        Returns:
        ----------
        None
        '''
        # We ask that HARK users define single-letter variables they use in a dictionary
        # attribute called notation. Do that first.
        self.notation = {'a': 'assets after all actions',
                         'm': 'market resources at decision time',
                         'c': 'consumption'}
        self.assignParameters(solution_next,DiscFac,LivPrb,CRRA,Rfree,PermGroFac,BoroCnstArt,MaxKinks)

    def assignParameters(self,solution_next,DiscFac,LivPrb,CRRA,Rfree,PermGroFac,BoroCnstArt,MaxKinks):
        '''
        Saves necessary parameters as attributes of self for use by other methods.

        Parameters
        ----------
        solution_next : ConsumerSolution
            The solution to next period's one period problem.
        DiscFac : float
            Intertemporal discount factor for future utility.
        LivPrb : float
            Survival probability; likelihood of being alive at the beginning of
            the succeeding period.
        CRRA : float
            Coefficient of relative risk aversion.
        Rfree : float
            Risk free interest factor on end-of-period assets.
        PermGroFac : float
            Expected permanent income growth factor at the end of this period.
        BoroCnstArt : float or None
            Artificial borrowing constraint, as a multiple of permanent income.
            Can be None, indicating no artificial constraint.
        MaxKinks : int
            Maximum number of kink points to allow in the consumption function;
            additional points will be thrown out.

        Returns
        -------
        None
        '''
        self.solution_next  = solution_next
        self.DiscFac        = DiscFac
        self.LivPrb         = LivPrb
        self.CRRA           = CRRA
        self.Rfree          = Rfree
        self.PermGroFac     = PermGroFac
        self.MaxKinks       = MaxKinks
        self.BoroCnstArt    = BoroCnstArt

    def defUtilityFuncs(self):
        '''
        Defines CRRA utility function for this period (and its derivatives),
        saving them as attributes of self for other methods to use.

        Parameters
        ----------
        None

        Returns
        -------
        None
        '''
        self.u   = lambda c : utility(c,gam=self.CRRA)  # utility function
        self.uP  = lambda c : utilityP(c,gam=self.CRRA) # marginal utility function
        self.uPP = lambda c : utilityPP(c,gam=self.CRRA)# marginal marginal utility function

    def defValueFuncs(self):
        '''
        Defines the value and marginal value functions for this period.
        Uses the fact that for a perfect foresight CRRA utility problem,
        if the MPC in period t is :math:`\kappa_{t}`, and relative risk 
        aversion :math:`\rho`, then the inverse value vFuncNvrs has a 
        constant slope of :math:`\kappa_{t}^{-\rho/(1-\rho)}` and 
        vFuncNvrs has value of zero at the lower bound of market resources 
        mNrmMin.  See PerfForesightConsumerType.ipynb documentation notebook
        for a brief explanation and the links below for a fuller treatment.
            
        https://econ.jhu.edu/people/ccarroll/public/lecturenotes/consumption/PerfForesightCRRA/#vFuncAnalytical
        https://econ.jhu.edu/people/ccarroll/SolvingMicroDSOPs/#vFuncPF

        Parameters
        ----------
        None

        Returns
        -------
        None
        '''

        # See the PerfForesightConsumerType.ipynb documentation notebook for the derivations
        vFuncNvrsSlope = self.MPCmin**(-self.CRRA/(1.0-self.CRRA)) 
        vFuncNvrs      = LinearInterp(np.array([self.mNrmMinNow, self.mNrmMinNow+1.0]),np.array([0.0, vFuncNvrsSlope]))
        self.vFunc     = ValueFunc(vFuncNvrs,self.CRRA)
        self.vPfunc    = MargValueFunc(self.cFunc,self.CRRA)

    def makePFcFunc(self):
        '''
        Makes the (linear) consumption function for this period.

        Parameters
        ----------
        None

        Returns
        -------
        None
        '''
        # Use a local value of BoroCnstArt to prevent comparing None and float below.
        if self.BoroCnstArt is None:
            BoroCnstArt = -np.inf
        else:
            BoroCnstArt = self.BoroCnstArt
        
        # Calculate human wealth this period
        self.hNrmNow = (self.PermGroFac/self.Rfree)*(self.solution_next.hNrm + 1.0)
        
        # Calculate the lower bound of the marginal propensity to consume
        PatFac       = ((self.Rfree*self.DiscFacEff)**(1.0/self.CRRA))/self.Rfree
        self.MPCmin  = 1.0/(1.0 + PatFac/self.solution_next.MPCmin)
        
        # Extract the discrete kink points in next period's consumption function;
        # don't take the last one, as it only defines the extrapolation and is not a kink.
        mNrmNext = self.solution_next.cFunc.x_list[:-1]
        cNrmNext = self.solution_next.cFunc.y_list[:-1]
        
        # Calculate the end-of-period asset values that would reach those kink points
        # next period, then invert the first order condition to get consumption. Then
        # find the endogenous gridpoint (kink point) today that corresponds to each kink
        aNrmNow = (self.PermGroFac/self.Rfree)*(mNrmNext-1.0)
        cNrmNow = (self.DiscFacEff*self.Rfree)**(-1./self.CRRA)*(self.PermGroFac*cNrmNext)
        mNrmNow = aNrmNow + cNrmNow
        
        # Add an additional point to the list of gridpoints for the extrapolation,
        # using the new value of the lower bound of the MPC.
        mNrmNow = np.append(mNrmNow, mNrmNow[-1] + 1.0)
        cNrmNow = np.append(cNrmNow, cNrmNow[-1] + self.MPCmin)
        
        # If the artificial borrowing constraint binds, combine the constrained and
        # unconstrained consumption functions.
        if BoroCnstArt > mNrmNow[0]:
            # Find the highest index where constraint binds
            cNrmCnst = mNrmNow - BoroCnstArt
            CnstBinds = cNrmCnst < cNrmNow
            idx = np.where(CnstBinds)[0][-1]
            
            if idx < (mNrmNow.size-1):
                # If it is not the *very last* index, find the the critical level
                # of mNrm where the artificial borrowing contraint begins to bind.
                d0 = cNrmNow[idx] - cNrmCnst[idx]
                d1 = cNrmCnst[idx+1] - cNrmNow[idx+1]
                m0 = mNrmNow[idx]
                m1 = mNrmNow[idx+1]
                alpha = d0/(d0 + d1)
                mCrit = m0 + alpha*(m1 - m0)
                
                # Adjust the grids of mNrm and cNrm to account for the borrowing constraint.
                cCrit = mCrit - BoroCnstArt
                mNrmNow = np.concatenate(([BoroCnstArt, mCrit], mNrmNow[(idx+1):]))
                cNrmNow = np.concatenate(([0., cCrit], cNrmNow[(idx+1):]))
                
            else:
                # If it *is* the very last index, then there are only three points
                # that characterize the consumption function: the artificial borrowing
                # constraint, the constraint kink, and the extrapolation point.
                mXtra = cNrmNow[-1] - cNrmCnst[-1]/(1.0 - self.MPCmin)
                mCrit = mNrmNow[-1] + mXtra
                cCrit = mCrit - BoroCnstArt
                mNrmNow = np.array([BoroCnstArt, mCrit, mCrit + 1.0])
                cNrmNow = np.array([0., cCrit, cCrit + self.MPCmin])
                
        # If the mNrm and cNrm grids have become too large, throw out the last
        # kink point, being sure to adjust the extrapolation.
        if mNrmNow.size > self.MaxKinks:
            mNrmNow = np.concatenate((mNrmNow[:-2], [mNrmNow[-3] + 1.0]))
            cNrmNow = np.concatenate((cNrmNow[:-2], [cNrmNow[-3] + self.MPCmin]))
        
        # Construct the consumption function as a linear interpolation.
        self.cFunc = LinearInterp(mNrmNow, cNrmNow)
        
        # Calculate the upper bound of the MPC as the slope of the bottom segment.
        self.MPCmax = (cNrmNow[1] - cNrmNow[0]) / (mNrmNow[1] - mNrmNow[0])
        
        # Add two attributes to enable calculation of steady state market resources.
        self.ExIncNext = 1.0 # Perfect foresight income of 1
        self.mNrmMinNow = mNrmNow[0] # Relabeling for compatibility with addSSmNrm
        
        
    def addSSmNrm(self,solution):
        '''
        Finds steady state (normalized) market resources and adds it to the
        solution.  This is the level of market resources such that the expectation
        of market resources in the next period is unchanged.  This value doesn't
        necessarily exist.

        Parameters
        ----------
        solution : ConsumerSolution
            Solution to this period's problem, which must have attribute cFunc.
        Returns
        -------
        solution : ConsumerSolution
            Same solution that was passed, but now with the attribute mNrmSS.
        '''
        # Make a linear function of all combinations of c and m that yield mNext = mNow
        mZeroChangeFunc = lambda m : (1.0-self.PermGroFac/self.Rfree)*m + (self.PermGroFac/self.Rfree)*self.ExIncNext

        # Find the steady state level of market resources
        searchSSfunc = lambda m : solution.cFunc(m) - mZeroChangeFunc(m) # A zero of this is SS market resources
        m_init_guess = self.mNrmMinNow + self.ExIncNext # Minimum market resources plus next income is okay starting guess
        try:
            mNrmSS = newton(searchSSfunc,m_init_guess)
        except:
            mNrmSS = None

        # Add mNrmSS to the solution and return it
        solution.mNrmSS = mNrmSS
        return solution

    def solve(self):
        '''
        Solves the one period perfect foresight consumption-saving problem.

        Parameters
        ----------
        None

        Returns
        -------
        solution : ConsumerSolution
            The solution to this period's problem.
        '''
        self.defUtilityFuncs()
        self.DiscFacEff = self.DiscFac*self.LivPrb
        self.makePFcFunc()
        self.defValueFuncs()
        solution = ConsumerSolution(cFunc=self.cFunc, vFunc=self.vFunc, vPfunc=self.vPfunc,
                                    mNrmMin=self.mNrmMinNow, hNrm=self.hNrmNow,
                                    MPCmin=self.MPCmin, MPCmax=self.MPCmax)
        solution = self.addSSmNrm(solution)
        return solution


def solvePerfForesight(solution_next,DiscFac,LivPrb,CRRA,Rfree,PermGroFac,BoroCnstArt,MaxKinks):
    '''
    Solves a single period consumption-saving problem for a consumer with perfect foresight.

    Parameters
    ----------
    solution_next : ConsumerSolution
        The solution to next period's one period problem.
    DiscFac : float
        Intertemporal discount factor for future utility.
    LivPrb : float
        Survival probability; likelihood of being alive at the beginning of
        the succeeding period.
    CRRA : float
        Coefficient of relative risk aversion.
    Rfree : float
        Risk free interest factor on end-of-period assets.
    PermGroFac : float
        Expected permanent income growth factor at the end of this period.
    BoroCnstArt : float or None
        Artificial borrowing constraint, as a multiple of permanent income.
        Can be None, indicating no artificial constraint.
    MaxKinks : int
        Maximum number of kink points to allow in the consumption function;
        additional points will be thrown out.  Only relevant in infinite horizon
        models with artificial borrowing constraint.

    Returns
    -------
    solution_now : ConsumerSolution
        The solution to this period's problem.
    '''
    
    solver = ConsPerfForesightSolver(solution_next,DiscFac,LivPrb,CRRA,Rfree,PermGroFac,BoroCnstArt,MaxKinks)
    solution_now = solver.solve()
    return solution_now


###############################################################################
###############################################################################
class ConsIndShockSetup(ConsPerfForesightSolver):
    '''
    A superclass for solvers of one period consumption-saving problems with
    constant relative risk aversion utility and permanent and transitory shocks
    to income.  Has methods to set up but not solve the one period problem.
    '''
    def __init__(self,solution_next,IncomeDstn,LivPrb,DiscFac,CRRA,Rfree,
                      PermGroFac,BoroCnstArt,aXtraGrid,vFuncBool,CubicBool):
        '''
        Constructor for a new solver-setup for problems with income subject to
        permanent and transitory shocks.

        Parameters
        ----------
        solution_next : ConsumerSolution
            The solution to next period's one period problem.
        IncomeDstn : [np.array]
            A list containing three arrays of floats, representing a discrete
            approximation to the income process between the period being solved
            and the one immediately following (in solution_next). Order: event
            probabilities, permanent shocks, transitory shocks.
        LivPrb : float
            Survival probability; likelihood of being alive at the beginning of
            the succeeding period.
        DiscFac : float
            Intertemporal discount factor for future utility.
        CRRA : float
            Coefficient of relative risk aversion.
        Rfree : float
            Risk free interest factor on end-of-period assets.
        PermGroFac : float
            Expected permanent income growth factor at the end of this period.
        BoroCnstArt: float or None
            Borrowing constraint for the minimum allowable assets to end the
            period with.  If it is less than the natural borrowing constraint,
            then it is irrelevant; BoroCnstArt=None indicates no artificial bor-
            rowing constraint.
        aXtraGrid: np.array
            Array of "extra" end-of-period asset values-- assets above the
            absolute minimum acceptable level.
        vFuncBool: boolean
            An indicator for whether the value function should be computed and
            included in the reported solution.
        CubicBool: boolean
            An indicator for whether the solver should use cubic or linear inter-
            polation.

        Returns
        -------
        None
        '''
        self.assignParameters(solution_next,IncomeDstn,LivPrb,DiscFac,CRRA,Rfree,
                                PermGroFac,BoroCnstArt,aXtraGrid,vFuncBool,CubicBool)
        self.defUtilityFuncs()

    def assignParameters(self,solution_next,IncomeDstn,LivPrb,DiscFac,CRRA,Rfree,
                                PermGroFac,BoroCnstArt,aXtraGrid,vFuncBool,CubicBool):
        '''
        Assigns period parameters as attributes of self for use by other methods

        Parameters
        ----------
        solution_next : ConsumerSolution
            The solution to next period's one period problem.
        IncomeDstn : [np.array]
            A list containing three arrays of floats, representing a discrete
            approximation to the income process between the period being solved
            and the one immediately following (in solution_next). Order: event
            probabilities, permanent shocks, transitory shocks.
        LivPrb : float
            Survival probability; likelihood of being alive at the beginning of
            the succeeding period.
        DiscFac : float
            Intertemporal discount factor for future utility.
        CRRA : float
            Coefficient of relative risk aversion.
        Rfree : float
            Risk free interest factor on end-of-period assets.
        PermGroFac : float
            Expected permanent income growth factor at the end of this period.
        BoroCnstArt: float or None
            Borrowing constraint for the minimum allowable assets to end the
            period with.  If it is less than the natural borrowing constraint,
            then it is irrelevant; BoroCnstArt=None indicates no artificial bor-
            rowing constraint.
        aXtraGrid: np.array
            Array of "extra" end-of-period asset values-- assets above the
            absolute minimum acceptable level.
        vFuncBool: boolean
            An indicator for whether the value function should be computed and
            included in the reported solution.
        CubicBool: boolean
            An indicator for whether the solver should use cubic or linear inter-
            polation.

        Returns
        -------
        none
        '''
        ConsPerfForesightSolver.assignParameters(self,solution_next,DiscFac,LivPrb,
                                                CRRA,Rfree,PermGroFac,BoroCnstArt,None)
        self.aXtraGrid      = aXtraGrid
        self.IncomeDstn     = IncomeDstn
        self.vFuncBool      = vFuncBool
        self.CubicBool      = CubicBool


    def defUtilityFuncs(self):
        '''
        Defines CRRA utility function for this period (and its derivatives,
        and their inverses), saving them as attributes of self for other methods
        to use.

        Parameters
        ----------
        none

        Returns
        -------
        none
        '''
        ConsPerfForesightSolver.defUtilityFuncs(self)
        self.uPinv     = lambda u : utilityP_inv(u,gam=self.CRRA)
        self.uPinvP    = lambda u : utilityP_invP(u,gam=self.CRRA)
        self.uinvP     = lambda u : utility_invP(u,gam=self.CRRA)
        if self.vFuncBool:
            self.uinv  = lambda u : utility_inv(u,gam=self.CRRA)


    def setAndUpdateValues(self,solution_next,IncomeDstn,LivPrb,DiscFac):
        '''
        Unpacks some of the inputs (and calculates simple objects based on them),
        storing the results in self for use by other methods.  These include:
        income shocks and probabilities, next period's marginal value function
        (etc), the probability of getting the worst income shock next period,
        the patience factor, human wealth, and the bounding MPCs.

        Parameters
        ----------
        solution_next : ConsumerSolution
            The solution to next period's one period problem.
        IncomeDstn : distribution.DiscreteDistribution
            A DiscreteDistribution with a pmf
            and two point value arrays in X, order:
            permanent shocks, transitory shocks.
        LivPrb : float
            Survival probability; likelihood of being alive at the beginning of
            the succeeding period.
        DiscFac : float
            Intertemporal discount factor for future utility.

        Returns
        -------
        None
        '''
        if isinstance(IncomeDstn, list):
            import pdb; pdb.set_trace()

        self.DiscFacEff       = DiscFac*LivPrb # "effective" discount factor
        self.ShkPrbsNext      = IncomeDstn.pmf
        self.PermShkValsNext  = IncomeDstn.X[0]
        self.TranShkValsNext  = IncomeDstn.X[1]
        self.PermShkMinNext   = np.min(self.PermShkValsNext)
        self.TranShkMinNext   = np.min(self.TranShkValsNext)
        self.vPfuncNext       = solution_next.vPfunc
        self.WorstIncPrb      = np.sum(self.ShkPrbsNext[
                                (self.PermShkValsNext*self.TranShkValsNext)==
                                (self.PermShkMinNext*self.TranShkMinNext)])

        if self.CubicBool:
            self.vPPfuncNext  = solution_next.vPPfunc

        if self.vFuncBool:
            self.vFuncNext    = solution_next.vFunc

        # Update the bounding MPCs and PDV of human wealth:
        self.PatFac       = ((self.Rfree*self.DiscFacEff)**(1.0/self.CRRA))/self.Rfree
        self.MPCminNow    = 1.0/(1.0 + self.PatFac/solution_next.MPCmin)
        self.ExIncNext    = np.dot(self.ShkPrbsNext,self.TranShkValsNext*self.PermShkValsNext)
        self.hNrmNow      = self.PermGroFac/self.Rfree*(self.ExIncNext + solution_next.hNrm)
        self.MPCmaxNow    = 1.0/(1.0 + (self.WorstIncPrb**(1.0/self.CRRA))*
                                        self.PatFac/solution_next.MPCmax)

        self.cFuncLimitIntercept = self.MPCminNow*self.hNrmNow
        self.cFuncLimitSlope = self.MPCminNow


    def defBoroCnst(self,BoroCnstArt):
        '''
        Defines the constrained portion of the consumption function as cFuncNowCnst,
        an attribute of self.  Uses the artificial and natural borrowing constraints.

        Parameters
        ----------
        BoroCnstArt : float or None
            Borrowing constraint for the minimum allowable assets to end the
            period with.  If it is less than the natural borrowing constraint,
            then it is irrelevant; BoroCnstArt=None indicates no artificial bor-
            rowing constraint.

        Returns
        -------
        none
        '''
        # Calculate the minimum allowable value of money resources in this period
        self.BoroCnstNat = (self.solution_next.mNrmMin - self.TranShkMinNext)*\
                           (self.PermGroFac*self.PermShkMinNext)/self.Rfree

        # Note: need to be sure to handle BoroCnstArt==None appropriately.
        # In Py2, this would evaluate to 5.0:  np.max([None, 5.0]).
        # However in Py3, this raises a TypeError. Thus here we need to directly
        # address the situation in which BoroCnstArt == None:
        if BoroCnstArt is None:
            self.mNrmMinNow = self.BoroCnstNat
        else:
            self.mNrmMinNow = np.max([self.BoroCnstNat,BoroCnstArt])
        if self.BoroCnstNat < self.mNrmMinNow:
            self.MPCmaxEff = 1.0 # If actually constrained, MPC near limit is 1
        else:
            self.MPCmaxEff = self.MPCmaxNow

        # Define the borrowing constraint (limiting consumption function)
        self.cFuncNowCnst = LinearInterp(np.array([self.mNrmMinNow, self.mNrmMinNow+1]),
                                         np.array([0.0, 1.0]))


    def prepareToSolve(self):
        '''
        Perform preparatory work before calculating the unconstrained consumption
        function.

        Parameters
        ----------
        none

        Returns
        -------
        none
        '''
        self.setAndUpdateValues(self.solution_next,self.IncomeDstn,self.LivPrb,self.DiscFac)
        self.defBoroCnst(self.BoroCnstArt)


####################################################################################################
####################################################################################################

class ConsIndShockSolverBasic(ConsIndShockSetup):
    '''
    This class solves a single period of a standard consumption-saving problem,
    using linear interpolation and without the ability to calculate the value
    function.  ConsIndShockSolver inherits from this class and adds the ability
    to perform cubic interpolation and to calculate the value function.

    Note that this class does not have its own initializing method.  It initial-
    izes the same problem in the same way as ConsIndShockSetup, from which it
    inherits.
    '''
    def prepareToCalcEndOfPrdvP(self):
        '''
        Prepare to calculate end-of-period marginal value by creating an array
        of market resources that the agent could have next period, considering
        the grid of end-of-period assets and the distribution of shocks he might
        experience next period.

        Parameters
        ----------
        none

        Returns
        -------
        aNrmNow : np.array
            A 1D array of end-of-period assets; also stored as attribute of self.
        '''

        # We define aNrmNow all the way from BoroCnstNat up to max(self.aXtraGrid)
        # even if BoroCnstNat < BoroCnstArt, so we can construct the consumption
        # function as the lower envelope of the (by the artificial borrowing con-
        # straint) uconstrained consumption function, and the artificially con-
        # strained consumption function.
        aNrmNow     = np.asarray(self.aXtraGrid) + self.BoroCnstNat
        ShkCount    = self.TranShkValsNext.size
        aNrm_temp   = np.tile(aNrmNow,(ShkCount,1))

        # Tile arrays of the income shocks and put them into useful shapes
        aNrmCount         = aNrmNow.shape[0]
        PermShkVals_temp  = (np.tile(self.PermShkValsNext,(aNrmCount,1))).transpose()
        TranShkVals_temp  = (np.tile(self.TranShkValsNext,(aNrmCount,1))).transpose()
        ShkPrbs_temp      = (np.tile(self.ShkPrbsNext,(aNrmCount,1))).transpose()

        # Get cash on hand next period
        mNrmNext          = self.Rfree/(self.PermGroFac*PermShkVals_temp)*aNrm_temp + TranShkVals_temp # CDC 20191205: This should be divided by LivPrb[0] for Blanchard insurance

        # Store and report the results
        self.PermShkVals_temp  = PermShkVals_temp
        self.ShkPrbs_temp      = ShkPrbs_temp
        self.mNrmNext          = mNrmNext
        self.aNrmNow           = aNrmNow
        return aNrmNow


    def calcEndOfPrdvP(self):
        '''
        Calculate end-of-period marginal value of assets at each point in aNrmNow.
        Does so by taking a weighted sum of next period marginal values across
        income shocks (in a preconstructed grid self.mNrmNext).

        Parameters
        ----------
        none

        Returns
        -------
        EndOfPrdvP : np.array
            A 1D array of end-of-period marginal value of assets
        '''

        EndOfPrdvP  = self.DiscFacEff*self.Rfree*self.PermGroFac**(-self.CRRA)*np.sum(
                      self.PermShkVals_temp**(-self.CRRA)*
                      self.vPfuncNext(self.mNrmNext)*self.ShkPrbs_temp,axis=0)
        return EndOfPrdvP


    def getPointsForInterpolation(self,EndOfPrdvP,aNrmNow):
        '''
        Finds interpolation points (c,m) for the consumption function.

        Parameters
        ----------
        EndOfPrdvP : np.array
            Array of end-of-period marginal values.
        aNrmNow : np.array
            Array of end-of-period asset values that yield the marginal values
            in EndOfPrdvP.

        Returns
        -------
        c_for_interpolation : np.array
            Consumption points for interpolation.
        m_for_interpolation : np.array
            Corresponding market resource points for interpolation.
        '''
        cNrmNow = self.uPinv(EndOfPrdvP)
        mNrmNow = cNrmNow + aNrmNow

        # Limiting consumption is zero as m approaches mNrmMin
        c_for_interpolation = np.insert(cNrmNow,0,0.,axis=-1)
        m_for_interpolation = np.insert(mNrmNow,0,self.BoroCnstNat,axis=-1)

        # Store these for calcvFunc
        self.cNrmNow = cNrmNow
        self.mNrmNow = mNrmNow

        return c_for_interpolation,m_for_interpolation


    def usePointsForInterpolation(self,cNrm,mNrm,interpolator):
        '''
        Constructs a basic solution for this period, including the consumption
        function and marginal value function.

        Parameters
        ----------
        cNrm : np.array
            (Normalized) consumption points for interpolation.
        mNrm : np.array
            (Normalized) corresponding market resource points for interpolation.
        interpolator : function
            A function that constructs and returns a consumption function.

        Returns
        -------
        solution_now : ConsumerSolution
            The solution to this period's consumption-saving problem, with a
            consumption function, marginal value function, and minimum m.
        '''
        # Construct the unconstrained consumption function
        cFuncNowUnc = interpolator(mNrm,cNrm)

        # Combine the constrained and unconstrained functions into the true consumption function
        cFuncNow = LowerEnvelope(cFuncNowUnc,self.cFuncNowCnst)

        # Make the marginal value function and the marginal marginal value function
        vPfuncNow = MargValueFunc(cFuncNow,self.CRRA)

        # Pack up the solution and return it
        solution_now = ConsumerSolution(cFunc=cFuncNow, vPfunc=vPfuncNow, mNrmMin=self.mNrmMinNow)
        return solution_now


    def makeBasicSolution(self,EndOfPrdvP,aNrm,interpolator):
        '''
        Given end of period assets and end of period marginal value, construct
        the basic solution for this period.

        Parameters
        ----------
        EndOfPrdvP : np.array
            Array of end-of-period marginal values.
        aNrm : np.array
            Array of end-of-period asset values that yield the marginal values
            in EndOfPrdvP.

        interpolator : function
            A function that constructs and returns a consumption function.

        Returns
        -------
        solution_now : ConsumerSolution
            The solution to this period's consumption-saving problem, with a
            consumption function, marginal value function, and minimum m.
        '''
        cNrm,mNrm    = self.getPointsForInterpolation(EndOfPrdvP,aNrm)
        solution_now = self.usePointsForInterpolation(cNrm,mNrm,interpolator)
        return solution_now

    def addMPCandHumanWealth(self,solution):
        '''
        Take a solution and add human wealth and the bounding MPCs to it.

        Parameters
        ----------
        solution : ConsumerSolution
            The solution to this period's consumption-saving problem.

        Returns:
        ----------
        solution : ConsumerSolution
            The solution to this period's consumption-saving problem, but now
            with human wealth and the bounding MPCs.
        '''
        solution.hNrm   = self.hNrmNow
        solution.MPCmin = self.MPCminNow
        solution.MPCmax = self.MPCmaxEff
        return solution

    def makeLinearcFunc(self,mNrm,cNrm):
        '''
        Makes a linear interpolation to represent the (unconstrained) consumption function.

        Parameters
        ----------
        mNrm : np.array
            Corresponding market resource points for interpolation.
        cNrm : np.array
            Consumption points for interpolation.

        Returns
        -------
        cFuncUnc : LinearInterp
            The unconstrained consumption function for this period.
        '''
        cFuncUnc = LinearInterp(mNrm, cNrm, self.cFuncLimitIntercept, self.cFuncLimitSlope)
        return cFuncUnc

    def solve(self):
        '''
        Solves a one period consumption saving problem with risky income.

        Parameters
        ----------
        None

        Returns
        -------
        solution : ConsumerSolution
            The solution to the one period problem.
        '''
        aNrm       = self.prepareToCalcEndOfPrdvP()
        EndOfPrdvP = self.calcEndOfPrdvP()
        solution   = self.makeBasicSolution(EndOfPrdvP,aNrm,self.makeLinearcFunc)
        solution   = self.addMPCandHumanWealth(solution)
        return solution


###############################################################################
###############################################################################

class ConsIndShockSolver(ConsIndShockSolverBasic):
    '''
    This class solves a single period of a standard consumption-saving problem.
    It inherits from ConsIndShockSolverBasic, adding the ability to perform cubic
    interpolation and to calculate the value function.
    '''

    def makeCubiccFunc(self,mNrm,cNrm):
        '''
        Makes a cubic spline interpolation of the unconstrained consumption
        function for this period.

        Parameters
        ----------
        mNrm : np.array
            Corresponding market resource points for interpolation.
        cNrm : np.array
            Consumption points for interpolation.

        Returns
        -------
        cFuncUnc : CubicInterp
            The unconstrained consumption function for this period.
        '''
        EndOfPrdvPP = self.DiscFacEff*self.Rfree*self.Rfree*self.PermGroFac**(-self.CRRA-1.0)* \
                      np.sum(self.PermShkVals_temp**(-self.CRRA-1.0)*
                             self.vPPfuncNext(self.mNrmNext)*self.ShkPrbs_temp,axis=0)
        dcda        = EndOfPrdvPP/self.uPP(np.array(cNrm[1:]))
        MPC         = dcda/(dcda+1.)
        MPC         = np.insert(MPC,0,self.MPCmaxNow)

        cFuncNowUnc = CubicInterp(mNrm,cNrm,MPC,self.MPCminNow*self.hNrmNow,self.MPCminNow)
        return cFuncNowUnc


    def makeEndOfPrdvFunc(self,EndOfPrdvP):
        '''
        Construct the end-of-period value function for this period, storing it
        as an attribute of self for use by other methods.

        Parameters
        ----------
        EndOfPrdvP : np.array
            Array of end-of-period marginal value of assets corresponding to the
            asset values in self.aNrmNow.

        Returns
        -------
        none
        '''
        VLvlNext            = (self.PermShkVals_temp**(1.0-self.CRRA)*\
                               self.PermGroFac**(1.0-self.CRRA))*self.vFuncNext(self.mNrmNext)
        EndOfPrdv           = self.DiscFacEff*np.sum(VLvlNext*self.ShkPrbs_temp,axis=0)
        EndOfPrdvNvrs       = self.uinv(EndOfPrdv) # value transformed through inverse utility
        EndOfPrdvNvrsP      = EndOfPrdvP*self.uinvP(EndOfPrdv)
        EndOfPrdvNvrs       = np.insert(EndOfPrdvNvrs,0,0.0)
        EndOfPrdvNvrsP      = np.insert(EndOfPrdvNvrsP,0,EndOfPrdvNvrsP[0]) # This is a very good approximation, vNvrsPP = 0 at the asset minimum
        aNrm_temp           = np.insert(self.aNrmNow,0,self.BoroCnstNat)
        EndOfPrdvNvrsFunc   = CubicInterp(aNrm_temp,EndOfPrdvNvrs,EndOfPrdvNvrsP)
        self.EndOfPrdvFunc  = ValueFunc(EndOfPrdvNvrsFunc,self.CRRA)


    def addvFunc(self,solution,EndOfPrdvP):
        '''
        Creates the value function for this period and adds it to the solution.

        Parameters
        ----------
        solution : ConsumerSolution
            The solution to this single period problem, likely including the
            consumption function, marginal value function, etc.
        EndOfPrdvP : np.array
            Array of end-of-period marginal value of assets corresponding to the
            asset values in self.aNrmNow.

        Returns
        -------
        solution : ConsumerSolution
            The single period solution passed as an input, but now with the
            value function (defined over market resources m) as an attribute.
        '''
        self.makeEndOfPrdvFunc(EndOfPrdvP)
        solution.vFunc = self.makevFunc(solution)
        return solution


    def makevFunc(self,solution):
        '''
        Creates the value function for this period, defined over market resources m.
        self must have the attribute EndOfPrdvFunc in order to execute.

        Parameters
        ----------
        solution : ConsumerSolution
            The solution to this single period problem, which must include the
            consumption function.

        Returns
        -------
        vFuncNow : ValueFunc
            A representation of the value function for this period, defined over
            normalized market resources m: v = vFuncNow(m).
        '''
        # Compute expected value and marginal value on a grid of market resources
        mNrm_temp   = self.mNrmMinNow + self.aXtraGrid
        cNrmNow     = solution.cFunc(mNrm_temp)
        aNrmNow     = mNrm_temp - cNrmNow
        vNrmNow     = self.u(cNrmNow) + self.EndOfPrdvFunc(aNrmNow)
        vPnow       = self.uP(cNrmNow)

        # Construct the beginning-of-period value function
        vNvrs        = self.uinv(vNrmNow) # value transformed through inverse utility
        vNvrsP       = vPnow*self.uinvP(vNrmNow)
        mNrm_temp    = np.insert(mNrm_temp,0,self.mNrmMinNow)
        vNvrs        = np.insert(vNvrs,0,0.0)
        vNvrsP       = np.insert(vNvrsP,0,self.MPCmaxEff**(-self.CRRA/(1.0-self.CRRA)))
        MPCminNvrs   = self.MPCminNow**(-self.CRRA/(1.0-self.CRRA))
        vNvrsFuncNow = CubicInterp(mNrm_temp,vNvrs,vNvrsP,MPCminNvrs*self.hNrmNow,MPCminNvrs)
        vFuncNow     = ValueFunc(vNvrsFuncNow,self.CRRA)
        return vFuncNow


    def addvPPfunc(self,solution):
        '''
        Adds the marginal marginal value function to an existing solution, so
        that the next solver can evaluate vPP and thus use cubic interpolation.

        Parameters
        ----------
        solution : ConsumerSolution
            The solution to this single period problem, which must include the
            consumption function.

        Returns
        -------
        solution : ConsumerSolution
            The same solution passed as input, but with the marginal marginal
            value function for this period added as the attribute vPPfunc.
        '''
        vPPfuncNow        = MargMargValueFunc(solution.cFunc,self.CRRA)
        solution.vPPfunc  = vPPfuncNow
        return solution


    def solve(self):
        '''
        Solves the single period consumption-saving problem using the method of
        endogenous gridpoints.  Solution includes a consumption function cFunc
        (using cubic or linear splines), a marginal value function vPfunc, a min-
        imum acceptable level of normalized market resources mNrmMin, normalized
        human wealth hNrm, and bounding MPCs MPCmin and MPCmax.  It might also
        have a value function vFunc and marginal marginal value function vPPfunc.

        Parameters
        ----------
        none

        Returns
        -------
        solution : ConsumerSolution
            The solution to the single period consumption-saving problem.
        '''
        # Make arrays of end-of-period assets and end-of-period marginal value
        aNrm         = self.prepareToCalcEndOfPrdvP()
        EndOfPrdvP   = self.calcEndOfPrdvP()

        # Construct a basic solution for this period
        if self.CubicBool:
            solution   = self.makeBasicSolution(EndOfPrdvP,aNrm,interpolator=self.makeCubiccFunc)
        else:
            solution   = self.makeBasicSolution(EndOfPrdvP,aNrm,interpolator=self.makeLinearcFunc)
        solution       = self.addMPCandHumanWealth(solution) # add a few things
        solution       = self.addSSmNrm(solution) # find steady state m

        # Add the value function if requested, as well as the marginal marginal
        # value function if cubic splines were used (to prepare for next period)
        if self.vFuncBool:
            solution = self.addvFunc(solution,EndOfPrdvP)
        if self.CubicBool:
            solution = self.addvPPfunc(solution)
        return solution


def solveConsIndShock(solution_next,IncomeDstn,LivPrb,DiscFac,CRRA,Rfree,PermGroFac,
                                BoroCnstArt,aXtraGrid,vFuncBool,CubicBool):
    '''
    Solves a single period consumption-saving problem with CRRA utility and risky
    income (subject to permanent and transitory shocks).  Can generate a value
    function if requested; consumption function can be linear or cubic splines.

    Parameters
    ----------
    solution_next : ConsumerSolution
        The solution to next period's one period problem.
    IncomeDstn : [np.array]
        A list containing three arrays of floats, representing a discrete
        approximation to the income process between the period being solved
        and the one immediately following (in solution_next). Order: event
        probabilities, permanent shocks, transitory shocks.
    LivPrb : float
        Survival probability; likelihood of being alive at the beginning of
        the succeeding period.
    DiscFac : float
        Intertemporal discount factor for future utility.
    CRRA : float
        Coefficient of relative risk aversion.
    Rfree : float
        Risk free interest factor on end-of-period assets.
    PermGroFac : float
        Expected permanent income growth factor at the end of this period.
    BoroCnstArt: float or None
        Borrowing constraint for the minimum allowable assets to end the
        period with.  If it is less than the natural borrowing constraint,
        then it is irrelevant; BoroCnstArt=None indicates no artificial bor-
        rowing constraint.
    aXtraGrid: np.array
        Array of "extra" end-of-period asset values-- assets above the
        absolute minimum acceptable level.
    vFuncBool: boolean
        An indicator for whether the value function should be computed and
        included in the reported solution.
    CubicBool: boolean
        Indicator for whether the solver should use cubic or linear interpolation.

    Returns
    -------
    solution_now : ConsumerSolution
        The solution to the single period consumption-saving problem.  Includes
        a consumption function cFunc (using cubic or linear splines), a marginal
        value function vPfunc, a minimum acceptable level of normalized market
        resources mNrmMin, normalized human wealth hNrm, and bounding MPCs MPCmin
        and MPCmax.  It might also have a value function vFunc and marginal mar-
        ginal value function vPPfunc.
    '''
    # Use the basic solver if user doesn't want cubic splines or the value function
    if (not CubicBool) and (not vFuncBool):
        solver = ConsIndShockSolverBasic(solution_next,IncomeDstn,LivPrb,DiscFac,CRRA,
                                                  Rfree,PermGroFac,BoroCnstArt,aXtraGrid,vFuncBool,
                                                  CubicBool)
    else: # Use the "advanced" solver if either is requested
        solver = ConsIndShockSolver(solution_next,IncomeDstn,LivPrb,DiscFac,CRRA,Rfree,
                                             PermGroFac,BoroCnstArt,aXtraGrid,vFuncBool,CubicBool)
    solver.prepareToSolve()       # Do some preparatory work
    solution_now = solver.solve() # Solve the period
    return solution_now


####################################################################################################
####################################################################################################

class ConsKinkedRsolver(ConsIndShockSolver):
    '''
    A class to solve a single period consumption-saving problem where the interest
    rate on debt differs from the interest rate on savings.  Inherits from
    ConsIndShockSolver, with nearly identical inputs and outputs.  The key diff-
    erence is that Rfree is replaced by Rsave (a>0) and Rboro (a<0).  The solver
    can handle Rboro == Rsave, which makes it identical to ConsIndShocksolver, but
    it terminates immediately if Rboro < Rsave, as this has a different solution.
    '''
    def __init__(self,solution_next,IncomeDstn,LivPrb,DiscFac,CRRA,
                      Rboro,Rsave,PermGroFac,BoroCnstArt,aXtraGrid,vFuncBool,CubicBool):
        '''
        Constructor for a new solver for problems with risky income and a different
        interest rate on borrowing and saving.

        Parameters
        ----------
        solution_next : ConsumerSolution
            The solution to next period's one period problem.
        IncomeDstn : [np.array]
            A list containing three arrays of floats, representing a discrete
            approximation to the income process between the period being solved
            and the one immediately following (in solution_next). Order: event
            probabilities, permanent shocks, transitory shocks.
        LivPrb : float
            Survival probability; likelihood of being alive at the beginning of
            the succeeding period.
        DiscFac : float
            Intertemporal discount factor for future utility.
        CRRA : float
            Coefficient of relative risk aversion.
        Rboro: float
            Interest factor on assets between this period and the succeeding
            period when assets are negative.
        Rsave: float
            Interest factor on assets between this period and the succeeding
            period when assets are positive.
        PermGroFac : float
            Expected permanent income growth factor at the end of this period.
        BoroCnstArt: float or None
            Borrowing constraint for the minimum allowable assets to end the
            period with.  If it is less than the natural borrowing constraint,
            then it is irrelevant; BoroCnstArt=None indicates no artificial bor-
            rowing constraint.
        aXtraGrid: np.array
            Array of "extra" end-of-period asset values-- assets above the
            absolute minimum acceptable level.
        vFuncBool: boolean
            An indicator for whether the value function should be computed and
            included in the reported solution.
        CubicBool: boolean
            An indicator for whether the solver should use cubic or linear inter-
            polation.

        Returns
        -------
        None
        '''
        assert Rboro>=Rsave, 'Interest factor on debt less than interest factor on savings!'

        # Initialize the solver.  Most of the steps are exactly the same as in
        # the non-kinked-R basic case, so start with that.
        ConsIndShockSolver.__init__(self,solution_next,IncomeDstn,LivPrb,DiscFac,CRRA,Rboro,
                                    PermGroFac,BoroCnstArt,aXtraGrid,vFuncBool,CubicBool)

        # Assign the interest rates as class attributes, to use them later.
        self.Rboro   = Rboro
        self.Rsave   = Rsave
                  
    def makeCubiccFunc(self,mNrm,cNrm):
        '''
        Makes a cubic spline interpolation that contains the kink of the unconstrained 
        consumption function for this period.

        Parameters
        ----------
        mNrm : np.array
            Corresponding market resource points for interpolation.
        cNrm : np.array
            Consumption points for interpolation.

        Returns
        -------
        cFuncUnc : CubicInterp
            The unconstrained consumption function for this period.
        '''
        # Call the makeCubiccFunc from ConsIndShockSolver.
        cFuncNowUncKink = super().makeCubiccFunc(mNrm, cNrm)
        
        # Change the coeffients at the kinked points.
        cFuncNowUncKink.coeffs[self.i_kink + 1] = [cNrm[self.i_kink], mNrm[self.i_kink + 1] - mNrm[self.i_kink], 0, 0]

        return cFuncNowUncKink
    
    def prepareToCalcEndOfPrdvP(self):
        '''
        Prepare to calculate end-of-period marginal value by creating an array
        of market resources that the agent could have next period, considering
        the grid of end-of-period assets and the distribution of shocks he might
        experience next period.  This differs from the baseline case because
        different savings choices yield different interest rates.

        Parameters
        ----------
        none

        Returns
        -------
        aNrmNow : np.array
            A 1D array of end-of-period assets; also stored as attribute of self.
        '''
        KinkBool = self.Rboro > self.Rsave # Boolean indicating that there is actually a kink.
        # When Rboro == Rsave, this method acts just like it did in IndShock.
        # When Rboro < Rsave, the solver would have terminated when it was called.

        # Make a grid of end-of-period assets, including *two* copies of a=0
        if KinkBool:
            aNrmNow       = np.sort(np.hstack((np.asarray(self.aXtraGrid) + self.mNrmMinNow,
                                                   np.array([0.0,0.0]))))
        else:
            aNrmNow       = np.asarray(self.aXtraGrid) + self.mNrmMinNow
        aXtraCount        = aNrmNow.size

        # Make tiled versions of the assets grid and income shocks
        ShkCount          = self.TranShkValsNext.size
        aNrm_temp         = np.tile(aNrmNow,(ShkCount,1))
        PermShkVals_temp  = (np.tile(self.PermShkValsNext,(aXtraCount,1))).transpose()
        TranShkVals_temp  = (np.tile(self.TranShkValsNext,(aXtraCount,1))).transpose()
        ShkPrbs_temp      = (np.tile(self.ShkPrbsNext,(aXtraCount,1))).transpose()

        # Make a 1D array of the interest factor at each asset gridpoint
        Rfree_vec         = self.Rsave*np.ones(aXtraCount)
        if KinkBool:
            self.i_kink   = np.sum(aNrmNow<=0)-1 # Save the index of the kink point as an attribute
            Rfree_vec[0:self.i_kink] = self.Rboro
        self.Rfree        = Rfree_vec
        Rfree_temp        = np.tile(Rfree_vec,(ShkCount,1))

        # Make an array of market resources that we could have next period,
        # considering the grid of assets and the income shocks that could occur
        mNrmNext          = Rfree_temp/(self.PermGroFac*PermShkVals_temp)*aNrm_temp + TranShkVals_temp

        # Recalculate the minimum MPC and human wealth using the interest factor on saving.
        # This overwrites values from setAndUpdateValues, which were based on Rboro instead.
        if KinkBool:
            PatFacTop         = ((self.Rsave*self.DiscFacEff)**(1.0/self.CRRA))/self.Rsave
            self.MPCminNow    = 1.0/(1.0 + PatFacTop/self.solution_next.MPCmin)
            self.hNrmNow      = self.PermGroFac/self.Rsave*(np.dot(self.ShkPrbsNext,
                                self.TranShkValsNext*self.PermShkValsNext) + self.solution_next.hNrm)

        # Store some of the constructed arrays for later use and return the assets grid
        self.PermShkVals_temp = PermShkVals_temp
        self.ShkPrbs_temp     = ShkPrbs_temp
        self.mNrmNext         = mNrmNext
        self.aNrmNow          = aNrmNow
        return aNrmNow


def solveConsKinkedR(solution_next,IncomeDstn,LivPrb,DiscFac,CRRA,Rboro,Rsave,
                                   PermGroFac,BoroCnstArt,aXtraGrid,vFuncBool,CubicBool):
    '''
    Solves a single period consumption-saving problem with CRRA utility and risky
    income (subject to permanent and transitory shocks), and different interest
    factors on borrowing and saving.  Restriction: Rboro >= Rsave.  Currently
    cannot construct a cubic spline consumption function, only linear. Can gen-
    erate a value function if requested.

    Parameters
    ----------
    solution_next : ConsumerSolution
        The solution to next period's one period problem.
    IncomeDstn : [np.array]
        A list containing three arrays of floats, representing a discrete
        approximation to the income process between the period being solved
        and the one immediately following (in solution_next). Order: event
        probabilities, permanent shocks, transitory shocks.
    LivPrb : float
        Survival probability; likelihood of being alive at the beginning of
        the succeeding period.
    DiscFac : float
        Intertemporal discount factor for future utility.
    CRRA : float
        Coefficient of relative risk aversion.
    Rboro: float
        Interest factor on assets between this period and the succeeding
        period when assets are negative.
    Rsave: float
        Interest factor on assets between this period and the succeeding
        period when assets are positive.
    PermGroFac : float
        Expected permanent income growth factor at the end of this period.
    BoroCnstArt: float or None
        Borrowing constraint for the minimum allowable assets to end the
        period with.  If it is less than the natural borrowing constraint,
        then it is irrelevant; BoroCnstArt=None indicates no artificial bor-
        rowing constraint.
    aXtraGrid: np.array
        Array of "extra" end-of-period asset values-- assets above the
        absolute minimum acceptable level.
    vFuncBool: boolean
        An indicator for whether the value function should be computed and
        included in the reported solution.
    CubicBool: boolean
        Indicator for whether the solver should use cubic or linear interpolation.

    Returns
    -------
    solution_now : ConsumerSolution
        The solution to the single period consumption-saving problem.  Includes
        a consumption function cFunc (using cubic or linear splines), a marginal
        value function vPfunc, a minimum acceptable level of normalized market
        resources mNrmMin, normalized human wealth hNrm, and bounding MPCs MPCmin
        and MPCmax.  It might also have a value function vFunc.
    '''

    solver = ConsKinkedRsolver(solution_next,IncomeDstn,LivPrb,
                                            DiscFac,CRRA,Rboro,Rsave,PermGroFac,BoroCnstArt,
                                            aXtraGrid,vFuncBool,CubicBool)
    solver.prepareToSolve()
    solution = solver.solve()

    return solution

# ============================================================================
# == Classes for representing types of consumer agents (and things they do) ==
# ============================================================================

# Make a dictionary to specify a perfect foresight consumer type
init_perfect_foresight = {
    'CRRA': 2.0,          # Coefficient of relative risk aversion,
    'Rfree': 1.03,        # Interest factor on assets
    'DiscFac': 0.96,      # Intertemporal discount factor
    'LivPrb': [0.98],     # Survival probability
    'PermGroFac': [1.01], # Permanent income growth factor
    'BoroCnstArt': None,  # Artificial borrowing constraint
    'MaxKinks': 400,      # Maximum number of grid points to allow in cFunc (should be large)
    'AgentCount': 10000,  # Number of agents of this type (only matters for simulation)
    'aNrmInitMean' : 0.0, # Mean of log initial assets (only matters for simulation)
    'aNrmInitStd' : 1.0,  # Standard deviation of log initial assets (only for simulation)
    'pLvlInitMean' : 0.0, # Mean of log initial permanent income (only matters for simulation)
    'pLvlInitStd' : 0.0,  # Standard deviation of log initial permanent income (only matters for simulation)
    'PermGroFacAgg' : 1.0,# Aggregate permanent income growth factor (only matters for simulation)
    'T_age' : None,       # Age after which simulated agents are automatically killed
    'T_cycle' : 1         # Number of periods in the cycle for this agent type
}


class PerfForesightConsumerType(AgentType):
    '''
    A perfect foresight consumer type who has no uncertainty other than mortality.
    His problem is defined by a coefficient of relative risk aversion, intertemporal
    discount factor, interest factor, an artificial borrowing constraint (maybe)
    and time sequences of the permanent income growth rate and survival probability.
    '''
    # Define some universal values for all consumer types
    cFunc_terminal_      = LinearInterp([0.0, 1.0],[0.0,1.0]) # c=m in terminal period
    vFunc_terminal_      = LinearInterp([0.0, 1.0],[0.0,0.0]) # This is overwritten
    solution_terminal_   = ConsumerSolution(cFunc = cFunc_terminal_,
                                            vFunc = vFunc_terminal_, mNrmMin=0.0, hNrm=0.0,
                                            MPCmin=1.0, MPCmax=1.0)
    time_vary_ = ['LivPrb','PermGroFac']
    time_inv_  = ['CRRA','Rfree','DiscFac','MaxKinks','BoroCnstArt']
    poststate_vars_ = ['aNrmNow','pLvlNow']
    shock_vars_ = []

    def __init__(self,
                 cycles=1,
                 time_flow=True,
                 verbose=False,
                 quiet=False,
                 **kwds):
        '''
        Instantiate a new consumer type with given data.
        See init_perfect_foresight for a dictionary of
        the keywords that should be passed to the constructor.

        Parameters
        ----------
        cycles : int
            Number of times the sequence of periods should be solved.
        time_flow : boolean
            Whether time is currently "flowing" forward for this instance.

        Returns
        -------
        None
        '''

        params = init_perfect_foresight.copy()
        params.update(kwds)
        kwds = params

        # Initialize a basic AgentType
        AgentType.__init__(self,solution_terminal=deepcopy(self.solution_terminal_),
                           cycles=cycles,time_flow=time_flow,pseudo_terminal=False,**kwds)

        # Add consumer-type specific objects, copying to create independent versions
        self.time_vary      = deepcopy(self.time_vary_)
        self.time_inv       = deepcopy(self.time_inv_)
        self.poststate_vars = deepcopy(self.poststate_vars_)
        self.shock_vars     = deepcopy(self.shock_vars_)
        self.verbose        = verbose
        self.quiet          = quiet
        self.solveOnePeriod = solvePerfForesight # solver for perfect foresight model


    def preSolve(self):
        self.updateSolutionTerminal() # Solve the terminal period problem
        
        # Fill in BoroCnstArt and MaxKinks if they're not specified or are irrelevant.
        if not hasattr(self,'BoroCnstArt'): # If no borrowing constraint specified...
            self.BoroCnstArt = None       # ...assume the user wanted none
        if not hasattr(self,'MaxKinks'):
            if self.cycles > 0: # If it's not an infinite horizon model...
                self.MaxKinks = np.inf  # ...there's no need to set MaxKinks
            elif self.BoroCnstArt is None: # If there's no borrowing constraint...
                self.MaxKinks = np.inf # ...there's no need to set MaxKinks
            else:
                raise(AttributeError('PerfForesightConsumerType requires the attribute MaxKinks to be specified when BoroCnstArt is not None and cycles == 0.'))

            
    def checkRestrictions(self):
        """
        A method to check that various restrictions are met for the model class.
        """
        if self.DiscFac < 0:
            raise Exception('DiscFac is below zero with value: ' + str(self.DiscFac))

        return

    def updateSolutionTerminal(self):
        '''
        Update the terminal period solution.  This method should be run when a
        new AgentType is created or when CRRA changes.

        Parameters
        ----------
        none

        Returns
        -------
        none
        '''
        self.solution_terminal.vFunc   = ValueFunc(self.cFunc_terminal_,self.CRRA)
        self.solution_terminal.vPfunc  = MargValueFunc(self.cFunc_terminal_,self.CRRA)
        self.solution_terminal.vPPfunc = MargMargValueFunc(self.cFunc_terminal_,self.CRRA)

    def unpackcFunc(self):
        '''
        "Unpacks" the consumption functions into their own field for easier access.
        After the model has been solved, the consumption functions reside in the
        attribute cFunc of each element of ConsumerType.solution.  This method
        creates a (time varying) attribute cFunc that contains a list of consumption
        functions.

        Parameters
        ----------
        none

        Returns
        -------
        none
        '''
        self.cFunc = []
        for solution_t in self.solution:
            self.cFunc.append(solution_t.cFunc)
        self.addToTimeVary('cFunc')

    def initializeSim(self):
        self.PlvlAggNow = 1.0
        self.PermShkAggNow = self.PermGroFacAgg # This never changes during simulation
        AgentType.initializeSim(self)


    def simBirth(self,which_agents):
        '''
        Makes new consumers for the given indices.  Initialized variables include aNrm and pLvl, as
        well as time variables t_age and t_cycle.  Normalized assets and permanent income levels
        are drawn from lognormal distributions given by aNrmInitMean and aNrmInitStd (etc).

        Parameters
        ----------
        which_agents : np.array(Bool)
            Boolean array of size self.AgentCount indicating which agents should be "born".

        Returns
        -------
        None
        '''
        # Get and store states for newly born agents
        N = np.sum(which_agents) # Number of new consumers to make
        self.aNrmNow[which_agents] = drawLognormal(N,mu=self.aNrmInitMean,sigma=self.aNrmInitStd,seed=self.RNG.randint(0,2**31-1))
        pLvlInitMeanNow = self.pLvlInitMean + np.log(self.PlvlAggNow) # Account for newer cohorts having higher permanent income
        self.pLvlNow[which_agents] = drawLognormal(N,mu=pLvlInitMeanNow,sigma=self.pLvlInitStd,seed=self.RNG.randint(0,2**31-1))
        self.t_age[which_agents]   = 0 # How many periods since each agent was born
        self.t_cycle[which_agents] = 0 # Which period of the cycle each agent is currently in
        return None

    def simDeath(self):
        '''
        Determines which agents die this period and must be replaced.  Uses the sequence in LivPrb
        to determine survival probabilities for each agent.

        Parameters
        ----------
        None

        Returns
        -------
        which_agents : np.array(bool)
            Boolean array of size AgentCount indicating which agents die.
        '''
        # Determine who dies
        DiePrb_by_t_cycle = 1.0 - np.asarray(self.LivPrb)
        DiePrb = DiePrb_by_t_cycle[self.t_cycle-1] # Time has already advanced, so look back one
        DeathShks = drawUniform(N=self.AgentCount,seed=self.RNG.randint(0,2**31-1))
        which_agents = DeathShks < DiePrb
        if self.T_age is not None: # Kill agents that have lived for too many periods
            too_old = self.t_age >= self.T_age
            which_agents = np.logical_or(which_agents,too_old)
        return which_agents

    def getShocks(self):
        '''
        Finds permanent and transitory income "shocks" for each agent this period.  As this is a
        perfect foresight model, there are no stochastic shocks: PermShkNow = PermGroFac for each
        agent (according to their t_cycle) and TranShkNow = 1.0 for all agents.

        Parameters
        ----------
        None

        Returns
        -------
        None
        '''
        PermGroFac = np.array(self.PermGroFac)
        self.PermShkNow = PermGroFac[self.t_cycle-1] # cycle time has already been advanced
        self.TranShkNow = np.ones(self.AgentCount)

    def getRfree(self):
        '''
        Returns an array of size self.AgentCount with self.Rfree in every entry.

        Parameters
        ----------
        None

        Returns
        -------
        RfreeNow : np.array
             Array of size self.AgentCount with risk free interest rate for each agent.
        '''
        RfreeNow = self.Rfree*np.ones(self.AgentCount)
        return RfreeNow

    def getStates(self):
        '''
        Calculates updated values of normalized market resources and permanent income level for each
        agent.  Uses pLvlNow, aNrmNow, PermShkNow, TranShkNow.

        Parameters
        ----------
        None

        Returns
        -------
        None
        '''
        pLvlPrev = self.pLvlNow
        aNrmPrev = self.aNrmNow
        RfreeNow = self.getRfree()

        # Calculate new states: normalized market resources and permanent income level
        self.pLvlNow = pLvlPrev*self.PermShkNow # Updated permanent income level
        self.PlvlAggNow = self.PlvlAggNow*self.PermShkAggNow # Updated aggregate permanent productivity level
        ReffNow      = RfreeNow/self.PermShkNow # "Effective" interest factor on normalized assets
        self.bNrmNow = ReffNow*aNrmPrev         # Bank balances before labor income
        self.mNrmNow = self.bNrmNow + self.TranShkNow # Market resources after income
        return None

    def getControls(self):
        '''
        Calculates consumption for each consumer of this type using the consumption functions.

        Parameters
        ----------
        None

        Returns
        -------
        None
        '''
        cNrmNow = np.zeros(self.AgentCount) + np.nan
        MPCnow  = np.zeros(self.AgentCount) + np.nan
        for t in range(self.T_cycle):
            these = t == self.t_cycle
            cNrmNow[these], MPCnow[these] = self.solution[t].cFunc.eval_with_derivative(self.mNrmNow[these])
        self.cNrmNow = cNrmNow
        self.MPCnow = MPCnow
        return None

    def getPostStates(self):
        '''
        Calculates end-of-period assets for each consumer of this type.

        Parameters
        ----------
        None

        Returns
        -------
        None
        '''
        self.aNrmNow = self.mNrmNow - self.cNrmNow
        self.aLvlNow = self.aNrmNow*self.pLvlNow   # Useful in some cases to precalculate asset level
        return None

    def checkCondition(self,
                       name,
                       test,
                       messages,
                       verbose=False):
        """
        Checks one condition.

        Parameters
        ----------
        name : string
             Name for the condition.

        test : function(self -> boolean)
             A function (of self) which tests the condition

        messges : tuple[string]
            A length four tuple of string to be printed to the 
            user, in order: True, always; True, verbose; 
            False, always; False, verbose.

        verbose : boolean
            (Optional) A boolean to set verbose printing
        """
        self.conditions[name] = test(self)

        print(messages[0].format(self)
              if self.conditions[name]
              else messages[2].format(self))
        if verbose:
            print(messages[1].format(self)
                  if self.conditions[name]
                  else messages[3].format(self))


    def checkAIC(self, verbose = False):
        '''
        Evaluate and report on the Absolute Impatience Condition
        '''
        name = "AIC"
        test = lambda agent : agent.thorn < 1

        messages = ("The value of the absolute impatience factor (AIF) for the supplied parameter values satisfies the Absolute Impatience Condition.",
                    "Because the AIF < 1, the absolute amount of consumption is expected to fall over time.",
                    "The given type violates the Absolute Impatience Condition with the supplied parameter values; the AIF is {0.thorn}",
                    "Because the AIF > 1, the absolute amount of consumption is expected to grow over time")

        self.checkCondition(name, test, messages, verbose = verbose)

    def checkGICPF(self,verbose = False):
        '''
        Evaluate and report on the Growth Impatience Condition
        '''
        name = "GICPF"

        self.GIFPF = self.thorn/self.PermGroFac[0]

        test = lambda agent : agent.GIFPF < 1

        messages = (
            'The value of the Growth Impatience Factor for the supplied parameter values satisfies the Perfect Foresight Growth Impatience Condition.',
            ' Therefore, for a perfect foresight consumer, the ratio of individual wealth to permanent income will fall indefinitely.',
            'The given parameter values violate the Perfect Foresight Growth Impatience Condition for this consumer type; the GIFPF is: {0.GIFPF}',
            ' Therefore, for a perfect foresight consumer the ratio of individual wealth to permanent income is expected to grow toward infinity.')
        self.checkCondition(name, test, messages, verbose = verbose)

    def checkRIC(self, verbose = False):
        '''
        Evaluate and report on the Return Impatience Condition
        '''

        self.RIF = self.thorn/self.Rfree

        name = "RIC"
        test = lambda agent: self.RIF < 1

        messages = ('The return impatience factor value for the supplied parameter values satisfies the Return Impatience Condition.',
                    'Therefore, the limiting consumption function is not c(m)=0 for all m',
                    'The given type violates the Return Impatience Condition with the supplied parameter values; the factor is {0.RIF}',
                    'Therefore, the limiting consumption function is c(m)=0 for all m')
        self.checkCondition(name, test, messages, verbose = verbose)

    def checkFHWC(self,verbose = False):
        '''
        Evaluate and report on the Finite Human Wealth Condition
        '''

        self.FHWF = self.PermGroFac[0]/self.Rfree
        self.cNrmPDV = 1.0/(1.0-self.thorn/self.Rfree)

        name = "FHWC"
        test = lambda agent: self.FHWF < 1

        messages = ('The Finite Human wealth factor value for the supplied parameter values satisfies the Finite Human Wealth Condition.',
                    'Therefore, the limiting consumption function is not c(m)=Infinity\nand human wealth normalized by permanent income is {0.hNrm}\nand the PDV of future consumption growth is {0.cNrmPDV}',
                    'The given type violates the Finite Human Wealth Condition; the Finite Human wealth factor value {0.FHWF}',
                    'Therefore, the limiting consumption function is c(m)=Infinity for all m')

        self.checkCondition(name, test, messages, verbose = verbose)

    def checkConditions(self,verbose=False):
        '''
        This method checks whether the instance's type satisfies the
        Absolute Impatience Condition (AIC), 
        the Return Impatience Condition (RIC),
        the Finite Human Wealth Condition (FHWC) and the perfect foresight 
        model's version of the Finite Value of the Growth Impatience Condition (GIC_PF) and 
        Autarky Condition (FVAC_PF). Depending on the configuration of parameter values, some 
        combination of these conditions must be satisfied in order for the problem to have 
        a nondegenerate solution. To check which conditions are required, in the verbose mode
        a reference to the relevant theoretical literature is made.



        Parameters
        ----------
        verbose : boolean
            Specifies different levels of verbosity of feedback. When False, it only reports whether the
            instance's type fails to satisfy a particular condition. When True, it reports all results, i.e.
            the factor values for all conditions.

        Returns
        -------
        None
        '''
        self.conditions = {}

        self.violated = False

        # This method only checks for the conditions for infinite horizon models
        # with a 1 period cycle. If these conditions are not met, we exit early.
        if self.cycles!=0 or self.T_cycle > 1:
            return

        self.thorn = (self.Rfree*self.DiscFac*self.LivPrb[0])**(1/self.CRRA)

        self.checkAIC(verbose)
        self.checkGICPF(verbose)
        self.checkRIC(verbose)
        self.checkFHWC(verbose)

        self.violated = any([not self.conditions[c]
                             for c
                             in self.conditions])

# Make a dictionary to specify an idiosyncratic income shocks consumer
init_idiosyncratic_shocks = dict(init_perfect_foresight,
                                 **{
    # assets above grid parameters
    'aXtraMin': 0.001,      # Minimum end-of-period "assets above minimum" value
    'aXtraMax': 20,         # Maximum end-of-period "assets above minimum" value
    'aXtraNestFac': 3,      # Exponential nesting factor when constructing "assets above minimum" grid
    'aXtraCount': 48,       # Number of points in the grid of "assets above minimum"
    'aXtraExtra': [None],   # Some other value of "assets above minimum" to add to the grid, not used
    # Income process variables
    'PermShkStd': [0.1],    # Standard deviation of log permanent income shocks
    'PermShkCount': 7,      # Number of points in discrete approximation to permanent income shocks
    'TranShkStd': [0.1],    # Standard deviation of log transitory income shocks
    'TranShkCount': 7,      # Number of points in discrete approximation to transitory income shocks
    'UnempPrb': 0.05,       # Probability of unemployment while working
    'UnempPrbRet': 0.005,   # Probability of "unemployment" while retired
    'IncUnemp': 0.3,        # Unemployment benefits replacement rate
    'IncUnempRet': 0.0,     # "Unemployment" benefits when retired
    'BoroCnstArt': 0.0,     # Artificial borrowing constraint; imposed minimum level of end-of period assets
    'tax_rate': 0.0,        # Flat income tax rate
    'T_retire': 0, # Period of retirement (0 --> no retirement)
    'vFuncBool': False,     # Whether to calculate the value function during solution
    'CubicBool': False,     # Use cubic spline interpolation when True, linear interpolation when False
})
      
class IndShockConsumerType(PerfForesightConsumerType):
    '''
    A consumer type with idiosyncratic shocks to permanent and transitory income.
    His problem is defined by a sequence of income distributions, survival prob-
    abilities, and permanent income growth rates, as well as time invariant values
    for risk aversion, discount factor, the interest rate, the grid of end-of-
    period assets, and an artificial borrowing constraint.
    '''
    time_inv_ = PerfForesightConsumerType.time_inv_ + ['BoroCnstArt','vFuncBool','CubicBool']
    time_inv_.remove('MaxKinks') # This is in the PerfForesight model but not ConsIndShock
    shock_vars_ = ['PermShkNow','TranShkNow']

    def __init__(self,
                 cycles=1,
                 time_flow=True,
                 verbose=False,
                 quiet=False,
                 **kwds):
        '''
        Instantiate a new ConsumerType with given data.
        See ConsumerParameters.init_idiosyncratic_shocks for a dictionary of
        the keywords that should be passed to the constructor.

        Parameters
        ----------
        cycles : int
            Number of times the sequence of periods should be solved.
        time_flow : boolean
            Whether time is currently "flowing" forward for this instance.

        Returns
        -------
        None
        '''

        params = init_idiosyncratic_shocks.copy()
        params.update(kwds)

        # Initialize a basic AgentType
        PerfForesightConsumerType.__init__(self,
                                           cycles=cycles,
                                           time_flow=time_flow,
                                           verbose=verbose,
                                           quiet=quiet,
                                           **params)

        # Add consumer-type specific objects, copying to create independent versions
        self.solveOnePeriod = solveConsIndShock # idiosyncratic shocks solver
        self.update() # Make assets grid, income process, terminal solution


    def updateIncomeProcess(self):
        '''
        Updates this agent's income process based on his own attributes.

        Parameters
        ----------
        none

        Returns:
        -----------
        none
        '''
        original_time = self.time_flow
        self.timeFwd()
        IncomeDstn, PermShkDstn, TranShkDstn = constructLognormalIncomeProcessUnemployment(self)
        self.IncomeDstn = IncomeDstn
        self.PermShkDstn = PermShkDstn
        self.TranShkDstn = TranShkDstn
        self.addToTimeVary('IncomeDstn','PermShkDstn','TranShkDstn')
        if not original_time:
            self.timeRev()

    def updateAssetsGrid(self):
        '''
        Updates this agent's end-of-period assets grid by constructing a multi-
        exponentially spaced grid of aXtra values.

        Parameters
        ----------
        none

        Returns
        -------
        none
        '''
        aXtraGrid = constructAssetsGrid(self)
        self.aXtraGrid = aXtraGrid
        self.addToTimeInv('aXtraGrid')

    def update(self):
        '''
        Update the income process, the assets grid, and the terminal solution.

        Parameters
        ----------
        none

        Returns
        -------
        none
        '''
        self.updateIncomeProcess()
        self.updateAssetsGrid()
        self.updateSolutionTerminal()

    def getShocks(self):
        '''
        Gets permanent and transitory income shocks for this period.  Samples from IncomeDstn for
        each period in the cycle.

        Parameters
        ----------
        None

        Returns
        -------
        None
        '''
        PermShkNow = np.zeros(self.AgentCount) # Initialize shock arrays
        TranShkNow = np.zeros(self.AgentCount)
        newborn = self.t_age == 0
        for t in range(self.T_cycle):
            these = t == self.t_cycle
            N = np.sum(these)
            if N > 0:
                IncomeDstnNow    = self.IncomeDstn[t-1] # set current income distribution
                PermGroFacNow    = self.PermGroFac[t-1] # and permanent growth factor
                # Get random draws of income shocks from the discrete distribution
                EventDraws       = IncomeDstnNow.draw_events(N,
                                                             seed=self.RNG.randint(0,2**31-1))

                PermShkNow[these] = IncomeDstnNow.X[0][EventDraws]*PermGroFacNow # permanent "shock" includes expected growth
                TranShkNow[these] = IncomeDstnNow.X[1][EventDraws]

        # That procedure used the *last* period in the sequence for newborns, but that's not right
        # Redraw shocks for newborns, using the *first* period in the sequence.  Approximation.
        N = np.sum(newborn)
        if N > 0:
            these = newborn
            IncomeDstnNow    = self.IncomeDstn[0] # set current income distribution
            PermGroFacNow    = self.PermGroFac[0] # and permanent growth factor
           
            # Get random draws of income shocks from the discrete distribution
            EventDraws       = IncomeDstnNow.draw_events(N,
                                                         seed=self.RNG.randint(0,2**31-1))
            PermShkNow[these] = IncomeDstnNow.X[0][EventDraws]*PermGroFacNow # permanent "shock" includes expected growth
            TranShkNow[these] = IncomeDstnNow.X[1][EventDraws]
#        PermShkNow[newborn] = 1.0
        TranShkNow[newborn] = 1.0

        # Store the shocks in self
        self.EmpNow = np.ones(self.AgentCount,dtype=bool)
        self.EmpNow[TranShkNow == self.IncUnemp] = False
        self.PermShkNow = PermShkNow
        self.TranShkNow = TranShkNow


    def calcBoundingValues(self):
        '''
        Calculate human wealth plus minimum and maximum MPC in an infinite
        horizon model with only one period repeated indefinitely.  Store results
        as attributes of self.  Human wealth is the present discounted value of
        expected future income after receiving income this period, ignoring mort-
        ality (because your income matters to you only if you are still alive).
        The maximum MPC is the limit of the MPC as m --> mNrmMin.  The
        minimum MPC is the limit of the MPC as m --> infty.

        Parameters
        ----------
        None

        Returns
        -------
        None
        '''
        # Unpack the income distribution and get average and worst outcomes
        PermShkValsNext   = self.IncomeDstn[0][1]
        TranShkValsNext   = self.IncomeDstn[0][2]
        ShkPrbsNext       = self.IncomeDstn[0][0]
        ExIncNext         = np.dot(ShkPrbsNext,PermShkValsNext*TranShkValsNext)
        PermShkMinNext    = np.min(PermShkValsNext)
        TranShkMinNext    = np.min(TranShkValsNext)
        WorstIncNext      = PermShkMinNext*TranShkMinNext
        WorstIncPrb       = np.sum(ShkPrbsNext[(PermShkValsNext*TranShkValsNext)==WorstIncNext])

        # Calculate human wealth and the infinite horizon natural borrowing constraint
        hNrm              = (ExIncNext*self.PermGroFac[0]/self.Rfree)/(1.0-self.PermGroFac[0]/self.Rfree)
        temp              = self.PermGroFac[0]*PermShkMinNext/self.Rfree
        BoroCnstNat       = -TranShkMinNext*temp/(1.0-temp)

        PatFac    = (self.DiscFac*self.LivPrb[0]*self.Rfree)**(1.0/self.CRRA)/self.Rfree
        if BoroCnstNat < self.BoroCnstArt:
            MPCmax    = 1.0 # if natural borrowing constraint is overridden by artificial one, MPCmax is 1
        else:
            MPCmax    = 1.0 - WorstIncPrb**(1.0/self.CRRA)*PatFac
        MPCmin = 1.0 - PatFac

        # Store the results as attributes of self
        self.hNrm   = hNrm
        self.MPCmin = MPCmin
        self.MPCmax = MPCmax

    def makeEulerErrorFunc(self,mMax=100,approx_inc_dstn=True):
        '''
        Creates a "normalized Euler error" function for this instance, mapping
        from market resources to "consumption error per dollar of consumption."
        Stores result in attribute eulerErrorFunc as an interpolated function.
        Has option to use approximate income distribution stored in self.IncomeDstn
        or to use a (temporary) very dense approximation.

        Only works on (one period) infinite horizon models at this time, will
        be generalized later.

        Parameters
        ----------
        mMax : float
            Maximum normalized market resources for the Euler error function.
        approx_inc_dstn : Boolean
            Indicator for whether to use the approximate discrete income distri-
            bution stored in self.IncomeDstn[0], or to use a very accurate
            discrete approximation instead.  When True, uses approximation in
            IncomeDstn; when False, makes and uses a very dense approximation.

        Returns
        -------
        None
        '''
        # Get the income distribution (or make a very dense one)
        if approx_inc_dstn:
            IncomeDstn = self.IncomeDstn[0]
        else:
            TranShkDstn = approxMeanOneLognormal(N=200,sigma=self.TranShkStd[0],
                                                 tail_N=50,tail_order=1.3, tail_bound=[0.05,0.95])
            TranShkDstn = addDiscreteOutcomeConstantMean(TranShkDstn,self.UnempPrb,self.IncUnemp)
            PermShkDstn = approxMeanOneLognormal(N=200,sigma=self.PermShkStd[0],
                                                 tail_N=50,tail_order=1.3, tail_bound=[0.05,0.95])
            IncomeDstn  = combineIndepDstns(PermShkDstn,TranShkDstn)

        # Make a grid of market resources
        mNowMin  = self.solution[0].mNrmMin + 10**(-15) # add tiny bit to get around 0/0 problem
        mNowMax  = mMax
        mNowGrid = np.linspace(mNowMin,mNowMax,1000)

        # Get the consumption function this period and the marginal value function
        # for next period.  Note that this part assumes a one period cycle.
        cFuncNow   = self.solution[0].cFunc
        vPfuncNext = self.solution[0].vPfunc

        # Calculate consumption this period at each gridpoint (and assets)
        cNowGrid = cFuncNow(mNowGrid)
        aNowGrid = mNowGrid - cNowGrid

        # Tile the grids for fast computation
        ShkCount          = IncomeDstn[0].size
        aCount            = aNowGrid.size
        aNowGrid_tiled    = np.tile(aNowGrid,(ShkCount,1))
        PermShkVals_tiled = (np.tile(IncomeDstn[1],(aCount,1))).transpose()
        TranShkVals_tiled = (np.tile(IncomeDstn[2],(aCount,1))).transpose()
        ShkPrbs_tiled     = (np.tile(IncomeDstn[0],(aCount,1))).transpose()

        # Calculate marginal value next period for each gridpoint and each shock
        mNextArray        = self.Rfree/(self.PermGroFac[0]*PermShkVals_tiled)*aNowGrid_tiled + TranShkVals_tiled
        vPnextArray       = vPfuncNext(mNextArray)

        # Calculate expected marginal value and implied optimal consumption
        ExvPnextGrid = self.DiscFac*self.Rfree*self.LivPrb[0]*self.PermGroFac[0]**(-self.CRRA)* \
                       np.sum(PermShkVals_tiled**(-self.CRRA)*vPnextArray*ShkPrbs_tiled,axis=0)
        cOptGrid     = ExvPnextGrid**(-1.0/self.CRRA) # This is the 'Endogenous Gridpoints' step

        # Calculate Euler error and store an interpolated function
        EulerErrorNrmGrid = (cNowGrid - cOptGrid)/cOptGrid
        eulerErrorFunc    = LinearInterp(mNowGrid,EulerErrorNrmGrid)
        self.eulerErrorFunc = eulerErrorFunc

    def preSolve(self):
#        AgentType.preSolve(self)
        # Update all income process variables to match any attributes that might
        # have been changed since `__init__` or `solve()` was last called.
#        self.updateIncomeProcess()
        self.updateSolutionTerminal()
        if not self.quiet:
            self.checkConditions(verbose=self.verbose)

    def checkGICInd(self,verbose):
        '''
        Check Individual Growth Impatience Factor.
        '''
        self.GIFInd = self.thorn/(self.PermGroFac[0]*self.InvEPermShkInv)      # [url]/#GIFI

        name = 'GIC'
        test = lambda agent: agent.GIFInd <=1

        messages = ('The value of the Individual Growth Impatience Factor for the supplied parameter values satisfies the Individual Growth Impatience Condition.',
                    'Therefore, a target level of the individual market resources ratio m exists (see {0.url}/#onetarget for more).',
                    'The given parameter values violate the Individual Growth Impatience Condition; the GIFInd is: {0.GIFInd}',
                    'Therefore, a target ratio of individual market resources to individual permanent income does not exist.  (see {0.url}/#onetarget for more).')

        self.checkCondition(name,test,messages,verbose=verbose)

    def checkCIGAgg(self, verbose):
        name = 'GICAgg'
        test = lambda agent : agent.GIFAgg <= 1

        messages = ('The value of the Aggregate Growth Impatience Factor for the supplied parameter values satisfies the Aggregate Growth Impatience Condition.',
                    'Therefore, it is possible that a target level of the ratio of aggregate market resources to aggregate permanent income exists.',
                    'The given parameter values violate the Aggregate Growth Impatience Condition; the GIFAgg is: {0.GIFAgg}',
                    'Therefore, a target ratio of aggregate resources to aggregate permanent income does not exist.')

        self.checkCondition(name,test,messages,verbose=verbose)

    def checkWRIC(self, verbose):
        '''
        Evaluate and report on the Weak Return Impatience Condition
        [url]/#WRIF modified to incorporate LivPrb
        '''
        self.WRIF=(self.UnempPrb**(1/self.CRRA))*(self.Rfree*self.DiscFac*self.LivPrb[0])**(1/self.CRRA)/self.Rfree

        name = 'WRIC'
        test = lambda agent: agent.WRIF <= 1
        messages = ('',
                    'The Weak Return Impatience Factor value for the supplied parameter values satisfies the Weak Return Impatience Condition (see {0.url}/#WRIC for more).',
                    'The given type violates the Weak Return Impatience Condition with the supplied parameter values.  The WRIF is: {0.url}',
                    'Therefore, a nondegenerate solution is not available (see {0.url}/#WRIC for more.')

        self.checkCondition(name,test,messages,verbose=verbose)

    def checkFVAC(self,verbose):
        '''
        Evaluate and report on the Finite Value of Autarky Condition
        Hyperlink to paper: [url]/#Autarky-Value
        '''
        EpShkuInv = np.dot(self.PermShkDstn[0].pmf,
                           self.PermShkDstn[0].X**(1-self.CRRA))
        if self.CRRA != 1.0:
            uInvEpShkuInv = EpShkuInv**(1/(1-self.CRRA)) # The term that gives a utility-consequence-adjusted utility growth
        else:
            uInvEpShkuInv = 1.0
        
        self.uInvEpShkuInv   = uInvEpShkuInv

        self.FVAF=self.LivPrb[0]*self.DiscFac*self.uInvEpShkuInv

        name = 'FVAC'
        test = lambda agent: agent.FVAF <= 1
        messages = ('',
                    'The Finite Value of Autarky Factor (FVAV) for the supplied parameter values satisfies the Finite Value of Autarky Condition.',
                    'The given type violates the Finite Value of Autarky Condition with the supplied parameter values. The FVAF is {0.FVAF}',
                    'Therefore, a nondegenerate solution is not available (see {0.url}/#Conditions-Under-Which-the-Problem-Defines-a-Contraction-Mapping')

        # Ok, I couldn't figure out how to work this case in ...- SB
        #if self.WRIC:
        #    print('Since both WRIC and FVAC are satisfied, the problem has a nondegenerate solution')

        self.checkCondition(name,test,messages,verbose=verbose)


    def checkConditions(self,verbose=False):
        '''
        This method checks whether the instance's type satisfies the Absolute Impatience Condition (AIC), Weak Return
        Impatience Condition (WRIC), Finite Human Wealth Condition (FHWC) and Finite Value of
        Autarky Condition (FVAC).  When combinations of these conditions are satisfied, the 
        solution to the problem exhibits different characteristics.  (For an exposition of the
        conditions, see http://econ.jhu.edu/people/ccarroll/papers/BufferStockTheory/)

        Parameters
        ----------
        verbose : boolean
            Specifies different levels of verbosity of feedback. When False, it only reports whether the
            instance's type fails to satisfy a particular condition. When True, it reports all results, i.e.
            the factor values for all conditions.

        Returns
        -------
        None
        '''
        self.conditions = {}

        self.violated = False # PerfForesightConsumerType.checkConditions(self, verbose=False, verbose_reference=False)

        if self.cycles!=0 or self.T_cycle > 1:
            return

        # For theory, see hyperlink targets to expressions in 
        # url=http://econ.jhu.edu/people/ccarroll/papers/BufferStockTheory
        # For example, the hyperlink to the relevant section of the paper
        self.url='http://econ.jhu.edu/people/ccarroll/papers/BufferStockTheory'
        # would be referenced below as:
        # [url]/#Uncertainty-Modified-Conditions
        
        self.InvPermShkDstn=deepcopy(self.PermShkDstn)
<<<<<<< HEAD
        self.InvPermShkDstn[0][1]=1/self.PermShkDstn[0][1]
=======
        self.InvPermShkDstn[0].X = 1/self.PermShkDstn[0].X
        EPermShkInv=np.dot(self.InvPermShkDstn[0].pmf,
                           1/self.PermShkDstn[0].X) # $\Ex_{t}[\psi^{-1}_{t+1}]$ (in first eqn in sec)
>>>>>>> f5784d5e

        # [url]/#Pat, adjusted to include mortality

        self.EPermShkInv     = np.dot(self.InvPermShkDstn[0][0],1/self.PermShkDstn[0][1]) # $\Ex_{t}[\psi^{-1}_{t+1}]$ (in first eqn in sec)
        self.InvEPermShkInv  = (1/self.EPermShkInv)  # $\underline{\psi}$ in the paper (\bar{\isp} in private version)
        self.PermGroFacAdj   = self.PermGroFac[0]*self.InvEPermShkInv # [url]/#PGroAdj

        self.thorn = ((self.Rfree*self.DiscFac))**(1/self.CRRA)

        # self.Rnorm           = self.Rfree*EPermShkInv/(self.PermGroFac[0]*self.LivPrb[0])
        self.GIFPF = self.thorn/(self.PermGroFac[0])      # [url]/#GIF
        # Lower bound of aggregate wealth growth if all inheritances squandered
        self.GIFAgg = self.thorn*self.LivPrb[0]/self.PermGroFac[0]
        
        self.DiscFacGIFPFMax = ((self.PermGroFac[0])**(self.CRRA))/(self.Rfree) # DiscFac at growth impatience knife edge
        self.DiscFacGIFIndMax = ((self.PermGroFac[0]*self.InvEPermShkInv)**(self.CRRA))/(self.Rfree) # DiscFac at growth impatience knife edge
        self.DiscFacGIFAggMax = ((self.PermGroFac[0])**(self.CRRA))/(self.Rfree*self.LivPrb[0]) # DiscFac at growth impatience knife edge

        self.checkGICPF(verbose)
        self.checkGICInd(verbose)
        self.checkCIGAgg(verbose)
        self.checkWRIC(verbose)
        self.checkFVAC(verbose)

        self.violated = any([not self.conditions[c]
                             for c
                             in self.conditions])

        if verbose and self.violated:
            print('\n[!] For more information on the conditions, see Tables 3 and 4 in "Theoretical Foundations of Buffer Stock Saving" at '+self.url+'/#Factors-Defined-And-Compared')
            print('')

        if verbose:
            print('GIFPF            = %2.6f ' % (self.GIFPF))
            print('GIFInd           = %2.6f ' % (self.GIFInd))
            print('GIFAgg           = %2.6f ' % (self.GIFAgg))
            print('Thorn = AIF      = %2.6f ' % (self.thorn))
            print('PermGroFacAdj    = %2.6f ' % (self.PermGroFacAdj))
            print('uInvEpShkuInv    = %2.6f ' % (self.uInvEpShkuInv))
            print('FVAF             = %2.6f ' % (self.FVAF))
            print('WRIF             = %2.6f ' % (self.WRIF))
            print('DiscFacGIFIndMax = %2.6f ' % (self.DiscFacGIFIndMax))
            print('DiscFacGIFAggMax = %2.6f ' % (self.DiscFacGIFAggMax))

    def Ex_Mtp1_over_Ex_Ptp1(self,mRat,verbose=False):
        cRat        = self.solution[-1].cFunc(mRat)
        aRat        = mRat-cRat
        Ex_Ptp1     = PermGroFac[0]
        Ex_bLev_tp1 = aRat*self.Rfree
        Ex_Mtp1     = Ex_bLev_tp1
        return Ex_Mtp1/Ex_Ptp1
                    
    def Ex_mtp1(self,mRat,verbose=False):
        cRat        = self.solution[-1].cFunc(mRat)
        aRat        = mRat-cRat
        Ex_bRat_tp1 = aRat*self.Rfree*self.EPermShkInv/self.PermGroFac[0]
        Ex_Mtp1     = (Ex_bRat_tp1 + 1)*Ex_Ptp1 # mean TranShk and PermShk are 1
        return Ex_Mtp1/Ex_Ptp1
                    
    def calcTargets(self,verbose=False):
        '''
        If the problem is one that satisfies the conditions required for target ratios of different
        variables to permanent income to exist, and has been solved to within the self-defined
        tolerance, this method calculates the target values of market resources, consumption, 
        and assets.  

        Parameters
        ----------
        verbose : boolean
            Specifies different levels of verbosity of feedback. When False, it prints no results. 
            When True, it reports all target values, and passes the verbosity indicator to the 
            checkConditions method which responds accordingly.

        Returns
        -------
        None
        '''
        infinite_horizon = cycles_left == 0
        if not infinite_horizon:
            print('The calcTargets method works only for infinite horizon models.')
            return

        
        # To be written.
        # Defining:
        ## Rnorm    = Rfree/(PermGroFac[0]*PermShk)
        ## EPermShkInv    = E[PermShk**(-1)]
        ## InvEPermShkInv = 1/EPermShkInv
        ## ExRnorm  = E[Rfree/(PermGroFac[0]*PermShk)] = Rfree EPermShkInv / PermGroFac[0]
        ## InvExRnorm = 1/ExRnorm
        ## The "sustainable consumption" locus is given by
        # cSust = InvExRnorm + m*(1-InvExRnorm)

        # The target level of m, mTarg, will be the value such that
        # cSust[m] = cFunc[m]

# Make a dictionary to specify a "kinked R" idiosyncratic shock consumer
init_kinked_R = dict(init_idiosyncratic_shocks,
                     **{
    'Rboro' : 1.20, # Interest factor on assets when borrowing, a < 0
    'Rsave' : 1.02, # Interest factor on assets when saving, a > 0
    'BoroCnstArt' : None, # kinked R is a bit silly if borrowing not allowed
    'CubicBool' : True, # kinked R is now compatible with linear cFunc and cubic cFunc
    'aXtraCount' : 48,   # ...so need lots of extra gridpoints to make up for it
})
del init_kinked_R['Rfree'] # get rid of constant interest factor


class KinkedRconsumerType(IndShockConsumerType):
    '''
    A consumer type that faces idiosyncratic shocks to income and has a different
    interest factor on saving vs borrowing.  Extends IndShockConsumerType, with
    very small changes.  Solver for this class is currently only compatible with
    linear spline interpolation.
    '''
    time_inv_ = copy(IndShockConsumerType.time_inv_)
    time_inv_.remove('Rfree')
    time_inv_ += ['Rboro', 'Rsave']

    def __init__(self,cycles=1,time_flow=True,**kwds):
        '''
        Instantiate a new ConsumerType with given data.
        See ConsumerParameters.init_kinked_R for a dictionary of
        the keywords that should be passed to the constructor.

        Parameters
        ----------
        cycles : int
            Number of times the sequence of periods should be solved.
        time_flow : boolean
            Whether time is currently "flowing" forward for this instance.

        Returns
        -------
        None
        '''
        params = init_kinked_R.copy()
        params.update(kwds)

        # Initialize a basic AgentType
        PerfForesightConsumerType.__init__(self,cycles=cycles,time_flow=time_flow,**params)

        # Add consumer-type specific objects, copying to create independent versions
        self.solveOnePeriod = solveConsKinkedR # kinked R solver
        self.update() # Make assets grid, income process, terminal solution

    def preSolve(self):
#        AgentType.preSolve(self)
        self.updateSolutionTerminal()

    def calcBoundingValues(self):
        '''
        Calculate human wealth plus minimum and maximum MPC in an infinite
        horizon model with only one period repeated indefinitely.  Store results
        as attributes of self.  Human wealth is the present discounted value of
        expected future income after receiving income this period, ignoring mort-
        ality.  The maximum MPC is the limit of the MPC as m --> mNrmMin.  The
        minimum MPC is the limit of the MPC as m --> infty.  This version deals
        with the different interest rates on borrowing vs saving.

        Parameters
        ----------
        None

        Returns
        -------
        None
        '''
        # Unpack the income distribution and get average and worst outcomes
        PermShkValsNext   = self.IncomeDstn[0][1]
        TranShkValsNext   = self.IncomeDstn[0][2]
        ShkPrbsNext       = self.IncomeDstn[0][0]
        ExIncNext         = np.dot(ShkPrbsNext,PermShkValsNext*TranShkValsNext)
        PermShkMinNext    = np.min(PermShkValsNext)
        TranShkMinNext    = np.min(TranShkValsNext)
        WorstIncNext      = PermShkMinNext*TranShkMinNext
        WorstIncPrb       = np.sum(ShkPrbsNext[(PermShkValsNext*TranShkValsNext)==WorstIncNext])

        # Calculate human wealth and the infinite horizon natural borrowing constraint
        hNrm              = (ExIncNext*self.PermGroFac[0]/self.Rsave)/(1.0-self.PermGroFac[0]/self.Rsave)
        temp              = self.PermGroFac[0]*PermShkMinNext/self.Rboro
        BoroCnstNat       = -TranShkMinNext*temp/(1.0-temp)

        PatFacTop = (self.DiscFac*self.LivPrb[0]*self.Rsave)**(1.0/self.CRRA)/self.Rsave
        PatFacBot = (self.DiscFac*self.LivPrb[0]*self.Rboro)**(1.0/self.CRRA)/self.Rboro
        if BoroCnstNat < self.BoroCnstArt:
            MPCmax    = 1.0 # if natural borrowing constraint is overridden by artificial one, MPCmax is 1
        else:
            MPCmax    = 1.0 - WorstIncPrb**(1.0/self.CRRA)*PatFacBot
        MPCmin = 1.0 - PatFacTop

        # Store the results as attributes of self
        self.hNrm   = hNrm
        self.MPCmin = MPCmin
        self.MPCmax = MPCmax

    def makeEulerErrorFunc(self,mMax=100,approx_inc_dstn=True):
        '''
        Creates a "normalized Euler error" function for this instance, mapping
        from market resources to "consumption error per dollar of consumption."
        Stores result in attribute eulerErrorFunc as an interpolated function.
        Has option to use approximate income distribution stored in self.IncomeDstn
        or to use a (temporary) very dense approximation.

        SHOULD BE INHERITED FROM ConsIndShockModel

        Parameters
        ----------
        mMax : float
            Maximum normalized market resources for the Euler error function.
        approx_inc_dstn : Boolean
            Indicator for whether to use the approximate discrete income distri-
            bution stored in self.IncomeDstn[0], or to use a very accurate
            discrete approximation instead.  When True, uses approximation in
            IncomeDstn; when False, makes and uses a very dense approximation.

        Returns
        -------
        None
        '''
        raise NotImplementedError()

    def getRfree(self):
        '''
        Returns an array of size self.AgentCount with self.Rboro or self.Rsave in each entry, based
        on whether self.aNrmNow >< 0.

        Parameters
        ----------
        None

        Returns
        -------
        RfreeNow : np.array
             Array of size self.AgentCount with risk free interest rate for each agent.
        '''
        RfreeNow = self.Rboro*np.ones(self.AgentCount)
        RfreeNow[self.aNrmNow > 0] = self.Rsave
        return RfreeNow

    def checkConditions(self,verbose=False):
        '''
        This method checks whether the instance's type satisfies the Absolute Impatience Condition (AIC), 
        the Return Impatience Condition (RIC), the Growth Impatience Condition (GIC), the Weak Return 
        Impatience Condition (WRIC), the Finite Human Wealth Condition (FHWC) and the Finite Value of
        Autarky Condition (FVAC). To check which conditions are relevant to the model at hand, a 
        reference to the relevant theoretical literature is made.

        Parameters
        ----------
        verbose : boolean
            Specifies different levels of verbosity of feedback. When False, it only reports whether the
            instance's type fails to satisfy a particular condition. When True, it reports all results, i.e.
            the factor values for all conditions.

        Returns
        -------
        None
        '''
        raise NotImplementedError()

# ==================================================================================
# = Functions for generating discrete income processes and simulated income shocks =
# ==================================================================================

def constructLognormalIncomeProcessUnemployment(parameters):
    '''
    Generates a list of discrete approximations to the income process for each
    life period, from end of life to beginning of life.  Permanent shocks are mean
    one lognormally distributed with standard deviation PermShkStd[t] during the
    working life, and degenerate at 1 in the retirement period.  Transitory shocks
    are mean one lognormally distributed with a point mass at IncUnemp with
    probability UnempPrb while working; they are mean one with a point mass at
    IncUnempRet with probability UnempPrbRet.  Retirement occurs
    after t=T_retire periods of working.

    Note 1: All time in this function runs forward, from t=0 to t=T

    Note 2: All parameters are passed as attributes of the input parameters.

    Parameters (passed as attributes of the input parameters)
    ----------
    PermShkStd : [float]
        List of standard deviations in log permanent income uncertainty during
        the agent's life.
    PermShkCount : int
        The number of approximation points to be used in the discrete approxima-
        tion to the permanent income shock distribution.
    TranShkStd : [float]
        List of standard deviations in log transitory income uncertainty during
        the agent's life.
    TranShkCount : int
        The number of approximation points to be used in the discrete approxima-
        tion to the permanent income shock distribution.
    UnempPrb : float
        The probability of becoming unemployed during the working period.
    UnempPrbRet : float
        The probability of not receiving typical retirement income when retired.
    T_retire : int
        The index value for the final working period in the agent's life.
        If T_retire <= 0 then there is no retirement.
    IncUnemp : float
        Transitory income received when unemployed.
    IncUnempRet : float
        Transitory income received while "unemployed" when retired.
    T_cycle :  int
        Total number of non-terminal periods in the consumer's sequence of periods.

    Returns
    -------
    IncomeDstn :  [[np.array]]
        A list with T_cycle elements, each of which is a list of three arrays
        representing a discrete approximation to the income process in a period.
        Order: probabilities, permanent shocks, transitory shocks.
    PermShkDstn : [[np.array]]
        A list with T_cycle elements, each of which is a list of two arrays
        representing a discrete approximation to the permanent income shocks.
    TranShkDstn : [[np.array]]
        A list with T_cycle elements, each of which is a list of two arrays
        representing a discrete approximation to the transitory income shocks.
    '''
    # Unpack the parameters from the input
    PermShkStd    = parameters.PermShkStd
    PermShkCount  = parameters.PermShkCount
    TranShkStd    = parameters.TranShkStd
    TranShkCount  = parameters.TranShkCount
    T_cycle       = parameters.T_cycle
    T_retire      = parameters.T_retire
    UnempPrb      = parameters.UnempPrb
    IncUnemp      = parameters.IncUnemp
    UnempPrbRet   = parameters.UnempPrbRet
    IncUnempRet   = parameters.IncUnempRet

    IncomeDstn    = [] # Discrete approximations to income process in each period
    PermShkDstn   = [] # Discrete approximations to permanent income shocks
    TranShkDstn   = [] # Discrete approximations to transitory income shocks

    # Fill out a simple discrete RV for retirement, with value 1.0 (mean of shocks)
    # in normal times; value 0.0 in "unemployment" times with small prob.
    if T_retire > 0:
        if UnempPrbRet > 0:
            PermShkValsRet  = np.array([1.0, 1.0])    # Permanent income is deterministic in retirement (2 states for temp income shocks)
            TranShkValsRet  = np.array([IncUnempRet,
                                        (1.0-UnempPrbRet*IncUnempRet)/(1.0-UnempPrbRet)])
            ShkPrbsRet      = np.array([UnempPrbRet, 1.0-UnempPrbRet])
        else:
            PermShkValsRet  = np.array([1.0])
            TranShkValsRet  = np.array([1.0])
            ShkPrbsRet      = np.array([1.0])
        IncomeDstnRet = DiscreteDistribution(ShkPrbsRet,
                                             [PermShkValsRet,
                                              TranShkValsRet])

    # Loop to fill in the list of IncomeDstn random variables.
    for t in range(T_cycle): # Iterate over all periods, counting forward

        if T_retire > 0 and t >= T_retire:
            # Then we are in the "retirement period" and add a retirement income object.
            IncomeDstn.append(deepcopy(IncomeDstnRet))
            PermShkDstn.append([np.array([1.0]),np.array([1.0])])
            TranShkDstn.append([ShkPrbsRet,TranShkValsRet])
        else:
            # We are in the "working life" periods.
            TranShkDstn_t    = approxMeanOneLognormal(N=TranShkCount, sigma=TranShkStd[t], tail_N=0)
            if UnempPrb > 0:
                TranShkDstn_t = addDiscreteOutcomeConstantMean(TranShkDstn_t, p=UnempPrb, x=IncUnemp)
            PermShkDstn_t    = approxMeanOneLognormal(N=PermShkCount, sigma=PermShkStd[t], tail_N=0)
            IncomeDstn.append(combineIndepDstns(PermShkDstn_t,TranShkDstn_t)) # mix the independent distributions
            PermShkDstn.append(PermShkDstn_t)
            TranShkDstn.append(TranShkDstn_t)
    return IncomeDstn, PermShkDstn, TranShkDstn


def applyFlatIncomeTax(IncomeDstn,tax_rate,T_retire,unemployed_indices=[],transitory_index=2):
    '''
    Applies a flat income tax rate to all employed income states during the working
    period of life (those before T_retire).  Time runs forward in this function.

    Parameters
    ----------
    IncomeDstn : [income distributions]
        The discrete approximation to the income distribution in each time period.
    tax_rate : float
        A flat income tax rate to be applied to all employed income.
    T_retire : int
        The time index after which the agent retires.
    unemployed_indices : [int]
        Indices of transitory shocks that represent unemployment states (no tax).
    transitory_index : int
        The index of each element of IncomeDstn representing transitory shocks.

    Returns
    -------
    IncomeDstn_new : [income distributions]
        The updated income distributions, after applying the tax.
    '''
    IncomeDstn_new = deepcopy(IncomeDstn)
    i = transitory_index
    for t in range(len(IncomeDstn)):
        if t < T_retire:
            for j in range((IncomeDstn[t][i]).size):
                if j not in unemployed_indices:
                    IncomeDstn_new[t][i][j] = IncomeDstn[t][i][j]*(1-tax_rate)
    return IncomeDstn_new

# =======================================================
# ================ Other useful functions ===============
# =======================================================

def constructAssetsGrid(parameters):
    '''
    Constructs the base grid of post-decision states, representing end-of-period
    assets above the absolute minimum.

    All parameters are passed as attributes of the single input parameters.  The
    input can be an instance of a ConsumerType, or a custom Parameters class.

    Parameters
    ----------
    aXtraMin:                  float
        Minimum value for the a-grid
    aXtraMax:                  float
        Maximum value for the a-grid
    aXtraCount:                 int
        Size of the a-grid
    aXtraExtra:                [float]
        Extra values for the a-grid.
    exp_nest:               int
        Level of nesting for the exponentially spaced grid

    Returns
    -------
    aXtraGrid:     np.ndarray
        Base array of values for the post-decision-state grid.
    '''
    # Unpack the parameters
    aXtraMin     = parameters.aXtraMin
    aXtraMax     = parameters.aXtraMax
    aXtraCount   = parameters.aXtraCount
    aXtraExtra   = parameters.aXtraExtra
    grid_type    = 'exp_mult'
    exp_nest     = parameters.aXtraNestFac

    # Set up post decision state grid:
    aXtraGrid = None
    if grid_type == "linear":
        aXtraGrid = np.linspace(aXtraMin, aXtraMax, aXtraCount)
    elif grid_type == "exp_mult":
        aXtraGrid = makeGridExpMult(ming=aXtraMin, maxg=aXtraMax, ng=aXtraCount, timestonest=exp_nest)
    else:
        raise Exception("grid_type not recognized in __init__." + \
                         "Please ensure grid_type is 'linear' or 'exp_mult'")

    # Add in additional points for the grid:
    for a in aXtraExtra:
        if (a is not None):
            if a not in aXtraGrid:
                j      = aXtraGrid.searchsorted(a)
                aXtraGrid = np.insert(aXtraGrid, j, a)

    return aXtraGrid


# Make a dictionary to specify a lifecycle consumer with a finite horizon
init_lifecycle = copy(init_idiosyncratic_shocks)
init_lifecycle['PermGroFac'] = [1.01,1.01,1.01,1.01,1.01,1.02,1.02,1.02,1.02,1.02]
init_lifecycle['PermShkStd'] = [0.1,0.2,0.1,0.2,0.1,0.2,0.1,0,0,0]
init_lifecycle['TranShkStd'] = [0.3,0.2,0.1,0.3,0.2,0.1,0.3,0,0,0]
init_lifecycle['LivPrb']     = [0.99,0.9,0.8,0.7,0.6,0.5,0.4,0.3,0.2,0.1]
init_lifecycle['T_cycle']    = 10
init_lifecycle['T_retire']   = 7
init_lifecycle['T_age']      = 11 # Make sure that old people die at terminal age and don't turn into newborns!

# Make a dictionary to specify an infinite consumer with a four period cycle
init_cyclical = copy(init_idiosyncratic_shocks)
init_cyclical['PermGroFac'] = [1.082251, 2.8, 0.3, 1.1]
init_cyclical['PermShkStd'] = [0.1,0.1,0.1,0.1]
init_cyclical['TranShkStd'] = [0.1,0.1,0.1,0.1]
init_cyclical['LivPrb']     = 4*[0.98]
init_cyclical['T_cycle']    = 4<|MERGE_RESOLUTION|>--- conflicted
+++ resolved
@@ -2433,17 +2433,12 @@
         # [url]/#Uncertainty-Modified-Conditions
         
         self.InvPermShkDstn=deepcopy(self.PermShkDstn)
-<<<<<<< HEAD
-        self.InvPermShkDstn[0][1]=1/self.PermShkDstn[0][1]
-=======
+
         self.InvPermShkDstn[0].X = 1/self.PermShkDstn[0].X
-        EPermShkInv=np.dot(self.InvPermShkDstn[0].pmf,
-                           1/self.PermShkDstn[0].X) # $\Ex_{t}[\psi^{-1}_{t+1}]$ (in first eqn in sec)
->>>>>>> f5784d5e
-
+        self.EPermShkInv=np.dot(self.InvPermShkDstn[0].pmf,
+                                1/self.PermShkDstn[0].X) # $\Ex_{t}[\psi^{-1}_{t+1}]$ (in first eqn in sec)
         # [url]/#Pat, adjusted to include mortality
 
-        self.EPermShkInv     = np.dot(self.InvPermShkDstn[0][0],1/self.PermShkDstn[0][1]) # $\Ex_{t}[\psi^{-1}_{t+1}]$ (in first eqn in sec)
         self.InvEPermShkInv  = (1/self.EPermShkInv)  # $\underline{\psi}$ in the paper (\bar{\isp} in private version)
         self.PermGroFacAdj   = self.PermGroFac[0]*self.InvEPermShkInv # [url]/#PGroAdj
 
