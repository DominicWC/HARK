"""
Classes to solve canonical consumption-saving models with idiosyncratic shocks
to income.  All models here assume CRRA utility with geometric discounting, no
bequest motive, and income shocks that are fully transitory or fully permanent.

It currently solves three types of models:
   1) A very basic "perfect foresight" consumption-savings model with no uncertainty.
   2) A consumption-savings model with risk over transitory and permanent income shocks.
   3) The model described in (2), with an interest rate for debt that differs
      from the interest rate for savings.

See NARK https://HARK.githhub.io/Documentation/NARK for information on variable naming conventions.
See HARK documentation for mathematical descriptions of the models being solved.
"""
from copy import copy, deepcopy

import numpy as np
from scipy import sparse as sp
from scipy.optimize import newton

from HARK import (
    AgentType,
    MetricObject,
    NullFunc,
    _log,
    make_one_period_oo_solver,
    set_verbosity_level,
)
from HARK.Calibration.Income.IncomeTools import (
    Cagetti_income,
    parse_income_spec,
    parse_time_params,
)
from HARK.datasets.life_tables.us_ssa.SSATools import parse_ssa_life_table
from HARK.datasets.SCF.WealthIncomeDist.SCFDistTools import income_wealth_dists_from_scf
from HARK.distribution import (
    DiscreteDistribution,
    DiscreteDistributionLabeled,
    IndexDistribution,
    Lognormal,
    MeanOneLogNormal,
    Uniform,
    add_discrete_outcome_constant_mean,
    combine_indep_dstns,
    expected,
)
from HARK.interpolation import CubicHermiteInterp as CubicInterp
from HARK.interpolation import (
    CubicInterp,
    LinearInterp,
    LowerEnvelope,
    MargMargValueFuncCRRA,
    MargValueFuncCRRA,
    ValueFuncCRRA,
)
from HARK.rewards import (
    CRRAutility,
    CRRAutility_inv,
    CRRAutility_invP,
    CRRAutilityP,
    CRRAutilityP_inv,
    CRRAutilityP_invP,
    CRRAutilityPP,
    UtilityFuncCRRA,
)
from HARK.utilities import (
    construct_assets_grid,
    gen_tran_matrix_1D,
    gen_tran_matrix_2D,
    jump_to_grid_1D,
    jump_to_grid_2D,
    make_grid_exp_mult,
)

__all__ = [
    "ConsumerSolution",
    "ConsPerfForesightSolver",
    "ConsIndShockSetup",
    "ConsIndShockSolverBasic",
    "ConsIndShockSolver",
    "ConsKinkedRsolver",
    "PerfForesightConsumerType",
    "IndShockConsumerType",
    "KinkedRconsumerType",
    "init_perfect_foresight",
    "init_idiosyncratic_shocks",
    "init_kinked_R",
    "init_lifecycle",
    "init_cyclical",
]

utility = CRRAutility
utilityP = CRRAutilityP
utilityPP = CRRAutilityPP
utilityP_inv = CRRAutilityP_inv
utility_invP = CRRAutility_invP
utility_inv = CRRAutility_inv
utilityP_invP = CRRAutilityP_invP


# =====================================================================
# === Classes that help solve consumption-saving models ===
# =====================================================================


class ConsumerSolution(MetricObject):
    """
    A class representing the solution of a single period of a consumption-saving
    problem.  The solution must include a consumption function and marginal
    value function.

    Here and elsewhere in the code, Nrm indicates that variables are normalized
    by permanent income.

    Parameters
    ----------
    cFunc : function
        The consumption function for this period, defined over market
        resources: c = cFunc(m).
    vFunc : function
        The beginning-of-period value function for this period, defined over
        market resources: v = vFunc(m).
    vPfunc : function
        The beginning-of-period marginal value function for this period,
        defined over market resources: vP = vPfunc(m).
    vPPfunc : function
        The beginning-of-period marginal marginal value function for this
        period, defined over market resources: vPP = vPPfunc(m).
    mNrmMin : float
        The minimum allowable market resources for this period; the consump-
        tion function (etc) are undefined for m < mNrmMin.
    hNrm : float
        Human wealth after receiving income this period: PDV of all future
        income, ignoring mortality.
    MPCmin : float
        Infimum of the marginal propensity to consume this period.
        MPC --> MPCmin as m --> infinity.
    MPCmax : float
        Supremum of the marginal propensity to consume this period.
        MPC --> MPCmax as m --> mNrmMin.

    """

    distance_criteria = ["vPfunc"]

    def __init__(
        self,
        cFunc=None,
        vFunc=None,
        vPfunc=None,
        vPPfunc=None,
        mNrmMin=None,
        hNrm=None,
        MPCmin=None,
        MPCmax=None,
    ):
        # Change any missing function inputs to NullFunc
        self.cFunc = cFunc if cFunc is not None else NullFunc()
        self.vFunc = vFunc if vFunc is not None else NullFunc()
        self.vPfunc = vPfunc if vPfunc is not None else NullFunc()
        # vPFunc = NullFunc() if vPfunc is None else vPfunc
        self.vPPfunc = vPPfunc if vPPfunc is not None else NullFunc()
        self.mNrmMin = mNrmMin
        self.hNrm = hNrm
        self.MPCmin = MPCmin
        self.MPCmax = MPCmax

    def append_solution(self, new_solution):
        """
        Appends one solution to another to create a ConsumerSolution whose
        attributes are lists.  Used in ConsMarkovModel, where we append solutions
        *conditional* on a particular value of a Markov state to each other in
        order to get the entire solution.

        Parameters
        ----------
        new_solution : ConsumerSolution
            The solution to a consumption-saving problem; each attribute is a
            list representing state-conditional values or functions.

        Returns
        -------
        None
        """
        if type(self.cFunc) != list:
            # Then we assume that self is an empty initialized solution instance.
            # Begin by checking this is so.
            assert (
                NullFunc().distance(self.cFunc) == 0
            ), "append_solution called incorrectly!"

            # We will need the attributes of the solution instance to be lists.  Do that here.
            self.cFunc = [new_solution.cFunc]
            self.vFunc = [new_solution.vFunc]
            self.vPfunc = [new_solution.vPfunc]
            self.vPPfunc = [new_solution.vPPfunc]
            self.mNrmMin = [new_solution.mNrmMin]
        else:
            self.cFunc.append(new_solution.cFunc)
            self.vFunc.append(new_solution.vFunc)
            self.vPfunc.append(new_solution.vPfunc)
            self.vPPfunc.append(new_solution.vPPfunc)
            self.mNrmMin.append(new_solution.mNrmMin)


# =====================================================================
# === Classes and functions that solve consumption-saving models ===
# =====================================================================


class ConsPerfForesightSolver(MetricObject):
    """
    A class for solving a one period perfect foresight
    consumption-saving problem.
    An instance of this class is created by the function solvePerfForesight
    in each period.

    Parameters
    ----------
    solution_next : ConsumerSolution
        The solution to next period's one-period problem.
    DiscFac : float
        Intertemporal discount factor for future utility.
    LivPrb : float
        Survival probability; likelihood of being alive at the beginning of
        the next period.
    CRRA : float
        Coefficient of relative risk aversion.
    Rfree : float
        Risk free interest factor on end-of-period assets.
    PermGroFac : float
        Expected permanent income growth factor at the end of this period.
    BoroCnstArt : float or None
        Artificial borrowing constraint, as a multiple of permanent income.
        Can be None, indicating no artificial constraint.
    MaxKinks : int
        Maximum number of kink points to allow in the consumption function;
        additional points will be thrown out.  Only relevant in infinite
        horizon model with artificial borrowing constraint.
    """

    def __init__(
        self,
        solution_next,
        DiscFac,
        LivPrb,
        CRRA,
        Rfree,
        PermGroFac,
        BoroCnstArt,
        MaxKinks,
    ):
        self.solution_next = solution_next
        self.DiscFac = DiscFac
        self.LivPrb = LivPrb
        self.CRRA = CRRA
        self.Rfree = Rfree
        self.PermGroFac = PermGroFac
        self.BoroCnstArt = BoroCnstArt
        self.MaxKinks = MaxKinks

    def def_utility_funcs(self):
        """
        Defines CRRA utility function for this period (and its derivatives),
        saving them as attributes of self for other methods to use.

        Parameters
        ----------
        None

        Returns
        -------
        None
        """
        self.u = UtilityFuncCRRA(self.CRRA)

    def def_value_funcs(self):
        """
        Defines the value and marginal value functions for this period.
        Uses the fact that for a perfect foresight CRRA utility problem,
        if the MPC in period t is :math:`\kappa_{t}`, and relative risk
        aversion :math:`\rho`, then the inverse value vFuncNvrs has a
        constant slope of :math:`\kappa_{t}^{-\rho/(1-\rho)}` and
        vFuncNvrs has value of zero at the lower bound of market resources
        mNrmMin.  See PerfForesightConsumerType.ipynb documentation notebook
        for a brief explanation and the links below for a fuller treatment.

        https://www.econ2.jhu.edu/people/ccarroll/public/lecturenotes/consumption/PerfForesightCRRA/#vFuncAnalytical
        https://www.econ2.jhu.edu/people/ccarroll/SolvingMicroDSOPs/#vFuncPF

        Parameters
        ----------
        None

        Returns
        -------
        None
        """

        # See the PerfForesightConsumerType.ipynb documentation notebook for the derivations
        vFuncNvrsSlope = self.MPCmin ** (-self.CRRA / (1.0 - self.CRRA))
        vFuncNvrs = LinearInterp(
            np.array([self.mNrmMinNow, self.mNrmMinNow + 1.0]),
            np.array([0.0, vFuncNvrsSlope]),
        )
        self.vFunc = ValueFuncCRRA(vFuncNvrs, self.CRRA)
        self.vPfunc = MargValueFuncCRRA(self.cFunc, self.CRRA)

    def make_cFunc_PF(self):
        """
        Makes the (linear) consumption function for this period.

        Parameters
        ----------
        None

        Returns
        -------
        None
        """
        # Use a local value of BoroCnstArt to prevent comparing None and float below.
        if self.BoroCnstArt is None:
            BoroCnstArt = -np.inf
        else:
            BoroCnstArt = self.BoroCnstArt

        # Calculate human wealth this period
        self.hNrmNow = (self.PermGroFac / self.Rfree) * (self.solution_next.hNrm + 1.0)

        # Calculate the lower bound of the marginal propensity to consume
        PatFac = ((self.Rfree * self.DiscFacEff) ** (1.0 / self.CRRA)) / self.Rfree
        self.MPCmin = 1.0 / (1.0 + PatFac / self.solution_next.MPCmin)

        # Extract the discrete kink points in next period's consumption function;
        # don't take the last one, as it only defines the extrapolation and is not a kink.
        mNrmNext = self.solution_next.cFunc.x_list[:-1]
        cNrmNext = self.solution_next.cFunc.y_list[:-1]

        # Calculate the end-of-period asset values that would reach those kink points
        # next period, then invert the first order condition to get consumption. Then
        # find the endogenous gridpoint (kink point) today that corresponds to each kink
        aNrmNow = (self.PermGroFac / self.Rfree) * (mNrmNext - 1.0)
        cNrmNow = (self.DiscFacEff * self.Rfree) ** (-1.0 / self.CRRA) * (
            self.PermGroFac * cNrmNext
        )
        mNrmNow = aNrmNow + cNrmNow

        # Add an additional point to the list of gridpoints for the extrapolation,
        # using the new value of the lower bound of the MPC.
        mNrmNow = np.append(mNrmNow, mNrmNow[-1] + 1.0)
        cNrmNow = np.append(cNrmNow, cNrmNow[-1] + self.MPCmin)

        # If the artificial borrowing constraint binds, combine the constrained and
        # unconstrained consumption functions.
        if BoroCnstArt > mNrmNow[0]:
            # Find the highest index where constraint binds
            cNrmCnst = mNrmNow - BoroCnstArt
            CnstBinds = cNrmCnst < cNrmNow
            idx = np.where(CnstBinds)[0][-1]

            if idx < (mNrmNow.size - 1):
                # If it is not the *very last* index, find the the critical level
                # of mNrm where the artificial borrowing contraint begins to bind.
                d0 = cNrmNow[idx] - cNrmCnst[idx]
                d1 = cNrmCnst[idx + 1] - cNrmNow[idx + 1]
                m0 = mNrmNow[idx]
                m1 = mNrmNow[idx + 1]
                alpha = d0 / (d0 + d1)
                mCrit = m0 + alpha * (m1 - m0)

                # Adjust the grids of mNrm and cNrm to account for the borrowing constraint.
                cCrit = mCrit - BoroCnstArt
                mNrmNow = np.concatenate(([BoroCnstArt, mCrit], mNrmNow[(idx + 1) :]))
                cNrmNow = np.concatenate(([0.0, cCrit], cNrmNow[(idx + 1) :]))

            else:
                # If it *is* the very last index, then there are only three points
                # that characterize the consumption function: the artificial borrowing
                # constraint, the constraint kink, and the extrapolation point.
                mXtra = (cNrmNow[-1] - cNrmCnst[-1]) / (1.0 - self.MPCmin)
                mCrit = mNrmNow[-1] + mXtra
                cCrit = mCrit - BoroCnstArt
                mNrmNow = np.array([BoroCnstArt, mCrit, mCrit + 1.0])
                cNrmNow = np.array([0.0, cCrit, cCrit + self.MPCmin])

        # If the mNrm and cNrm grids have become too large, throw out the last
        # kink point, being sure to adjust the extrapolation.
        if mNrmNow.size > self.MaxKinks:
            mNrmNow = np.concatenate((mNrmNow[:-2], [mNrmNow[-3] + 1.0]))
            cNrmNow = np.concatenate((cNrmNow[:-2], [cNrmNow[-3] + self.MPCmin]))

        # Construct the consumption function as a linear interpolation.
        self.cFunc = LinearInterp(mNrmNow, cNrmNow)

        # Calculate the upper bound of the MPC as the slope of the bottom segment.
        self.MPCmax = (cNrmNow[1] - cNrmNow[0]) / (mNrmNow[1] - mNrmNow[0])

        # Add two attributes to enable calculation of steady state market resources.
        self.Ex_IncNext = 1.0  # Perfect foresight income of 1
        # Relabeling for compatibility with add_mNrmStE
        self.mNrmMinNow = mNrmNow[0]

    def add_mNrmTrg(self, solution):
        """
        Finds value of (normalized) market resources m at which individual consumer
        expects m not to change.
        This will exist if the GICNrm holds.

        https://econ-ark.github.io/BufferStockTheory#UniqueStablePoints

        Parameters
        ----------
        solution : ConsumerSolution
            Solution to this period's problem, which must have attribute cFunc.
        Returns
        -------
        solution : ConsumerSolution
            Same solution that was passed, but now with the attribute mNrmStE.
        """

        # If no uncertainty, return the degenerate targets for the PF model
        if hasattr(self, "TranShkMinNext"):  # Then it has transitory shocks
            # Handle the degenerate case where shocks are of size zero
            if (self.TranShkMinNext == 1.0) and (self.PermShkMinNext == 1.0):
                # but they are of zero size (and also permanent are zero)
                if self.GICRaw:  # max of nat and art boro cnst
                    if type(self.BoroCnstArt) == type(None):
                        solution.mNrmStE = -self.hNrmNow
                        solution.mNrmTrg = -self.hNrmNow
                    else:
                        bNrmNxt = -self.BoroCnstArt * self.Rfree / self.PermGroFac
                        solution.mNrmStE = bNrmNxt + 1.0
                        solution.mNrmTrg = bNrmNxt + 1.0
                else:  # infinity
                    solution.mNrmStE = float("inf")
                    solution.mNrmTrg = float("inf")
                return solution

        # First find
        # \bar{\mathcal{R}} = E_t[R/Gamma_{t+1}] = R/Gamma E_t[1/psi_{t+1}]
        if type(self) == ConsPerfForesightSolver:
            Ex_PermShkInv = 1.0
        else:
            Ex_PermShkInv = np.dot(1 / self.PermShkValsNext, self.ShkPrbsNext)

        Ex_RNrmFac = (self.Rfree / self.PermGroFac) * Ex_PermShkInv

        # mNrmTrg solves Rcalbar*(m - c(m)) + E[inc_next] = m. Define a
        # rearranged version.
        Ex_m_tp1_minus_m_t = (
            lambda m: Ex_RNrmFac * (m - solution.cFunc(m)) + self.Ex_IncNext - m
        )

        # Minimum market resources plus next income is okay starting guess
        m_init_guess = self.mNrmMinNow + self.Ex_IncNext
        try:
            mNrmTrg = newton(Ex_m_tp1_minus_m_t, m_init_guess)
        except:
            mNrmTrg = None

        # Add mNrmTrg to the solution and return it
        solution.mNrmTrg = mNrmTrg
        return solution

    def add_mNrmStE(self, solution):
        """
        Finds market resources ratio at which 'balanced growth' is expected.
        This is the m ratio such that the expected growth rate of the M level
        matches the expected growth rate of permanent income. This value does
        not exist if the Growth Impatience Condition does not hold.

        https://econ-ark.github.io/BufferStockTheory#Unique-Stable-Points

        Parameters
        ----------
        solution : ConsumerSolution
            Solution to this period's problem, which must have attribute cFunc.
        Returns
        -------
        solution : ConsumerSolution
            Same solution that was passed, but now with the attribute mNrmStE
        """
        # Probably should test whether GICRaw holds and log error if it does not
        # using check_conditions
        # All combinations of c and m that yield E[PermGroFac PermShkVal mNext] = mNow
        # https://econ-ark.github.io/BufferStockTheory/#The-Individual-Steady-State

        PF_RNrm = self.Rfree / self.PermGroFac
        # If we are working with a model that permits uncertainty but that
        # uncertainty has been set to zero, return the correct answer
        # by hand because in this degenerate case numerical search may
        # have trouble
        if hasattr(self, "TranShkMinNext"):  # Then it has transitory shocks
            if (self.TranShkMinNext == 1.0) and (self.PermShkMinNext == 1.0):
                # but they are of zero size (and permanent shocks also not there)
                if self.GICRaw:  # max of nat and art boro cnst
                    #                    breakpoint()
                    if type(self.BoroCnstArt) == type(None):
                        solution.mNrmStE = -self.hNrmNow
                        solution.mNrmTrg = -self.hNrmNow
                    else:
                        bNrmNxt = -self.BoroCnstArt * self.Rfree / self.PermGroFac
                        solution.mNrmStE = bNrmNxt + 1.0
                        solution.mNrmTrg = bNrmNxt + 1.0
                else:  # infinity
                    solution.mNrmStE = float("inf")
                    solution.mNrmTrg = float("inf")
                return solution

        Ex_PermShk_tp1_times_m_tp1_minus_m_t = (
            lambda mStE: PF_RNrm * (mStE - solution.cFunc(mStE)) + 1.0 - mStE
        )

        # Minimum market resources plus next income is okay starting guess
        m_init_guess = self.mNrmMinNow + self.Ex_IncNext
        try:
            mNrmStE = newton(Ex_PermShk_tp1_times_m_tp1_minus_m_t, m_init_guess)
        except:
            mNrmStE = None

        solution.mNrmStE = mNrmStE
        return solution

    def add_stable_points(self, solution):
        """
        Checks necessary conditions for the existence of the individual steady
        state and target levels of market resources (see above).
        If the conditions are satisfied, computes and adds the stable points
        to the solution.

        Parameters
        ----------
        solution : ConsumerSolution
            Solution to this period's problem, which must have attribute cFunc.
        Returns
        -------
        solution : ConsumerSolution
            Same solution that was provided, augmented with attributes mNrmStE and
            mNrmTrg, if they exist.

        """

        # 0. There is no non-degenerate steady state for any unconstrained PF model.
        # 1. There is a non-degenerate SS for constrained PF model if GICRaw holds.
        # Therefore
        # Check if  (GICRaw and BoroCnstArt) and if so compute them both
        thorn = (self.Rfree * self.DiscFacEff) ** (1 / self.CRRA)
        GICRaw = 1 > thorn / self.PermGroFac
        if self.BoroCnstArt is not None and GICRaw:
            solution = self.add_mNrmStE(solution)
            solution = self.add_mNrmTrg(solution)
        return solution

    def solve(self):
        """
        Solves the one period perfect foresight consumption-saving problem.

        Parameters
        ----------
        None

        Returns
        -------
        solution : ConsumerSolution
            The solution to this period's problem.
        """
        self.def_utility_funcs()
        self.DiscFacEff = self.DiscFac * self.LivPrb  # Effective=pure x LivPrb
        self.make_cFunc_PF()
        self.def_value_funcs()

        solution = ConsumerSolution(
            cFunc=self.cFunc,
            vFunc=self.vFunc,
            vPfunc=self.vPfunc,
            mNrmMin=self.mNrmMinNow,
            hNrm=self.hNrmNow,
            MPCmin=self.MPCmin,
            MPCmax=self.MPCmax,
        )

        solution = self.add_stable_points(solution)

        return solution


###############################################################################
###############################################################################
class ConsIndShockSetup(ConsPerfForesightSolver):
    """
    A superclass for solvers of one period consumption-saving problems with
    constant relative risk aversion utility and permanent and transitory shocks
    to income.  Has methods to set up but not solve the one period problem.

    Parameters
    ----------
    solution_next : ConsumerSolution
        The solution to next period's one period problem.
    IncShkDstn : distribution.Distribution
        A discrete
        approximation to the income process between the period being solved
        and the one immediately following (in solution_next).
    LivPrb : float
        Survival probability; likelihood of being alive at the beginning of
        the succeeding period.
    DiscFac : float
        Intertemporal discount factor for future utility.
    CRRA : float
        Coefficient of relative risk aversion.
    Rfree : float
        Risk free interest factor on end-of-period assets.
    PermGroFac : float
        Expected permanent income growth factor at the end of this period.
    BoroCnstArt: float or None
        Borrowing constraint for the minimum allowable assets to end the
        period with.  If it is less than the natural borrowing constraint,
        then it is irrelevant; BoroCnstArt=None indicates no artificial bor-
        rowing constraint.
    aXtraGrid: np.array
        Array of "extra" end-of-period asset values-- assets above the
        absolute minimum acceptable level.
    vFuncBool: boolean
        An indicator for whether the value function should be computed and
        included in the reported solution.
    CubicBool: boolean
        An indicator for whether the solver should use cubic or linear inter-
        polation.
    """

    def __init__(
        self,
        solution_next,
        IncShkDstn,
        LivPrb,
        DiscFac,
        CRRA,
        Rfree,
        PermGroFac,
        BoroCnstArt,
        aXtraGrid,
        vFuncBool,
        CubicBool,
    ):
        """
        Constructor for a new solver-setup for problems with income subject to
        permanent and transitory shocks.
        """
        self.solution_next = solution_next
        self.IncShkDstn = IncShkDstn
        self.LivPrb = LivPrb
        self.DiscFac = DiscFac
        self.CRRA = CRRA
        self.Rfree = Rfree
        self.PermGroFac = PermGroFac
        self.BoroCnstArt = BoroCnstArt
        self.aXtraGrid = aXtraGrid
        self.vFuncBool = vFuncBool
        self.CubicBool = CubicBool

        self.def_utility_funcs()

    def set_and_update_values(self, solution_next, IncShkDstn, LivPrb, DiscFac):
        """
        Unpacks some of the inputs (and calculates simple objects based on them),
        storing the results in self for use by other methods.  These include:
        income shocks and probabilities, next period's marginal value function
        (etc), the probability of getting the worst income shock next period,
        the patience factor, human wealth, and the bounding MPCs.

        Parameters
        ----------
        solution_next : ConsumerSolution
            The solution to next period's one period problem.
        IncShkDstn : distribution.DiscreteDistribution
            A DiscreteDistribution with a pmv
            and two point value arrays in atoms, order:
            permanent shocks, transitory shocks.
        LivPrb : float
            Survival probability; likelihood of being alive at the beginning of
            the succeeding period.
        DiscFac : float
            Intertemporal discount factor for future utility.

        Returns
        -------
        None
        """
        self.DiscFacEff = DiscFac * LivPrb  # "effective" discount factor
        self.IncShkDstn = IncShkDstn
        self.ShkPrbsNext = IncShkDstn.pmv
        self.PermShkValsNext = IncShkDstn.atoms[0]
        self.TranShkValsNext = IncShkDstn.atoms[1]
        self.PermShkMinNext = np.min(self.PermShkValsNext)
        self.TranShkMinNext = np.min(self.TranShkValsNext)
        self.vPfuncNext = solution_next.vPfunc
        self.WorstIncPrb = np.sum(
            self.ShkPrbsNext[
                (self.PermShkValsNext * self.TranShkValsNext)
                == (self.PermShkMinNext * self.TranShkMinNext)
            ]
        )

        if self.CubicBool:
            self.vPPfuncNext = solution_next.vPPfunc

        if self.vFuncBool:
            self.vFuncNext = solution_next.vFunc

        # Update the bounding MPCs and PDV of human wealth:
        self.PatFac = ((self.Rfree * self.DiscFacEff) ** (1.0 / self.CRRA)) / self.Rfree
        self.MPCminNow = 1.0 / (1.0 + self.PatFac / solution_next.MPCmin)
        self.Ex_IncNext = np.dot(
            self.ShkPrbsNext, self.TranShkValsNext * self.PermShkValsNext
        )
        self.hNrmNow = (
            self.PermGroFac / self.Rfree * (self.Ex_IncNext + solution_next.hNrm)
        )
        self.MPCmaxNow = 1.0 / (
            1.0
            + (self.WorstIncPrb ** (1.0 / self.CRRA))
            * self.PatFac
            / solution_next.MPCmax
        )

        self.cFuncLimitIntercept = self.MPCminNow * self.hNrmNow
        self.cFuncLimitSlope = self.MPCminNow

    def def_BoroCnst(self, BoroCnstArt):
        """
        Defines the constrained portion of the consumption function as cFuncNowCnst,
        an attribute of self.  Uses the artificial and natural borrowing constraints.

        Parameters
        ----------
        BoroCnstArt : float or None
            Borrowing constraint for the minimum allowable assets to end the
            period with.  If it is less than the natural borrowing constraint,
            then it is irrelevant; BoroCnstArt=None indicates no artificial bor-
            rowing constraint.

        Returns
        -------
        none
        """
        # Calculate the minimum allowable value of money resources in this period
        self.BoroCnstNat = (
            (self.solution_next.mNrmMin - self.TranShkMinNext)
            * (self.PermGroFac * self.PermShkMinNext)
            / self.Rfree
        )

        # Note: need to be sure to handle BoroCnstArt==None appropriately.
        # In Py2, this would evaluate to 5.0:  np.max([None, 5.0]).
        # However in Py3, this raises a TypeError. Thus here we need to directly
        # address the situation in which BoroCnstArt == None:
        if BoroCnstArt is None:
            self.mNrmMinNow = self.BoroCnstNat
        else:
            self.mNrmMinNow = np.max([self.BoroCnstNat, BoroCnstArt])
        if self.BoroCnstNat < self.mNrmMinNow:
            self.MPCmaxEff = 1.0  # If actually constrained, MPC near limit is 1
        else:
            self.MPCmaxEff = self.MPCmaxNow

        # Define the borrowing constraint (limiting consumption function)
        self.cFuncNowCnst = LinearInterp(
            np.array([self.mNrmMinNow, self.mNrmMinNow + 1]), np.array([0.0, 1.0])
        )

    def prepare_to_solve(self):
        """
        Perform preparatory work before calculating the unconstrained consumption
        function.

        Parameters
        ----------
        none

        Returns
        -------
        none
        """
        self.set_and_update_values(
            self.solution_next, self.IncShkDstn, self.LivPrb, self.DiscFac
        )
        self.def_BoroCnst(self.BoroCnstArt)


####################################################################################################
####################################################################################################


class ConsIndShockSolverBasic(ConsIndShockSetup):
    """
    This class solves a single period of a standard consumption-saving problem,
    using linear interpolation and without the ability to calculate the value
    function.  ConsIndShockSolver inherits from this class and adds the ability
    to perform cubic interpolation and to calculate the value function.

    Note that this class does not have its own initializing method.  It initial-
    izes the same problem in the same way as ConsIndShockSetup, from which it
    inherits.
    """

    def prepare_to_calc_EndOfPrdvP(self):
        """
        Prepare to calculate end-of-period marginal value by creating an array
        of market resources that the agent could have next period, considering
        the grid of end-of-period assets and the distribution of shocks he might
        experience next period.

        Parameters
        ----------
        none

        Returns
        -------
        aNrmNow : np.array
            A 1D array of end-of-period assets; also stored as attribute of self.
        """

        # We define aNrmNow all the way from BoroCnstNat up to max(self.aXtraGrid)
        # even if BoroCnstNat < BoroCnstArt, so we can construct the consumption
        # function as the lower envelope of the (by the artificial borrowing con-
        # straint) uconstrained consumption function, and the artificially con-
        # strained consumption function.
        self.aNrmNow = np.asarray(self.aXtraGrid) + self.BoroCnstNat

        return self.aNrmNow

    def m_nrm_next(self, shocks, a_nrm, Rfree):
        """
        Computes normalized market resources of the next period
        from income shocks and current normalized market resources.

        Parameters
        ----------
        shocks: [float]
            Permanent and transitory income shock levels.
        a_nrm: float
            Normalized market assets this period

        Returns
        -------
        float
           normalized market resources in the next period
        """
        return Rfree / (self.PermGroFac * shocks['PermShk']) * a_nrm + shocks['TranShk']

    def calc_EndOfPrdvP(self):
        """
        Calculate end-of-period marginal value of assets at each point in aNrmNow.
        Does so by taking a weighted sum of next period marginal values across
        income shocks (in a preconstructed grid self.mNrmNext).

        Parameters
        ----------
        none

        Returns
        -------
        EndOfPrdvP : np.array
            A 1D array of end-of-period marginal value of assets
        """

        def vp_next(shocks, a_nrm, Rfree):
            return shocks['PermShk'] ** (-self.CRRA) * self.vPfuncNext(
                self.m_nrm_next(shocks, a_nrm, Rfree)
            )

        EndOfPrdvP = (
            self.DiscFacEff
            * self.Rfree
            * self.PermGroFac ** (-self.CRRA)
            * expected(vp_next, self.IncShkDstn, args=(self.aNrmNow, self.Rfree))
        )

        return EndOfPrdvP

    def get_points_for_interpolation(self, EndOfPrdvP, aNrmNow):
        """
        Finds interpolation points (c,m) for the consumption function.

        Parameters
        ----------
        EndOfPrdvP : np.array
            Array of end-of-period marginal values.
        aNrmNow : np.array
            Array of end-of-period asset values that yield the marginal values
            in EndOfPrdvP.

        Returns
        -------
        c_for_interpolation : np.array
            Consumption points for interpolation.
        m_for_interpolation : np.array
            Corresponding market resource points for interpolation.
        """
        cNrmNow = self.u.derinv(EndOfPrdvP, order=(1, 0))
        mNrmNow = cNrmNow + aNrmNow

        # Limiting consumption is zero as m approaches mNrmMin
        c_for_interpolation = np.insert(cNrmNow, 0, 0.0, axis=-1)
        m_for_interpolation = np.insert(mNrmNow, 0, self.BoroCnstNat, axis=-1)

        # Store these for calcvFunc
        self.cNrmNow = cNrmNow
        self.mNrmNow = mNrmNow

        return c_for_interpolation, m_for_interpolation

    def use_points_for_interpolation(self, cNrm, mNrm, interpolator):
        """
        Constructs a basic solution for this period, including the consumption
        function and marginal value function.

        Parameters
        ----------
        cNrm : np.array
            (Normalized) consumption points for interpolation.
        mNrm : np.array
            (Normalized) corresponding market resource points for interpolation.
        interpolator : function
            A function that constructs and returns a consumption function.

        Returns
        -------
        solution_now : ConsumerSolution
            The solution to this period's consumption-saving problem, with a
            consumption function, marginal value function, and minimum m.
        """
        # Construct the unconstrained consumption function
        cFuncNowUnc = interpolator(mNrm, cNrm)

        # Combine the constrained and unconstrained functions into the true consumption function
        # breakpoint()  # LowerEnvelope should only be used when BoroCnstArt is true
        cFuncNow = LowerEnvelope(cFuncNowUnc, self.cFuncNowCnst, nan_bool=False)

        # Make the marginal value function and the marginal marginal value function
        vPfuncNow = MargValueFuncCRRA(cFuncNow, self.CRRA)

        # Pack up the solution and return it
        solution_now = ConsumerSolution(
            cFunc=cFuncNow, vPfunc=vPfuncNow, mNrmMin=self.mNrmMinNow
        )

        return solution_now

    def make_basic_solution(self, EndOfPrdvP, aNrm, interpolator):
        """
        Given end of period assets and end of period marginal value, construct
        the basic solution for this period.

        Parameters
        ----------
        EndOfPrdvP : np.array
            Array of end-of-period marginal values.
        aNrm : np.array
            Array of end-of-period asset values that yield the marginal values
            in EndOfPrdvP.

        interpolator : function
            A function that constructs and returns a consumption function.

        Returns
        -------
        solution_now : ConsumerSolution
            The solution to this period's consumption-saving problem, with a
            consumption function, marginal value function, and minimum m.
        """
        cNrm, mNrm = self.get_points_for_interpolation(EndOfPrdvP, aNrm)
        solution_now = self.use_points_for_interpolation(cNrm, mNrm, interpolator)

        return solution_now

    def add_MPC_and_human_wealth(self, solution):
        """
        Take a solution and add human wealth and the bounding MPCs to it.

        Parameters
        ----------
        solution : ConsumerSolution
            The solution to this period's consumption-saving problem.

        Returns:
        ----------
        solution : ConsumerSolution
            The solution to this period's consumption-saving problem, but now
            with human wealth and the bounding MPCs.
        """
        solution.hNrm = self.hNrmNow
        solution.MPCmin = self.MPCminNow
        solution.MPCmax = self.MPCmaxEff
        return solution

    def add_stable_points(self, solution):
        """
        Checks necessary conditions for the existence of the individual steady
        state and target levels of market resources (see above).
        If the conditions are satisfied, computes and adds the stable points
        to the solution.

        Parameters
        ----------
        solution : ConsumerSolution
            Solution to this period's problem, which must have attribute cFunc.
        Returns
        -------
        solution : ConsumerSolution
            Same solution that was passed, but now with attributes mNrmStE and
            mNrmTrg, if they exist.

        """

        # 0. Check if GICRaw holds. If so, then mNrmStE will exist. So, compute it.
        # 1. Check if GICNrm holds. If so, then mNrmTrg will exist. So, compute it.

        thorn = (self.Rfree * self.DiscFacEff) ** (1 / self.CRRA)

        GPFRaw = thorn / self.PermGroFac
        self.GPFRaw = GPFRaw
        GPFNrm = (
            thorn / self.PermGroFac / np.dot(1 / self.PermShkValsNext, self.ShkPrbsNext)
        )
        self.GPFNrm = GPFNrm
        GICRaw = 1 > thorn / self.PermGroFac
        self.GICRaw = GICRaw
        GICNrm = 1 > GPFNrm
        self.GICNrm = GICNrm

        if GICRaw:
            # find steady state m, if it exists
            solution = self.add_mNrmStE(solution)
        if GICNrm:
            # find target m, if it exists
            solution = self.add_mNrmTrg(solution)

        return solution

    def make_linear_cFunc(self, mNrm, cNrm):
        """
        Makes a linear interpolation to represent the (unconstrained) consumption function.

        Parameters
        ----------
        mNrm : np.array
            Corresponding market resource points for interpolation.
        cNrm : np.array
            Consumption points for interpolation.

        Returns
        -------
        cFuncUnc : LinearInterp
            The unconstrained consumption function for this period.
        """
        cFuncUnc = LinearInterp(
            mNrm, cNrm, self.cFuncLimitIntercept, self.cFuncLimitSlope
        )
        return cFuncUnc

    def solve(self):
        """
        Solves a one period consumption saving problem with risky income.

        Parameters
        ----------
        None

        Returns
        -------
        solution : ConsumerSolution
            The solution to the one period problem.
        """
        aNrmNow = self.prepare_to_calc_EndOfPrdvP()
        EndOfPrdvP = self.calc_EndOfPrdvP()
        solution = self.make_basic_solution(EndOfPrdvP, aNrmNow, self.make_linear_cFunc)
        solution = self.add_MPC_and_human_wealth(solution)
        solution = self.add_stable_points(solution)

        return solution


###############################################################################
###############################################################################


class ConsIndShockSolver(ConsIndShockSolverBasic):
    """
    This class solves a single period of a standard consumption-saving problem.
    It inherits from ConsIndShockSolverBasic, adding the ability to perform cubic
    interpolation and to calculate the value function.
    """

    def make_cubic_cFunc(self, mNrm, cNrm):
        """
        Makes a cubic spline interpolation of the unconstrained consumption
        function for this period.

        Parameters
        ----------
        mNrm : np.array
            Corresponding market resource points for interpolation.
        cNrm : np.array
            Consumption points for interpolation.

        Returns
        -------
        cFuncUnc : CubicInterp
            The unconstrained consumption function for this period.
        """

        def vpp_next(shocks, a_nrm, Rfree):
            return shocks['PermShk'] ** (-self.CRRA - 1.0) * self.vPPfuncNext(
                self.m_nrm_next(shocks, a_nrm, Rfree)
            )

        EndOfPrdvPP = (
            self.DiscFacEff
            * self.Rfree
            * self.Rfree
            * self.PermGroFac ** (-self.CRRA - 1.0)
            * expected(vpp_next, self.IncShkDstn, args=(self.aNrmNow, self.Rfree))
        )
        dcda = EndOfPrdvPP / self.u.der(np.array(cNrm[1:]), order=2)
        MPC = dcda / (dcda + 1.0)
        MPC = np.insert(MPC, 0, self.MPCmaxNow)

        cFuncNowUnc = CubicInterp(
            mNrm, cNrm, MPC, self.MPCminNow * self.hNrmNow, self.MPCminNow
        )
        return cFuncNowUnc

    def make_EndOfPrdvFunc(self, EndOfPrdvP):
        """
        Construct the end-of-period value function for this period, storing it
        as an attribute of self for use by other methods.

        Parameters
        ----------
        EndOfPrdvP : np.array
            Array of end-of-period marginal value of assets corresponding to the
            asset values in self.aNrmNow.

        Returns
        -------
        none
        """

        def v_lvl_next(shocks, a_nrm, Rfree):
            return (
                shocks['PermShk'] ** (1.0 - self.CRRA) * self.PermGroFac ** (1.0 - self.CRRA)
            ) * self.vFuncNext(self.m_nrm_next(shocks, a_nrm, Rfree))

        EndOfPrdv = self.DiscFacEff * expected(
            v_lvl_next, self.IncShkDstn, args=(self.aNrmNow, self.Rfree)
        )
        EndOfPrdvNvrs = self.u.inv(
            EndOfPrdv
        )  # value transformed through inverse utility
        EndOfPrdvNvrsP = EndOfPrdvP * self.u.derinv(EndOfPrdv, order=(0, 1))
        EndOfPrdvNvrs = np.insert(EndOfPrdvNvrs, 0, 0.0)
        EndOfPrdvNvrsP = np.insert(
            EndOfPrdvNvrsP, 0, EndOfPrdvNvrsP[0]
        )  # This is a very good approximation, vNvrsPP = 0 at the asset minimum
        aNrm_temp = np.insert(self.aNrmNow, 0, self.BoroCnstNat)
        EndOfPrdvNvrsFunc = CubicInterp(aNrm_temp, EndOfPrdvNvrs, EndOfPrdvNvrsP)
        self.EndOfPrdvFunc = ValueFuncCRRA(EndOfPrdvNvrsFunc, self.CRRA)

    def add_vFunc(self, solution, EndOfPrdvP):
        """
        Creates the value function for this period and adds it to the solution.

        Parameters
        ----------
        solution : ConsumerSolution
            The solution to this single period problem, likely including the
            consumption function, marginal value function, etc.
        EndOfPrdvP : np.array
            Array of end-of-period marginal value of assets corresponding to the
            asset values in self.aNrmNow.

        Returns
        -------
        solution : ConsumerSolution
            The single period solution passed as an input, but now with the
            value function (defined over market resources m) as an attribute.
        """
        self.make_EndOfPrdvFunc(EndOfPrdvP)
        solution.vFunc = self.make_vFunc(solution)
        return solution

    def make_vFunc(self, solution):
        """
        Creates the value function for this period, defined over market resources m.
        self must have the attribute EndOfPrdvFunc in order to execute.

        Parameters
        ----------
        solution : ConsumerSolution
            The solution to this single period problem, which must include the
            consumption function.

        Returns
        -------
        vFuncNow : ValueFuncCRRA
            A representation of the value function for this period, defined over
            normalized market resources m: v = vFuncNow(m).
        """
        # Compute expected value and marginal value on a grid of market resources
        mNrm_temp = self.mNrmMinNow + self.aXtraGrid
        cNrmNow = solution.cFunc(mNrm_temp)
        aNrmNow = mNrm_temp - cNrmNow
        vNrmNow = self.u(cNrmNow) + self.EndOfPrdvFunc(aNrmNow)
        vPnow = self.u.der(cNrmNow)

        # Construct the beginning-of-period value function
        vNvrs = self.u.inv(vNrmNow)  # value transformed through inverse utility
        vNvrsP = vPnow * self.u.derinv(vNrmNow, order=(0, 1))
        mNrm_temp = np.insert(mNrm_temp, 0, self.mNrmMinNow)
        vNvrs = np.insert(vNvrs, 0, 0.0)
        vNvrsP = np.insert(
            vNvrsP, 0, self.MPCmaxEff ** (-self.CRRA / (1.0 - self.CRRA))
        )
        MPCminNvrs = self.MPCminNow ** (-self.CRRA / (1.0 - self.CRRA))
        vNvrsFuncNow = CubicInterp(
            mNrm_temp, vNvrs, vNvrsP, MPCminNvrs * self.hNrmNow, MPCminNvrs
        )
        vFuncNow = ValueFuncCRRA(vNvrsFuncNow, self.CRRA)
        return vFuncNow

    def add_vPPfunc(self, solution):
        """
        Adds the marginal marginal value function to an existing solution, so
        that the next solver can evaluate vPP and thus use cubic interpolation.

        Parameters
        ----------
        solution : ConsumerSolution
            The solution to this single period problem, which must include the
            consumption function.

        Returns
        -------
        solution : ConsumerSolution
            The same solution passed as input, but with the marginal marginal
            value function for this period added as the attribute vPPfunc.
        """
        vPPfuncNow = MargMargValueFuncCRRA(solution.cFunc, self.CRRA)
        solution.vPPfunc = vPPfuncNow
        return solution

    def solve(self):
        """
        Solves the single period consumption-saving problem using the method of
        endogenous gridpoints.  Solution includes a consumption function cFunc
        (using cubic or linear splines), a marginal value function vPfunc, a min-
        imum acceptable level of normalized market resources mNrmMin, normalized
        human wealth hNrm, and bounding MPCs MPCmin and MPCmax.  It might also
        have a value function vFunc and marginal marginal value function vPPfunc.

        Parameters
        ----------
        none

        Returns
        -------
        solution : ConsumerSolution
            The solution to the single period consumption-saving problem.
        """
        # Make arrays of end-of-period assets and end-of-period marginal value
        aNrm = self.prepare_to_calc_EndOfPrdvP()
        EndOfPrdvP = self.calc_EndOfPrdvP()

        # Construct a basic solution for this period
        if self.CubicBool:
            solution = self.make_basic_solution(
                EndOfPrdvP, aNrm, interpolator=self.make_cubic_cFunc
            )
        else:
            solution = self.make_basic_solution(
                EndOfPrdvP, aNrm, interpolator=self.make_linear_cFunc
            )

        solution = self.add_MPC_and_human_wealth(solution)  # add a few things
        solution = self.add_stable_points(solution)

        # Add the value function if requested, as well as the marginal marginal
        # value function if cubic splines were used (to prepare for next period)
        if self.vFuncBool:
            solution = self.add_vFunc(solution, EndOfPrdvP)
        if self.CubicBool:
            solution = self.add_vPPfunc(solution)
        return solution


####################################################################################################
####################################################################################################


class ConsKinkedRsolver(ConsIndShockSolver):
    """
    A class to solve a single period consumption-saving problem where the interest
    rate on debt differs from the interest rate on savings.  Inherits from
    ConsIndShockSolver, with nearly identical inputs and outputs.  The key diff-
    erence is that Rfree is replaced by Rsave (a>0) and Rboro (a<0).  The solver
    can handle Rboro == Rsave, which makes it identical to ConsIndShocksolver, but
    it terminates immediately if Rboro < Rsave, as this has a different solution.

    Parameters
    ----------
    solution_next : ConsumerSolution
        The solution to next period's one period problem.
    IncShkDstn : distribution.Distribution
        A discrete
        approximation to the income process between the period being solved
        and the one immediately following (in solution_next).
    LivPrb : float
        Survival probability; likelihood of being alive at the beginning of
        the succeeding period.
    DiscFac : float
        Intertemporal discount factor for future utility.
    CRRA : float
        Coefficient of relative risk aversion.
    Rboro: float
        Interest factor on assets between this period and the succeeding
        period when assets are negative.
    Rsave: float
        Interest factor on assets between this period and the succeeding
        period when assets are positive.
    PermGroFac : float
        Expected permanent income growth factor at the end of this period.
    BoroCnstArt: float or None
        Borrowing constraint for the minimum allowable assets to end the
        period with.  If it is less than the natural borrowing constraint,
        then it is irrelevant; BoroCnstArt=None indicates no artificial bor-
        rowing constraint.
    aXtraGrid: np.array
        Array of "extra" end-of-period asset values-- assets above the
        absolute minimum acceptable level.
    vFuncBool: boolean
        An indicator for whether the value function should be computed and
        included in the reported solution.
    CubicBool: boolean
        An indicator for whether the solver should use cubic or linear inter-
        polation.
    """

    def __init__(
        self,
        solution_next,
        IncShkDstn,
        LivPrb,
        DiscFac,
        CRRA,
        Rboro,
        Rsave,
        PermGroFac,
        BoroCnstArt,
        aXtraGrid,
        vFuncBool,
        CubicBool,
    ):
        assert (
            Rboro >= Rsave
        ), "Interest factor on debt less than interest factor on savings!"

        # Initialize the solver.  Most of the steps are exactly the same as in
        # the non-kinked-R basic case, so start with that.
        ConsIndShockSolver.__init__(
            self,
            solution_next,
            IncShkDstn,
            LivPrb,
            DiscFac,
            CRRA,
            Rboro,
            PermGroFac,
            BoroCnstArt,
            aXtraGrid,
            vFuncBool,
            CubicBool,
        )

        # Assign the interest rates as class attributes, to use them later.
        self.Rboro = Rboro
        self.Rsave = Rsave

    def make_cubic_cFunc(self, mNrm, cNrm):
        """
        Makes a cubic spline interpolation that contains the kink of the unconstrained
        consumption function for this period.

        Parameters
        ----------
        mNrm : np.array
            Corresponding market resource points for interpolation.
        cNrm : np.array
            Consumption points for interpolation.

        Returns
        -------
        cFuncUnc : CubicInterp
            The unconstrained consumption function for this period.
        """
        # Call the make_cubic_cFunc from ConsIndShockSolver.
        cFuncNowUncKink = super().make_cubic_cFunc(mNrm, cNrm)

        # Change the coeffients at the kinked points.
        cFuncNowUncKink.coeffs[self.i_kink + 1] = [
            cNrm[self.i_kink],
            mNrm[self.i_kink + 1] - mNrm[self.i_kink],
            0,
            0,
        ]

        return cFuncNowUncKink

    def add_stable_points(self, solution):
        """
        TODO:
        Placeholder method for a possible future implementation of stable
        points in the kinked R model. For now it simply serves to override
        ConsIndShock's method, which does not apply here given the multiple
        interest rates.

        Discusson:
        - The target and steady state should exist under the same conditions
          as in ConsIndShock.
        - The ConsIndShock code as it stands can not be directly applied
          because it assumes that R is a constant, and in this model R depends
          on the level of wealth.
        - After allowing for wealth-depending interest rates, the existing
         code might work without modification to add the stable points. If not,
         it should be possible to find these values by checking within three
         distinct intervals:
             - From h_min to the lower kink.
             - From the lower kink to the upper kink
             - From the upper kink to infinity.
        the stable points must be in one of these regions.

        """
        return solution

    def prepare_to_calc_EndOfPrdvP(self):
        """
        Prepare to calculate end-of-period marginal value by creating an array
        of market resources that the agent could have next period, considering
        the grid of end-of-period assets and the distribution of shocks he might
        experience next period.  This differs from the baseline case because
        different savings choices yield different interest rates.

        Parameters
        ----------
        none

        Returns
        -------
        aNrmNow : np.array
            A 1D array of end-of-period assets; also stored as attribute of self.
        """
        KinkBool = (
            self.Rboro > self.Rsave
        )  # Boolean indicating that there is actually a kink.
        # When Rboro == Rsave, this method acts just like it did in IndShock.
        # When Rboro < Rsave, the solver would have terminated when it was called.

        # Make a grid of end-of-period assets, including *two* copies of a=0
        if KinkBool:
            aNrmNow = np.sort(
                np.hstack(
                    (np.asarray(self.aXtraGrid) + self.mNrmMinNow, np.array([0.0, 0.0]))
                )
            )
        else:
            aNrmNow = np.asarray(self.aXtraGrid) + self.mNrmMinNow
        aXtraCount = aNrmNow.size

        # Make tiled versions of the assets grid and income shocks
        ShkCount = self.TranShkValsNext.size
        aNrm_temp = np.tile(aNrmNow, (ShkCount, 1))
        PermShkVals_temp = (np.tile(self.PermShkValsNext, (aXtraCount, 1))).transpose()
        TranShkVals_temp = (np.tile(self.TranShkValsNext, (aXtraCount, 1))).transpose()
        ShkPrbs_temp = (np.tile(self.ShkPrbsNext, (aXtraCount, 1))).transpose()

        # Make a 1D array of the interest factor at each asset gridpoint
        Rfree_vec = self.Rsave * np.ones(aXtraCount)
        if KinkBool:
            self.i_kink = (
                np.sum(aNrmNow <= 0) - 1
            )  # Save the index of the kink point as an attribute
            Rfree_vec[0 : self.i_kink] = self.Rboro
        self.Rfree = Rfree_vec
        Rfree_temp = np.tile(Rfree_vec, (ShkCount, 1))

        # Make an array of market resources that we could have next period,
        # considering the grid of assets and the income shocks that could occur
        mNrmNext = (
            Rfree_temp / (self.PermGroFac * PermShkVals_temp) * aNrm_temp
            + TranShkVals_temp
        )

        # Recalculate the minimum MPC and human wealth using the interest factor on saving.
        # This overwrites values from set_and_update_values, which were based on Rboro instead.
        if KinkBool:
            PatFacTop = (
                (self.Rsave * self.DiscFacEff) ** (1.0 / self.CRRA)
            ) / self.Rsave
            self.MPCminNow = 1.0 / (1.0 + PatFacTop / self.solution_next.MPCmin)
            self.hNrmNow = (
                self.PermGroFac
                / self.Rsave
                * (
                    np.dot(
                        self.ShkPrbsNext, self.TranShkValsNext * self.PermShkValsNext
                    )
                    + self.solution_next.hNrm
                )
            )

        # Store some of the constructed arrays for later use and return the assets grid
        self.PermShkVals_temp = PermShkVals_temp
        self.ShkPrbs_temp = ShkPrbs_temp
        self.mNrmNext = mNrmNext
        self.aNrmNow = aNrmNow
        return aNrmNow


# ============================================================================
# == Classes for representing types of consumer agents (and things they do) ==
# ============================================================================

# Make a dictionary to specify a perfect foresight consumer type
init_perfect_foresight = {
    "cycles": 1,  # Finite, non-cyclic model
    "CRRA": 2.0,  # Coefficient of relative risk aversion,
    "Rfree": 1.03,  # Interest factor on assets
    "DiscFac": 0.96,  # Intertemporal discount factor
    "LivPrb": [0.98],  # Survival probability
    "PermGroFac": [1.01],  # Permanent income growth factor
    "BoroCnstArt": None,  # Artificial borrowing constraint
    # Maximum number of grid points to allow in cFunc (should be large)
    "MaxKinks": 400,
    # Number of agents of this type (only matters for simulation)
    "AgentCount": 10000,
    # Mean of log initial assets (only matters for simulation)
    "aNrmInitMean": 0.0,
    # Standard deviation of log initial assets (only for simulation)
    "aNrmInitStd": 1.0,
    # Mean of log initial permanent income (only matters for simulation)
    "pLvlInitMean": 0.0,
    # Standard deviation of log initial permanent income (only matters for simulation)
    "pLvlInitStd": 0.0,
    # Aggregate permanent income growth factor: portion of PermGroFac attributable to aggregate productivity growth (only matters for simulation)
    "PermGroFacAgg": 1.0,
    "T_age": None,  # Age after which simulated agents are automatically killed
    "T_cycle": 1,  # Number of periods in the cycle for this agent type
    "PerfMITShk": False,
    # Do Perfect Foresight MIT Shock: Forces Newborns to follow solution path of the agent he/she replaced when True
}


class PerfForesightConsumerType(AgentType):
    """
    A perfect foresight consumer type who has no uncertainty other than mortality.
    His problem is defined by a coefficient of relative risk aversion, intertemporal
    discount factor, interest factor, an artificial borrowing constraint (maybe)
    and time sequences of the permanent income growth rate and survival probability.

    Parameters
    ----------

    """

    # Define some universal values for all consumer types
    cFunc_terminal_ = LinearInterp([0.0, 1.0], [0.0, 1.0])  # c=m in terminal period
    vFunc_terminal_ = LinearInterp([0.0, 1.0], [0.0, 0.0])  # This is overwritten
    solution_terminal_ = ConsumerSolution(
        cFunc=cFunc_terminal_,
        vFunc=vFunc_terminal_,
        mNrmMin=0.0,
        hNrm=0.0,
        MPCmin=1.0,
        MPCmax=1.0,
    )
    time_vary_ = ["LivPrb", "PermGroFac"]
    time_inv_ = ["CRRA", "DiscFac", "MaxKinks", "BoroCnstArt"]
    state_vars = ["pLvl", "PlvlAgg", "bNrm", "mNrm", "aNrm", "aLvl"]
    shock_vars_ = []

    def __init__(self, verbose=1, quiet=False, **kwds):
        params = init_perfect_foresight.copy()
        params.update(kwds)
        kwds = params

        # Initialize a basic AgentType
        AgentType.__init__(
            self,
            solution_terminal=deepcopy(self.solution_terminal_),
            pseudo_terminal=False,
            **kwds
        )

        # Add consumer-type specific objects, copying to create independent versions
        self.time_vary = deepcopy(self.time_vary_)
        self.time_inv = deepcopy(self.time_inv_)

        self.shock_vars = deepcopy(self.shock_vars_)
        self.verbose = verbose
        self.quiet = quiet
        self.solve_one_period = make_one_period_oo_solver(ConsPerfForesightSolver)
        set_verbosity_level((4 - verbose) * 10)

        self.update_Rfree()  # update interest rate if time varying

    def pre_solve(self):
        self.update_solution_terminal()  # Solve the terminal period problem

        # Fill in BoroCnstArt and MaxKinks if they're not specified or are irrelevant.
        # If no borrowing constraint specified...
        if not hasattr(self, "BoroCnstArt"):
            self.BoroCnstArt = None  # ...assume the user wanted none

        if not hasattr(self, "MaxKinks"):
            if self.cycles > 0:  # If it's not an infinite horizon model...
                self.MaxKinks = np.inf  # ...there's no need to set MaxKinks
            elif self.BoroCnstArt is None:  # If there's no borrowing constraint...
                self.MaxKinks = np.inf  # ...there's no need to set MaxKinks
            else:
                raise (
                    AttributeError(
                        "PerfForesightConsumerType requires the attribute MaxKinks to be specified when BoroCnstArt is not None and cycles == 0."
                    )
                )

    def check_restrictions(self):
        """
        A method to check that various restrictions are met for the model class.
        """
        if self.DiscFac < 0:
            raise Exception("DiscFac is below zero with value: " + str(self.DiscFac))

        return

    def update_solution_terminal(self):
        """
        Update the terminal period solution.  This method should be run when a
        new AgentType is created or when CRRA changes.

        Parameters
        ----------
        none

        Returns
        -------
        none
        """
        self.solution_terminal.vFunc = ValueFuncCRRA(self.cFunc_terminal_, self.CRRA)
        self.solution_terminal.vPfunc = MargValueFuncCRRA(
            self.cFunc_terminal_, self.CRRA
        )
        self.solution_terminal.vPPfunc = MargMargValueFuncCRRA(
            self.cFunc_terminal_, self.CRRA
        )

    def update_Rfree(self):
        """
        Determines whether Rfree is time-varying or fixed.

        Parameters
        ----------
        None

        Returns
        -------
        None
        """

        if isinstance(self.Rfree, list):
            if len(self.Rfree) == self.T_cycle:
                self.add_to_time_vary("Rfree")
            else:
                raise AttributeError(
                    "If Rfree is time-varying, it should have a length of T_cycle!"
                )
        elif isinstance(self.Rfree, (int, float)):
            self.add_to_time_inv("Rfree")
        else:  # temporary fix for MarkovConsumerType
            self.add_to_time_inv("Rfree")

    def unpack_cFunc(self):
        """DEPRECATED: Use solution.unpack('cFunc') instead.
        "Unpacks" the consumption functions into their own field for easier access.
        After the model has been solved, the consumption functions reside in the
        attribute cFunc of each element of ConsumerType.solution.  This method
        creates a (time varying) attribute cFunc that contains a list of consumption
        functions.
        Parameters
        ----------
        none
        Returns
        -------
        none
        """
        _log.critical(
            "unpack_cFunc is deprecated and it will soon be removed, "
            "please use unpack('cFunc') instead."
        )
        self.unpack("cFunc")

    def initialize_sim(self):
        self.PermShkAggNow = self.PermGroFacAgg  # This never changes during simulation
        self.state_now["PlvlAgg"] = 1.0
        AgentType.initialize_sim(self)

    def sim_birth(self, which_agents):
        """
        Makes new consumers for the given indices.  Initialized variables include aNrm and pLvl, as
        well as time variables t_age and t_cycle.  Normalized assets and permanent income levels
        are drawn from lognormal distributions given by aNrmInitMean and aNrmInitStd (etc).

        Parameters
        ----------
        which_agents : np.array(Bool)
            Boolean array of size self.AgentCount indicating which agents should be "born".

        Returns
        -------
        None
        """
        # Get and store states for newly born agents
        N = np.sum(which_agents)  # Number of new consumers to make
        self.state_now["aNrm"][which_agents] = Lognormal(
            mu=self.aNrmInitMean,
            sigma=self.aNrmInitStd,
            seed=self.RNG.integers(0, 2**31 - 1),
        ).draw(N)
        # why is a now variable set here? Because it's an aggregate.
        pLvlInitMeanNow = self.pLvlInitMean + np.log(
            self.state_now["PlvlAgg"]
        )  # Account for newer cohorts having higher permanent income
        self.state_now["pLvl"][which_agents] = Lognormal(
            pLvlInitMeanNow, self.pLvlInitStd, seed=self.RNG.integers(0, 2**31 - 1)
        ).draw(N)
        # How many periods since each agent was born
        self.t_age[which_agents] = 0

        if not hasattr(
            self, "PerfMITShk"
        ):  # If PerfMITShk not specified, let it be False
            self.PerfMITShk = False
        if (
            self.PerfMITShk == False
        ):  # If True, Newborns inherit t_cycle of agent they replaced (i.e. t_cycles are not reset).
            self.t_cycle[
                which_agents
            ] = 0  # Which period of the cycle each agent is currently in

        return None

    def sim_death(self):
        """
        Determines which agents die this period and must be replaced.  Uses the sequence in LivPrb
        to determine survival probabilities for each agent.

        Parameters
        ----------
        None

        Returns
        -------
        which_agents : np.array(bool)
            Boolean array of size AgentCount indicating which agents die.
        """
        # Determine who dies
        DiePrb_by_t_cycle = 1.0 - np.asarray(self.LivPrb)
        DiePrb = DiePrb_by_t_cycle[
            self.t_cycle - 1 if self.cycles == 1 else self.t_cycle
        ]  # Time has already advanced, so look back one

        # In finite-horizon problems the previous line gives newborns the
        # survival probability of the last non-terminal period. This is okay,
        # however, since they will be instantly replaced by new newborns if
        # they die.
        # See: https://github.com/econ-ark/HARK/pull/981

        DeathShks = Uniform(seed=self.RNG.integers(0, 2**31 - 1)).draw(
            N=self.AgentCount
        )
        which_agents = DeathShks < DiePrb
        if self.T_age is not None:  # Kill agents that have lived for too many periods
            too_old = self.t_age >= self.T_age
            which_agents = np.logical_or(which_agents, too_old)
        return which_agents

    def get_shocks(self):
        """
        Finds permanent and transitory income "shocks" for each agent this period.  As this is a
        perfect foresight model, there are no stochastic shocks: PermShkNow = PermGroFac for each
        agent (according to their t_cycle) and TranShkNow = 1.0 for all agents.

        Parameters
        ----------
        None

        Returns
        -------
        None
        """
        PermGroFac = np.array(self.PermGroFac)
        self.shocks["PermShk"] = PermGroFac[
            self.t_cycle - 1
        ]  # cycle time has already been advanced
        self.shocks["TranShk"] = np.ones(self.AgentCount)

    def get_Rfree(self):
        """
        Returns an array of size self.AgentCount with self.Rfree in every entry.

        Parameters
        ----------
        None

        Returns
        -------
        RfreeNow : np.array
             Array of size self.AgentCount with risk free interest rate for each agent.
        """
        RfreeNow = np.ones(self.AgentCount)
        if "Rfree" in self.time_inv:
            RfreeNow = RfreeNow * self.Rfree
        elif "Rfree" in self.time_vary:
            for t in range(self.T_cycle):
                these = t == self.t_cycle
                RfreeNow[these] = self.Rfree[t]
        return RfreeNow

    def transition(self):
        pLvlPrev = self.state_prev["pLvl"]
        aNrmPrev = self.state_prev["aNrm"]
        RfreeNow = self.get_Rfree()

        # Calculate new states: normalized market resources and permanent income level
        # Updated permanent income level
        pLvlNow = pLvlPrev * self.shocks["PermShk"]
        # Updated aggregate permanent productivity level
        PlvlAggNow = self.state_prev["PlvlAgg"] * self.PermShkAggNow
        # "Effective" interest factor on normalized assets
        ReffNow = RfreeNow / self.shocks["PermShk"]
        bNrmNow = ReffNow * aNrmPrev  # Bank balances before labor income
        # Market resources after income
        mNrmNow = bNrmNow + self.shocks["TranShk"]

        return pLvlNow, PlvlAggNow, bNrmNow, mNrmNow, None

    def get_controls(self):
        """
        Calculates consumption for each consumer of this type using the consumption functions.

        Parameters
        ----------
        None

        Returns
        -------
        None
        """
        cNrmNow = np.zeros(self.AgentCount) + np.nan
        MPCnow = np.zeros(self.AgentCount) + np.nan
        for t in range(self.T_cycle):
            these = t == self.t_cycle
            cNrmNow[these], MPCnow[these] = self.solution[t].cFunc.eval_with_derivative(
                self.state_now["mNrm"][these]
            )
        self.controls["cNrm"] = cNrmNow

        # MPCnow is not really a control
        self.MPCnow = MPCnow
        return None

    def get_poststates(self):
        """
        Calculates end-of-period assets for each consumer of this type.

        Parameters
        ----------
        None

        Returns
        -------
        None
        """
        # should this be "Now", or "Prev"?!?
        self.state_now["aNrm"] = self.state_now["mNrm"] - self.controls["cNrm"]
        # Useful in some cases to precalculate asset level
        self.state_now["aLvl"] = self.state_now["aNrm"] * self.state_now["pLvl"]

        # moves now to prev
        super().get_poststates()

        return None

    def check_condition(self, name, test, messages, verbose, verbose_messages=None):
        """
        Checks one condition.

        Parameters
        ----------
        name : string
             Name for the condition.

        test : function(self -> boolean)
             A function (of self) which tests the condition

        messages : dict{boolean : string}
            A dictiomary with boolean keys containing values
            for messages to print if the condition is
            true or false.

        verbose_messages : dict{boolean : string}
            (Optional) A dictiomary with boolean keys containing values
            for messages to print if the condition is
            true or false under verbose printing.
        """
        self.conditions[name] = test(self)
        set_verbosity_level((4 - verbose) * 10)
        _log.info(messages[self.conditions[name]].format(self))
        if verbose_messages:
            _log.debug(verbose_messages[self.conditions[name]].format(self))

    def check_AIC(self, verbose=None):
        """
        Evaluate and report on the Absolute Impatience Condition
        """
        name = "AIC"

        def test(agent):
            return agent.thorn < 1

        messages = {
            True: "The value of the Absolute Patience Factor (APF) for the supplied parameter values satisfies the Absolute Impatience Condition.",
            False: "The given type violates the Absolute Impatience Condition with the supplied parameter values; the APF is {0.thorn}",
        }
        verbose_messages = {
            True: "  Because the APF < 1, the absolute amount of consumption is expected to fall over time.",
            False: "  Because the APF > 1, the absolute amount of consumption is expected to grow over time.",
        }
        verbose = self.verbose if verbose is None else verbose
        self.check_condition(name, test, messages, verbose, verbose_messages)

    def check_GICRaw(self, verbose=None):
        """
        Evaluate and report on the Growth Impatience Condition for the Perfect Foresight model
        """
        name = "GICRaw"

        self.GPFRaw = self.thorn / self.PermGroFac[0]

        def test(agent):
            return agent.GPFRaw < 1

        messages = {
            True: "The value of the Growth Patience Factor for the supplied parameter values satisfies the Perfect Foresight Growth Impatience Condition.",
            False: "The value of the Growth Patience Factor for the supplied parameter values fails the Perfect Foresight Growth Impatience Condition; the GPFRaw is: {0.GPFRaw}",
        }

        verbose_messages = {
            True: "  Therefore, for a perfect foresight consumer, the ratio of individual wealth to permanent income will fall indefinitely.",
            False: "  Therefore, for a perfect foresight consumer, the ratio of individual wealth to permanent income is expected to grow toward infinity.",
        }
        verbose = self.verbose if verbose is None else verbose
        self.check_condition(name, test, messages, verbose, verbose_messages)

    def check_RIC(self, verbose=None):
        """
        Evaluate and report on the Return Impatience Condition
        """

        self.RPF = self.thorn / self.Rfree

        name = "RIC"

        def test(agent):
            return self.RPF < 1

        messages = {
            True: "The value of the Return Patience Factor for the supplied parameter values satisfies the Return Impatience Condition.",
            False: "The value of the Return Patience Factor for the supplied parameter values fails the Return Impatience Condition; the factor is {0.RPF}",
        }

        verbose_messages = {
            True: "  Therefore, the limiting consumption function is not c(m)=0 for all m",
            False: "  Therefore, if the FHWC is satisfied, the limiting consumption function is c(m)=0 for all m.",
        }
        verbose = self.verbose if verbose is None else verbose
        self.check_condition(name, test, messages, verbose, verbose_messages)

    def check_FHWC(self, verbose=None):
        """
        Evaluate and report on the Finite Human Wealth Condition
        """

        self.FHWF = self.PermGroFac[0] / self.Rfree
        self.cNrmPDV = 1.0 / (1.0 - self.thorn / self.Rfree)

        name = "FHWC"

        def test(agent):
            return self.FHWF < 1

        messages = {
            True: "The Finite Human wealth factor value for the supplied parameter values satisfies the Finite Human Wealth Condition.",
            False: "The given type violates the Finite Human Wealth Condition; the Finite Human wealth factor value is {0.FHWF}",
        }

        verbose_messages = {
            True: "  Therefore, the limiting consumption function is not c(m)=Infinity\nand human wealth normalized by permanent income is {0.hNrm}\nand the PDV of future consumption growth is {0.cNrmPDV}",
            False: "  Therefore, the limiting consumption function is c(m)=Infinity for all m unless the RIC is also violated.  If both FHWC and RIC fail and the consumer faces a liquidity constraint, the limiting consumption function is nondegenerate but has a limiting slope of 0.  (https://econ-ark.github.io/BufferStockTheory#PFGICRawHoldsFHWCFailsRICFailsDiscuss)",
        }
        verbose = self.verbose if verbose is None else verbose
        self.check_condition(name, test, messages, verbose)

    def check_conditions(self, verbose=None):
        """
        This method checks whether the instance's type satisfies the
        Absolute Impatience Condition (AIC),
        the Return Impatience Condition (RIC),
        the Finite Human Wealth Condition (FHWC), the perfect foresight
        model's Growth Impatience Condition (GICRaw) and
        Perfect Foresight Finite Value of Autarky Condition (FVACPF). Depending on the configuration of parameter values, some
        combination of these conditions must be satisfied in order for the problem to have
        a nondegenerate solution. To check which conditions are required, in the verbose mode
        a reference to the relevant theoretical literature is made.


        Parameters
        ----------
        verbose : boolean
            Specifies different levels of verbosity of feedback. When False, it only reports whether the
            instance's type fails to satisfy a particular condition. When True, it reports all results, i.e.
            the factor values for all conditions.

        Returns
        -------
        None
        """
        self.conditions = {}

        self.violated = False

        # This method only checks for the conditions for infinite horizon models
        # with a 1 period cycle. If these conditions are not met, we exit early.
        if self.cycles != 0 or self.T_cycle > 1:
            return

        self.thorn = (self.Rfree * self.DiscFac * self.LivPrb[0]) ** (1 / self.CRRA)

        verbose = self.verbose if verbose is None else verbose
        self.check_AIC(verbose)
        self.check_GICRaw(verbose)
        self.check_RIC(verbose)
        self.check_FHWC(verbose)

        if hasattr(self, "BoroCnstArt") and self.BoroCnstArt is not None:
            self.violated = not self.conditions["RIC"]
        else:
            self.violated = not self.conditions["RIC"] or not self.conditions["FHWC"]


# Make a dictionary to specify an idiosyncratic income shocks consumer
init_idiosyncratic_shocks = dict(
    init_perfect_foresight,
    **{  # assets above grid parameters
        "aXtraMin": 0.001,  # Minimum end-of-period "assets above minimum" value
        "aXtraMax": 20,  # Maximum end-of-period "assets above minimum" value
        # Exponential nesting factor when constructing "assets above minimum" grid
        "aXtraNestFac": 3,
        "aXtraCount": 48,  # Number of points in the grid of "assets above minimum"
        "aXtraExtra": [
            None
        ],  # Some other value of "assets above minimum" to add to the grid, not used
        # Income process variables
        # Standard deviation of log permanent income shocks
        "PermShkStd": [0.1],
        "PermShkCount": 7,  # Number of points in discrete approximation to permanent income shocks
        # Standard deviation of log transitory income shocks
        "TranShkStd": [0.1],
        "TranShkCount": 7,  # Number of points in discrete approximation to transitory income shocks
        "UnempPrb": 0.05,  # Probability of unemployment while working
        "UnempPrbRet": 0.005,  # Probability of "unemployment" while retired
        "IncUnemp": 0.3,  # Unemployment benefits replacement rate
        "IncUnempRet": 0.0,  # "Unemployment" benefits when retired
        # Artificial borrowing constraint; imposed minimum level of end-of period assets
        "BoroCnstArt": 0.0,
        "tax_rate": 0.0,  # Flat income tax rate
        "T_retire": 0,  # Period of retirement (0 --> no retirement)
        "vFuncBool": False,  # Whether to calculate the value function during solution
        # Use cubic spline interpolation when True, linear interpolation when False
        "CubicBool": False,
        "neutral_measure": False,
        # Use permanent income neutral measure (see Harmenberg 2021) during simulations when True.
        # Whether Newborns have transitory shock. The default is False.
        "NewbornTransShk": False,
    }
)


class IndShockConsumerType(PerfForesightConsumerType):
    """
    A consumer type with idiosyncratic shocks to permanent and transitory income.
    His problem is defined by a sequence of income distributions, survival prob-
    abilities, and permanent income growth rates, as well as time invariant values
    for risk aversion, discount factor, the interest rate, the grid of end-of-
    period assets, and an artificial borrowing constraint.

    Parameters
    ----------
    cycles : int
        Number of times the sequence of periods should be solved.
    """

    time_inv_ = PerfForesightConsumerType.time_inv_ + [
        "BoroCnstArt",
        "vFuncBool",
        "CubicBool",
    ]
    time_inv_.remove(
        "MaxKinks"
    )  # This is in the PerfForesight model but not ConsIndShock
    shock_vars_ = ["PermShk", "TranShk"]

    def __init__(self, verbose=1, quiet=False, **kwds):
        params = init_idiosyncratic_shocks.copy()
        params.update(kwds)

        # Initialize a basic AgentType
        PerfForesightConsumerType.__init__(self, verbose=verbose, quiet=quiet, **params)

        # Add consumer-type specific objects, copying to create independent versions
        if (not self.CubicBool) and (not self.vFuncBool):
            solver = ConsIndShockSolverBasic
        else:  # Use the "advanced" solver if either is requested
            solver = ConsIndShockSolver
        self.solve_one_period = make_one_period_oo_solver(solver)

        self.update()  # Make assets grid, income process, terminal solution

    def update_income_process(self):
        """
        Updates this agent's income process based on his own attributes.

        Parameters
        ----------
        none

        Returns:
        -----------
        none
        """
        (
            IncShkDstn,
            PermShkDstn,
            TranShkDstn,
        ) = self.construct_lognormal_income_process_unemployment()
        self.IncShkDstn = IncShkDstn
        self.PermShkDstn = PermShkDstn
        self.TranShkDstn = TranShkDstn
        self.add_to_time_vary("IncShkDstn", "PermShkDstn", "TranShkDstn")

    def update_assets_grid(self):
        """
        Updates this agent's end-of-period assets grid by constructing a multi-
        exponentially spaced grid of aXtra values.

        Parameters
        ----------
        none

        Returns
        -------
        none
        """
        aXtraGrid = construct_assets_grid(self)
        self.aXtraGrid = aXtraGrid
        self.add_to_time_inv("aXtraGrid")

    def update(self):
        """
        Update the income process, the assets grid, and the terminal solution.

        Parameters
        ----------
        None

        Returns
        -------
        None
        """
        self.update_income_process()
        self.update_assets_grid()
        self.update_solution_terminal()

    def reset_rng(self):
        """
        Reset the RNG behavior of this type.  This method is called automatically
        by initialize_sim(), ensuring that each simulation run uses the same sequence
        of random shocks; this is necessary for structural estimation to work.
        This method extends AgentType.reset_rng() to also reset elements of IncShkDstn.

        Parameters
        ----------
        None

        Returns
        -------
        None
        """
        PerfForesightConsumerType.reset_rng(self)

        # Reset IncShkDstn if it exists (it might not because reset_rng is called at init)
        if hasattr(self, "IncShkDstn"):
            for dstn in self.IncShkDstn:
                dstn.reset()

    def get_shocks(self):
        """
        Gets permanent and transitory income shocks for this period.  Samples from IncShkDstn for
        each period in the cycle.

        Parameters
        ----------
        NewbornTransShk : boolean, optional
            Whether Newborns have transitory shock. The default is False.

        Returns
        -------
        None
        """
        NewbornTransShk = (
            self.NewbornTransShk
        )  # Whether Newborns have transitory shock. The default is False.

        PermShkNow = np.zeros(self.AgentCount)  # Initialize shock arrays
        TranShkNow = np.zeros(self.AgentCount)
        newborn = self.t_age == 0
        for t in range(self.T_cycle):
            these = t == self.t_cycle

            # temporary, see #1022
            if self.cycles == 1:
                t = t - 1

            N = np.sum(these)
            if N > 0:
                # set current income distribution
                IncShkDstnNow = self.IncShkDstn[t]
                # and permanent growth factor
                PermGroFacNow = self.PermGroFac[t]
                # Get random draws of income shocks from the discrete distribution
                IncShks = IncShkDstnNow.draw(N)

                PermShkNow[these] = (
                    IncShks[0, :] * PermGroFacNow
                )  # permanent "shock" includes expected growth
                TranShkNow[these] = IncShks[1, :]

        # That procedure used the *last* period in the sequence for newborns, but that's not right
        # Redraw shocks for newborns, using the *first* period in the sequence.  Approximation.
        N = np.sum(newborn)
        if N > 0:
            these = newborn
            # set current income distribution
            IncShkDstnNow = self.IncShkDstn[0]
            PermGroFacNow = self.PermGroFac[0]  # and permanent growth factor

            # Get random draws of income shocks from the discrete distribution
            EventDraws = IncShkDstnNow.draw_events(N)
            PermShkNow[these] = (
                IncShkDstnNow.atoms[0][EventDraws] * PermGroFacNow
            )  # permanent "shock" includes expected growth
            TranShkNow[these] = IncShkDstnNow.atoms[1][EventDraws]
        #        PermShkNow[newborn] = 1.0
        #  Whether Newborns have transitory shock. The default is False.
        if not NewbornTransShk:
            TranShkNow[newborn] = 1.0

        # Store the shocks in self
        self.EmpNow = np.ones(self.AgentCount, dtype=bool)
        self.EmpNow[TranShkNow == self.IncUnemp] = False
        self.shocks["PermShk"] = PermShkNow
        self.shocks["TranShk"] = TranShkNow

    def calc_bounding_values(self):
        """
        Calculate human wealth plus minimum and maximum MPC in an infinite
        horizon model with only one period repeated indefinitely.  Store results
        as attributes of self.  Human wealth is the present discounted value of
        expected future income after receiving income this period, ignoring mort-
        ality (because your income matters to you only if you are still alive).
        The maximum MPC is the limit of the MPC as m --> mNrmMin.  The
        minimum MPC is the limit of the MPC as m --> infty.

        Parameters
        ----------
        None

        Returns
        -------
        None
        """
        # Unpack the income distribution and get average and worst outcomes
        PermShkValsNext = self.IncShkDstn[0][1]
        TranShkValsNext = self.IncShkDstn[0][2]
        ShkPrbsNext = self.IncShkDstn[0][0]
        Ex_IncNext = np.dot(ShkPrbsNext, PermShkValsNext * TranShkValsNext)
        PermShkMinNext = np.min(PermShkValsNext)
        TranShkMinNext = np.min(TranShkValsNext)
        WorstIncNext = PermShkMinNext * TranShkMinNext
        WorstIncPrb = np.sum(
            ShkPrbsNext[(PermShkValsNext * TranShkValsNext) == WorstIncNext]
        )

        # Calculate human wealth and the infinite horizon natural borrowing constraint
        hNrm = (Ex_IncNext * self.PermGroFac[0] / self.Rfree) / (
            1.0 - self.PermGroFac[0] / self.Rfree
        )
        temp = self.PermGroFac[0] * PermShkMinNext / self.Rfree
        BoroCnstNat = -TranShkMinNext * temp / (1.0 - temp)

        PatFac = (self.DiscFac * self.LivPrb[0] * self.Rfree) ** (
            1.0 / self.CRRA
        ) / self.Rfree
        if BoroCnstNat < self.BoroCnstArt:
            MPCmax = 1.0  # if natural borrowing constraint is overridden by artificial one, MPCmax is 1
        else:
            MPCmax = 1.0 - WorstIncPrb ** (1.0 / self.CRRA) * PatFac
        MPCmin = 1.0 - PatFac

        # Store the results as attributes of self
        self.hNrm = hNrm
        self.MPCmin = MPCmin
        self.MPCmax = MPCmax

    def define_distribution_grid(
        self,
        dist_mGrid=None,
        dist_pGrid=None,
        m_density=0,
        num_pointsM=None,
        timestonest=None,
        num_pointsP=55,
        max_p_fac=30.0,
    ):
<<<<<<< HEAD

=======
>>>>>>> ac76f68a
        """
        Defines the grid on which the distribution is defined. Stores the grid of market resources and permanent income as attributes of self.
        Grid for normalized market resources and permanent income may be prespecified
        as dist_mGrid and dist_pGrid, respectively. If not then default grid is computed based off given parameters.

        Parameters
        ----------
        dist_mGrid : np.array
                Prespecified grid for distribution over normalized market resources

        dist_pGrid : np.array
                Prespecified grid for distribution over permanent income.

        m_density: float
                Density of normalized market resources grid. Default value is mdensity = 0.
                Only affects grid of market resources if dist_mGrid=None.

        num_pointsM: float
                Number of gridpoints for market resources grid.

        num_pointsP: float
                 Number of gridpoints for permanent income.
                 This grid will be exponentiated by the function make_grid_exp_mult.

        max_p_fac : float
                Factor that scales the maximum value of permanent income grid.
                Larger values increases the maximum value of permanent income grid.

        Returns
        -------
        None
        """

<<<<<<< HEAD
        if not hasattr(
            self, "neutral_measure"
        ):  # If true Use Harmenberg 2021's Neutral Measure. For more information, see https://econ-ark.org/materials/harmenberg-aggregation?launch
=======
        # If true Use Harmenberg 2021's Neutral Measure. For more information, see https://econ-ark.org/materials/harmenberg-aggregation?launch
        if not hasattr(self, "neutral_measure"):
>>>>>>> ac76f68a
            self.neutral_measure = False

        if num_pointsM == None:
            m_points = self.aXtraCount
        else:
            m_points = num_pointsM

        if not isinstance(timestonest, int):
            timestonest = self.aXtraNestFac
        else:
            timestonest = timestonest

        if self.cycles == 0:

            if not hasattr(dist_mGrid, "__len__"):

                aXtra_Grid = make_grid_exp_mult(
                    ming=self.aXtraMin,
                    maxg=self.aXtraMax,
                    ng=m_points,
                    timestonest=timestonest,
                )  # Generate Market resources grid given density and number of points

                for i in range(m_density):
                    axtra_shifted = np.delete(aXtra_Grid, -1)
                    axtra_shifted = np.insert(axtra_shifted, 0, 1.00000000e-04)
                    dist_betw_pts = aXtra_Grid - axtra_shifted
                    dist_betw_pts_half = dist_betw_pts / 2
                    new_A_grid = axtra_shifted + dist_betw_pts_half
                    aXtra_Grid = np.concatenate((aXtra_Grid, new_A_grid))
                    aXtra_Grid = np.sort(aXtra_Grid)

                self.dist_mGrid = aXtra_Grid

            else:
<<<<<<< HEAD
                self.dist_mGrid = dist_mGrid  # If grid of market resources prespecified then use as mgrid
=======
                # If grid of market resources prespecified then use as mgrid
                self.dist_mGrid = dist_mGrid
>>>>>>> ac76f68a

            if not hasattr(dist_pGrid, "__len__"):
                num_points = num_pointsP  # Number of permanent income gridpoints
                # Dist_pGrid is taken to cover most of the ergodic distribution
<<<<<<< HEAD
                p_variance = (
                    self.PermShkStd[0] ** 2
                )  # set variance of permanent income shocks
                max_p = (
                    max_p_fac * (p_variance / (1 - self.LivPrb[0])) ** 0.5
                )  # Maximum Permanent income value
=======
                # set variance of permanent income shocks
                p_variance = self.PermShkStd[0] ** 2
                # Maximum Permanent income value
                max_p = max_p_fac * (p_variance / (1 - self.LivPrb[0])) ** 0.5
>>>>>>> ac76f68a
                one_sided_grid = make_grid_exp_mult(
                    1.05 + 1e-3, np.exp(max_p), num_points, 3
                )
                self.dist_pGrid = np.append(
                    np.append(1.0 / np.fliplr([one_sided_grid])[0], np.ones(1)),
                    one_sided_grid,
                )  # Compute permanent income grid
            else:

<<<<<<< HEAD
                self.dist_pGrid = dist_pGrid  # If grid of permanent income prespecified then use it as pgrid
=======
                # If grid of permanent income prespecified then use it as pgrid
                self.dist_pGrid = dist_pGrid
>>>>>>> ac76f68a

            if (
                self.neutral_measure == True
            ):  # If true Use Harmenberg 2021's Neutral Measure. For more information, see https://econ-ark.org/materials/harmenberg-aggregation?launch

                self.dist_pGrid = np.array([1])

        elif self.cycles > 1:
            raise Exception(
                "define_distribution_grid requires cycles = 0 or cycles = 1"
            )

        elif self.T_cycle != 0:
            if num_pointsM == None:
                m_points = self.aXtraCount
            else:
                m_points = num_pointsM

            print(self.aXtraCount)

            if not hasattr(dist_mGrid, "__len__"):
                aXtra_Grid = make_grid_exp_mult(
                    ming=self.aXtraMin,
                    maxg=self.aXtraMax,
                    ng=m_points,
                    timestonest=timestonest,
                )  # Generate Market resources grid given density and number of points

                for i in range(m_density):
                    axtra_shifted = np.delete(aXtra_Grid, -1)
                    axtra_shifted = np.insert(axtra_shifted, 0, 1.00000000e-04)
                    dist_betw_pts = aXtra_Grid - axtra_shifted
                    dist_betw_pts_half = dist_betw_pts / 2
                    new_A_grid = axtra_shifted + dist_betw_pts_half
                    aXtra_Grid = np.concatenate((aXtra_Grid, new_A_grid))
                    aXtra_Grid = np.sort(aXtra_Grid)

                self.dist_mGrid = aXtra_Grid

            else:
<<<<<<< HEAD
                self.dist_mGrid = dist_mGrid  # If grid of market resources prespecified then use as mgrid
=======
                # If grid of market resources prespecified then use as mgrid
                self.dist_mGrid = dist_mGrid
>>>>>>> ac76f68a

            if not hasattr(dist_pGrid, "__len__"):

                self.dist_pGrid = []  # list of grids of permanent income

                for i in range(self.T_cycle):

                    num_points = num_pointsP
                    # Dist_pGrid is taken to cover most of the ergodic distribution
<<<<<<< HEAD
                    p_variance = (
                        self.PermShkStd[i] ** 2
                    )  # set variance of permanent income shocks this period
                    max_p = (
                        max_p_fac * (p_variance / (1 - self.LivPrb[i])) ** 0.5
                    )  # Consider probability of staying alive this period
=======
                    # set variance of permanent income shocks this period
                    p_variance = self.PermShkStd[i] ** 2
                    # Consider probability of staying alive this period
                    max_p = max_p_fac * (p_variance / (1 - self.LivPrb[i])) ** 0.5
>>>>>>> ac76f68a
                    one_sided_grid = make_grid_exp_mult(
                        1.05 + 1e-3, np.exp(max_p), num_points, 2
                    )

<<<<<<< HEAD
                    dist_pGrid = np.append(
                        np.append(1.0 / np.fliplr([one_sided_grid])[0], np.ones(1)),
                        one_sided_grid,
                    )  # Compute permanent income grid this period. Grid of permanent income may differ dependent on PermShkStd
                    self.dist_pGrid.append(dist_pGrid)

            else:
                self.dist_pGrid = dist_pGrid  # If grid of permanent income prespecified then use as pgrid
=======
                    # Compute permanent income grid this period. Grid of permanent income may differ dependent on PermShkStd
                    dist_pGrid = np.append(
                        np.append(1.0 / np.fliplr([one_sided_grid])[0], np.ones(1)),
                        one_sided_grid,
                    )
                    self.dist_pGrid.append(dist_pGrid)

            else:
                # If grid of permanent income prespecified then use as pgrid
                self.dist_pGrid = dist_pGrid
>>>>>>> ac76f68a

            if (
                self.neutral_measure == True
            ):  # If true Use Harmenberg 2021's Neutral Measure. For more information, see https://econ-ark.org/materials/harmenberg-aggregation?launch

                self.dist_pGrid = self.T_cycle * [np.array([1])]

    def calc_transition_matrix(self, shk_dstn=None):
        """
        Calculates how the distribution of agents across market resources
        transitions from one period to the next. If finite horizon problem, then calculates
        a list of transition matrices, consumption and asset policy grids for each period of the problem.
        The transition matrix/matrices and consumption and asset policy grid(s) are stored as attributes of self.


        Parameters
        ----------
            shk_dstn: list
                list of income shock distributions. Each Income Shock Distribution should be a DiscreteDistribution Object (see Distribution.py)
        Returns
        -------
        None

        """

        if self.cycles == 0:  # Infinite Horizon Problem

            if not hasattr(shk_dstn, "pmv"):
                shk_dstn = self.IncShkDstn

            dist_mGrid = self.dist_mGrid  # Grid of market resources
            dist_pGrid = self.dist_pGrid  # Grid of permanent incomes
<<<<<<< HEAD
            aNext = dist_mGrid - self.solution[0].cFunc(
                dist_mGrid
            )  # assets next period

            self.aPol_Grid = aNext  # Steady State Asset Policy Grid
            self.cPol_Grid = self.solution[0].cFunc(
                dist_mGrid
            )  # Steady State Consumption Policy Grid

            # Obtain shock values and shock probabilities from income distribution
            bNext = (
                self.Rfree * aNext
            )  # Bank Balances next period (Interest rate * assets)
=======
            # assets next period
            aNext = dist_mGrid - self.solution[0].cFunc(dist_mGrid)

            self.aPol_Grid = aNext  # Steady State Asset Policy Grid
            # Steady State Consumption Policy Grid
            self.cPol_Grid = self.solution[0].cFunc(dist_mGrid)

            # Obtain shock values and shock probabilities from income distribution
            # Bank Balances next period (Interest rate * assets)
            bNext = self.Rfree * aNext
>>>>>>> ac76f68a
            shk_prbs = shk_dstn[0].pmv  # Probability of shocks
            tran_shks = shk_dstn[0].atoms[1]  # Transitory shocks
            perm_shks = shk_dstn[0].atoms[0]  # Permanent shocks
            LivPrb = self.LivPrb[0]  # Update probability of staying alive

            # New borns have this distribution (assumes start with no assets and permanent income=1)
            NewBornDist = jump_to_grid_2D(
                tran_shks, np.ones_like(tran_shks), shk_prbs, dist_mGrid, dist_pGrid
            )

            if len(dist_pGrid) == 1:
                NewBornDist = jump_to_grid_1D(
                    np.ones_like(tran_shks), shk_prbs, dist_mGrid
                )
<<<<<<< HEAD
=======
                # Compute Transition Matrix given shocks and grids.
>>>>>>> ac76f68a
                self.tran_matrix = gen_tran_matrix_1D(
                    dist_mGrid,
                    bNext,
                    shk_prbs,
                    perm_shks,
                    tran_shks,
                    LivPrb,
                    NewBornDist,
<<<<<<< HEAD
                )  # Compute Transition Matrix given shocks and grids.
=======
                )
>>>>>>> ac76f68a

            else:
                NewBornDist = jump_to_grid_2D(
                    np.ones_like(tran_shks),
                    np.ones_like(tran_shks),
                    shk_prbs,
                    dist_mGrid,
                    dist_pGrid,
                )

                # Generate Transition Matrix
<<<<<<< HEAD
=======
                # Compute Transition Matrix given shocks and grids.
>>>>>>> ac76f68a
                self.tran_matrix = gen_tran_matrix_2D(
                    dist_mGrid,
                    dist_pGrid,
                    bNext,
                    shk_prbs,
                    perm_shks,
                    tran_shks,
                    LivPrb,
                    NewBornDist,
<<<<<<< HEAD
                )  # Compute Transition Matrix given shocks and grids.
=======
                )
>>>>>>> ac76f68a

        elif self.cycles > 1:
            raise Exception("calc_transition_matrix requires cycles = 0 or cycles = 1")

        elif self.T_cycle != 0:  # finite horizon problem

            if not hasattr(shk_dstn, "pmv"):
                shk_dstn = self.IncShkDstn

            self.cPol_Grid = (
                []
            )  # List of consumption policy grids for each period in T_cycle
            self.aPol_Grid = []  # List of asset policy grids for each period in T_cycle
            self.tran_matrix = []  # List of transition matrices

            dist_mGrid = self.dist_mGrid

            for k in range(self.T_cycle):

                if type(self.dist_pGrid) == list:
<<<<<<< HEAD
                    dist_pGrid = self.dist_pGrid[k]  # Permanent income grid this period
=======
                    # Permanent income grid this period
                    dist_pGrid = self.dist_pGrid[k]
>>>>>>> ac76f68a
                else:
                    dist_pGrid = (
                        self.dist_pGrid
                    )  # If here then use prespecified permanent income grid

<<<<<<< HEAD
                Cnow = self.solution[k].cFunc(
                    dist_mGrid
                )  # Consumption policy grid in period k
=======
                # Consumption policy grid in period k
                Cnow = self.solution[k].cFunc(dist_mGrid)
>>>>>>> ac76f68a
                self.cPol_Grid.append(Cnow)  # Add to list

                aNext = dist_mGrid - Cnow  # Asset policy grid in period k
                self.aPol_Grid.append(aNext)  # Add to list

                if type(self.Rfree) == list:
                    bNext = self.Rfree[k] * aNext
                else:
                    bNext = self.Rfree * aNext

                # Obtain shocks and shock probabilities from income distribution this period
                shk_prbs = shk_dstn[k].pmv  # Probability of shocks this period
<<<<<<< HEAD
                tran_shks = shk_dstn[k].atoms[1]  # Transitory shocks this period
                perm_shks = shk_dstn[k].atoms[0]  # Permanent shocks this period
                LivPrb = self.LivPrb[
                    k
                ]  # Update probability of staying alive this period
=======
                # Transitory shocks this period
                tran_shks = shk_dstn[k].atoms[1]
                # Permanent shocks this period
                perm_shks = shk_dstn[k].atoms[0]
                # Update probability of staying alive this period
                LivPrb = self.LivPrb[k]
>>>>>>> ac76f68a

                if len(dist_pGrid) == 1:

                    # New borns have this distribution (assumes start with no assets and permanent income=1)
                    NewBornDist = jump_to_grid_1D(
                        np.ones_like(tran_shks), shk_prbs, dist_mGrid
                    )
<<<<<<< HEAD
=======
                    # Compute Transition Matrix given shocks and grids.
>>>>>>> ac76f68a
                    TranMatrix_M = gen_tran_matrix_1D(
                        dist_mGrid,
                        bNext,
                        shk_prbs,
                        perm_shks,
                        tran_shks,
                        LivPrb,
                        NewBornDist,
<<<<<<< HEAD
                    )  # Compute Transition Matrix given shocks and grids.
=======
                    )
>>>>>>> ac76f68a
                    self.tran_matrix.append(TranMatrix_M)

                else:

                    NewBornDist = jump_to_grid_2D(
                        np.ones_like(tran_shks),
                        np.ones_like(tran_shks),
                        shk_prbs,
                        dist_mGrid,
                        dist_pGrid,
                    )
<<<<<<< HEAD
=======
                    # Compute Transition Matrix given shocks and grids.
>>>>>>> ac76f68a
                    TranMatrix = gen_tran_matrix_2D(
                        dist_mGrid,
                        dist_pGrid,
                        bNext,
                        shk_prbs,
                        perm_shks,
                        tran_shks,
                        LivPrb,
                        NewBornDist,
<<<<<<< HEAD
                    )  # Compute Transition Matrix given shocks and grids.
                    self.tran_matrix.append(TranMatrix)

    def calc_ergodic_dist(self, transition_matrix=None):

=======
                    )
                    self.tran_matrix.append(TranMatrix)

    def calc_ergodic_dist(self, transition_matrix=None):
>>>>>>> ac76f68a
        """
        Calculates the ergodic distribution across normalized market resources and
        permanent income as the eigenvector associated with the eigenvalue 1.
        The distribution is stored as attributes of self both as a vector and as a reshaped array with the ij'th element representing
        the probability of being at the i'th point on the mGrid and the j'th
        point on the pGrid.

        Parameters
        ----------
        transition_matrix: List
                    list with one transition matrix whose ergordic distribution is to be solved
        Returns
        -------
        None
        """

        if not isinstance(transition_matrix, list):
            transition_matrix = [self.tran_matrix]

        eigen, ergodic_distr = sp.linalg.eigs(
            transition_matrix[0], v0=np.ones(len(transition_matrix[0])), k=1, which="LM"
        )  # Solve for ergodic distribution
        ergodic_distr = ergodic_distr.real / np.sum(ergodic_distr.real)

        self.vec_erg_dstn = ergodic_distr  # distribution as a vector
<<<<<<< HEAD
        self.erg_dstn = ergodic_distr.reshape(
            (len(self.dist_mGrid), len(self.dist_pGrid))
        )  # distribution reshaped into len(mgrid) by len(pgrid) array
=======
        # distribution reshaped into len(mgrid) by len(pgrid) array
        self.erg_dstn = ergodic_distr.reshape(
            (len(self.dist_mGrid), len(self.dist_pGrid))
        )

    def compute_steady_state(self):

        # Compute steady state to perturb around
        self.cycles = 0
        self.solve()

        # Use Harmenberg Measure
        self.neutral_measure = True
        self.update_income_process()

        # Non stochastic simuation
        self.define_distribution_grid()
        self.calc_transition_matrix()

        self.c_ss = self.cPol_Grid  # Normalized Consumption Policy grid
        self.a_ss = self.aPol_Grid  # Normalized Asset Policy grid

        self.calc_ergodic_dist()  # Calculate ergodic distribution
        # Steady State Distribution as a vector (m*p x 1) where m is the number of gridpoints on the market resources grid
        ss_dstn = self.vec_erg_dstn

        self.A_ss = np.dot(self.a_ss, ss_dstn)[0]
        self.C_ss = np.dot(self.c_ss, ss_dstn)[0]

        return self.A_ss, self.C_ss

    def calc_jacobian(self, shk_param, T):
        """
        Calculates the Jacobians of aggregate consumption and aggregate assets. Parameters that can be shocked are
        LivPrb, PermShkStd,TranShkStd, DiscFac, UnempPrb, Rfree, IncUnemp, DiscFac .

        Parameters:
        ----------

        shk_param: string
            name of variable to be shocked

        T: int
            dimension of Jacobian Matrix. Jacobian Matrix is a TxT square Matrix


        Returns
        ----------
        CJAC: numpy.array
            TxT Jacobian Matrix of Aggregate Consumption with respect to shk_param

        AJAC: numpy.array
            TxT Jacobian Matrix of Aggregate Assets with respect to shk_param

        """

        # Set up finite Horizon dictionary
        params = deepcopy(self.__dict__["parameters"])
        params["T_cycle"] = T  # Dimension of Jacobian Matrix

        # Specify a dictionary of lists because problem we are solving is technically finite horizon so variables can be time varying (see section on fake news algorithm in https://onlinelibrary.wiley.com/doi/abs/10.3982/ECTA17434 )
        params["LivPrb"] = params["T_cycle"] * [self.LivPrb[0]]
        params["PermGroFac"] = params["T_cycle"] * [self.PermGroFac[0]]
        params["PermShkStd"] = params["T_cycle"] * [self.PermShkStd[0]]
        params["TranShkStd"] = params["T_cycle"] * [self.TranShkStd[0]]
        params["Rfree"] = params["T_cycle"] * [self.Rfree]
        params["UnempPrb"] = params["T_cycle"] * [self.UnempPrb]
        params["IncUnemp"] = params["T_cycle"] * [self.IncUnemp]

        # Create instance of a finite horizon agent
        FinHorizonAgent = IndShockConsumerType(**params)
        FinHorizonAgent.cycles = 1  # required

        # delete Rfree from time invariant list since it varies overtime
        FinHorizonAgent.del_from_time_inv("Rfree")
        # Add Rfree to time varying list to be able to introduce time varying interest rates
        FinHorizonAgent.add_to_time_vary("Rfree")

        # Set Terminal Solution as Steady State Consumption Function
        FinHorizonAgent.cFunc_terminal_ = deepcopy(self.solution[0].cFunc)

        dx = 0.0001  # Size of perturbation
        # Period in which the change in the interest rate occurs (second to last period)
        i = params["T_cycle"] - 1

        FinHorizonAgent.IncShkDstn = params["T_cycle"] * [self.IncShkDstn[0]]

        # If parameter is in time invariant list then add it to time vary list
        FinHorizonAgent.del_from_time_inv(shk_param)
        FinHorizonAgent.add_to_time_vary(shk_param)

        # this condition is because some attributes are specified as lists while other as floats
        if type(getattr(self, shk_param)) == list:
            peturbed_list = (
                (i) * [getattr(self, shk_param)[0]]
                + [getattr(self, shk_param)[0] + dx]
                + (params["T_cycle"] - i - 1) * [getattr(self, shk_param)[0]]
            )  # Sequence of interest rates the agent faces
        else:
            peturbed_list = (
                (i) * [getattr(self, shk_param)]
                + [getattr(self, shk_param) + dx]
                + (params["T_cycle"] - i - 1) * [getattr(self, shk_param)]
            )  # Sequence of interest rates the agent faces
        setattr(FinHorizonAgent, shk_param, peturbed_list)

        # Update income process if perturbed parameter enters the income shock distribution
        FinHorizonAgent.update_income_process()

        # Solve
        FinHorizonAgent.solve()

        # Use Harmenberg Neutral Measure
        FinHorizonAgent.neutral_measure = True
        FinHorizonAgent.update_income_process()

        # Calculate Transition Matrices
        FinHorizonAgent.define_distribution_grid()
        FinHorizonAgent.calc_transition_matrix()

        # Normalized consumption Policy Grids across time
        c_t = FinHorizonAgent.cPol_Grid
        a_t = FinHorizonAgent.aPol_Grid

        # Append steady state policy grid into list of policy grids as HARK does not provide the initial policy
        c_t.append(self.c_ss)
        a_t.append(self.a_ss)

        # Fake News Algorithm begins below ( To find fake news algorithm See page 2388 of https://onlinelibrary.wiley.com/doi/abs/10.3982/ECTA17434  )

        ##########
        # STEP 1 # of fake news algorithm, As in the paper for Curly Y and Curly D. Here the policies are over assets and consumption so we denote them as curly C and curly D.
        ##########
        a_ss = self.aPol_Grid  # steady state Asset Policy
        c_ss = self.cPol_Grid  # steady state Consumption Policy
        tranmat_ss = self.tran_matrix  # Steady State Transition Matrix

        # List of asset policies grids where households expect the shock to occur in the second to last Period
        a_t = FinHorizonAgent.aPol_Grid
        # add steady state assets to list as it does not get appended in calc_transition_matrix method
        a_t.append(self.a_ss)

        # List of consumption policies grids where households expect the shock to occur in the second to last Period
        c_t = FinHorizonAgent.cPol_Grid
        # add steady state consumption to list as it does not get appended in calc_transition_matrix method
        c_t.append(self.c_ss)

        da0_s = []  # Deviation of asset policy from steady state policy
        dc0_s = []  # Deviation of Consumption policy from steady state policy
        for i in range(T):
            da0_s.append(a_t[T - i] - a_ss)
            dc0_s.append(c_t[T - i] - c_ss)

        da0_s = np.array(da0_s)
        dc0_s = np.array(dc0_s)

        # Steady state distribution of market resources (permanent income weighted distribution)
        D_ss = self.vec_erg_dstn.T[0]
        dA0_s = []
        dC0_s = []
        for i in range(T):
            dA0_s.append(np.dot(da0_s[i], D_ss))
            dC0_s.append(np.dot(dc0_s[i], D_ss))

        dA0_s = np.array(dA0_s)
        # This is equivalent to the curly Y scalar detailed in the first step of the algorithm
        A_curl_s = dA0_s / dx

        dC0_s = np.array(dC0_s)
        C_curl_s = dC0_s / dx

        # List of computed transition matrices for each period
        tranmat_t = FinHorizonAgent.tran_matrix
        tranmat_t.append(tranmat_ss)

        # List of change in transition matrix relative to the steady state transition matrix
        dlambda0_s = []
        for i in range(T):
            dlambda0_s.append(tranmat_t[T - i] - tranmat_ss)

        dlambda0_s = np.array(dlambda0_s)

        dD0_s = []
        for i in range(T):
            dD0_s.append(np.dot(dlambda0_s[i], D_ss))

        dD0_s = np.array(dD0_s)
        D_curl_s = dD0_s / dx  # Curly D in the sequence space jacobian

        ########
        # STEP2 # of fake news algorithm
        ########

        # Expectation Vectors
        exp_vecs_a = []
        exp_vecs_c = []

        # First expectation vector is the steady state policy
        exp_vec_a = a_ss
        exp_vec_c = c_ss
        for i in range(T - 1):

            exp_vecs_a.append(exp_vec_a)
            exp_vec_a = np.dot(tranmat_ss.T, exp_vec_a)

            exp_vecs_c.append(exp_vec_c)
            exp_vec_c = np.dot(tranmat_ss.T, exp_vec_c)

        # Turn expectation vectors into arrays
        exp_vecs_a = np.array(exp_vecs_a)
        exp_vecs_c = np.array(exp_vecs_c)

        #########
        # STEP3 # of the algorithm. In particular equation 26 of the published paper.
        #########
        # Fake news matrices
        Curl_F_A = np.zeros((T, T))  # Fake news matrix for assets
        Curl_F_C = np.zeros((T, T))  # Fake news matrix for consumption

        # First row of Fake News Matrix
        Curl_F_A[0] = A_curl_s
        Curl_F_C[0] = C_curl_s

        for i in range(T - 1):
            for j in range(T):
                Curl_F_A[i + 1][j] = np.dot(exp_vecs_a[i], D_curl_s[j])
                Curl_F_C[i + 1][j] = np.dot(exp_vecs_c[i], D_curl_s[j])

        ########
        # STEP4 #  of the algorithm
        ########

        # Jacobian Matrices
        J_A = np.zeros((T, T))  # Asset Jacobian
        J_C = np.zeros((T, T))  # Consumption Jacobian
        for t in range(T):
            for s in range(T):
                if (t == 0) or (s == 0):
                    J_A[t][s] = Curl_F_A[t][s]
                    J_C[t][s] = Curl_F_C[t][s]
                else:
                    J_A[t][s] = J_A[t - 1][s - 1] + Curl_F_A[t][s]
                    J_C[t][s] = J_C[t - 1][s - 1] + Curl_F_C[t][s]

        # Compute zeroth column of jacobian
        # List of transition matrices where the first transition matrix inherits the shock
        shock0_TM = [tranmat_t[params["T_cycle"] - 1]] + (T - 1) * [self.tran_matrix]

        C_list = []  # Aggrgate Consumption Values
        A_list = []  # Aggregate Asset values

        A_ss = np.dot(self.a_ss, self.vec_erg_dstn)[0]  # Steady State Assets
        C_ss = np.dot(self.c_ss, self.vec_erg_dstn)[0]  # Steady State Consumption
        dstn = self.vec_erg_dstn
        for i in range(T):  # Period in which we are computing Aggregate Consumption

            dstn = np.dot(shock0_TM[i], dstn)  # Update Distribution

            C_agg_0 = np.dot(self.c_ss, dstn)[0]  # Aggregate Consumption
            C_list.append(C_agg_0)

            A_agg_0 = np.dot(self.a_ss, dstn)[0]  # Aggregate Assets
            A_list.append(A_agg_0)

        A_list = np.array(A_list)
        C_list = np.array(C_list)

        AJAC = (A_list - A_ss) / dx  # Compute Impulse Response of Assets
        CJAC = (C_list - C_ss) / dx  # Compute Impulse Response of Consumption

        # Fill first column of jacobians with computed impulse response
        J_C.T[0] = CJAC
        J_A.T[0] = AJAC

        return J_C, J_A
>>>>>>> ac76f68a

    def make_euler_error_func(self, mMax=100, approx_inc_dstn=True):
        """
        Creates a "normalized Euler error" function for this instance, mapping
        from market resources to "consumption error per dollar of consumption."
        Stores result in attribute eulerErrorFunc as an interpolated function.
        Has option to use approximate income distribution stored in self.IncShkDstn
        or to use a (temporary) very dense approximation.

        Only works on (one period) infinite horizon models at this time, will
        be generalized later.

        Parameters
        ----------
        mMax : float
            Maximum normalized market resources for the Euler error function.
        approx_inc_dstn : Boolean
            Indicator for whether to use the approximate discrete income distri-
            bution stored in self.IncShkDstn[0], or to use a very accurate
            discrete approximation instead.  When True, uses approximation in
            IncShkDstn; when False, makes and uses a very dense approximation.

        Returns
        -------
        None

        Notes
        -----
        This method is not used by any other code in the library. Rather, it is here
        for expository and benchmarking purposes.
        """
        # Get the income distribution (or make a very dense one)
        if approx_inc_dstn:
            IncShkDstn = self.IncShkDstn[0]
        else:
            TranShkDstn = MeanOneLogNormal(sigma=self.TranShkStd[0]).approx(
                N=200, tail_N=50, tail_order=1.3, tail_bound=[0.05, 0.95]
            )
            TranShkDstn = add_discrete_outcome_constant_mean(
                TranShkDstn, self.UnempPrb, self.IncUnemp
            )
            PermShkDstn = MeanOneLogNormal(sigma=self.PermShkStd[0]).approx(
                N=200, tail_N=50, tail_order=1.3, tail_bound=[0.05, 0.95]
            )
            IncShkDstn = combine_indep_dstns(PermShkDstn, TranShkDstn)

        # Make a grid of market resources
        mNowMin = self.solution[0].mNrmMin + 10 ** (
            -15
        )  # add tiny bit to get around 0/0 problem
        mNowMax = mMax
        mNowGrid = np.linspace(mNowMin, mNowMax, 1000)

        # Get the consumption function this period and the marginal value function
        # for next period.  Note that this part assumes a one period cycle.
        cFuncNow = self.solution[0].cFunc
        vPfuncNext = self.solution[0].vPfunc

        # Calculate consumption this period at each gridpoint (and assets)
        cNowGrid = cFuncNow(mNowGrid)
        aNowGrid = mNowGrid - cNowGrid

        # Tile the grids for fast computation
        ShkCount = IncShkDstn[0].size
        aCount = aNowGrid.size
        aNowGrid_tiled = np.tile(aNowGrid, (ShkCount, 1))
        PermShkVals_tiled = (np.tile(IncShkDstn[1], (aCount, 1))).transpose()
        TranShkVals_tiled = (np.tile(IncShkDstn[2], (aCount, 1))).transpose()
        ShkPrbs_tiled = (np.tile(IncShkDstn[0], (aCount, 1))).transpose()

        # Calculate marginal value next period for each gridpoint and each shock
        mNextArray = (
            self.Rfree / (self.PermGroFac[0] * PermShkVals_tiled) * aNowGrid_tiled
            + TranShkVals_tiled
        )
        vPnextArray = vPfuncNext(mNextArray)

        # Calculate expected marginal value and implied optimal consumption
        ExvPnextGrid = (
            self.DiscFac
            * self.Rfree
            * self.LivPrb[0]
            * self.PermGroFac[0] ** (-self.CRRA)
            * np.sum(
                PermShkVals_tiled ** (-self.CRRA) * vPnextArray * ShkPrbs_tiled, axis=0
            )
        )
        cOptGrid = ExvPnextGrid ** (
            -1.0 / self.CRRA
        )  # This is the 'Endogenous Gridpoints' step

        # Calculate Euler error and store an interpolated function
        EulerErrorNrmGrid = (cNowGrid - cOptGrid) / cOptGrid
        eulerErrorFunc = LinearInterp(mNowGrid, EulerErrorNrmGrid)
        self.eulerErrorFunc = eulerErrorFunc

    def pre_solve(self):
        #        AgentType.pre_solve(self)
        # Update all income process variables to match any attributes that might
        # have been changed since `__init__` or `solve()` was last called.
        #        self.update_income_process()
        self.update_solution_terminal()
        if not self.quiet:
            self.check_conditions(verbose=self.verbose)

    def check_GICNrm(self, verbose=None):
        """
        Check Individual Growth Patience Factor.
        """
        self.GPFNrm = self.thorn / (
            self.PermGroFac[0] * self.InvEx_PermShkInv
        )  # [url]/#GICRawI

        name = "GICRaw"

        def test(agent):
            return agent.GPFNrm <= 1

        messages = {
            True: "\nThe value of the Individual Growth Patience Factor for the supplied parameter values satisfies the Growth Impatience Condition; the value of the GPFNrm is: {0.GPFNrm}",
            False: "\nThe given parameter values violate the Normalized Growth Impatience Condition; the GPFNrm is: {0.GPFNrm}",
        }

        verbose_messages = {
            True: " Therefore, a target level of the individual market resources ratio m exists (see {0.url}/#onetarget for more).\n",
            False: " Therefore, a target ratio of individual market resources to individual permanent income does not exist.  (see {0.url}/#onetarget for more).\n",
        }
        verbose = self.verbose if verbose is None else verbose
        self.check_condition(name, test, messages, verbose, verbose_messages)

    def check_GICAggLivPrb(self, verbose=None):
        name = "GICAggLivPrb"

        def test(agent):
            return agent.GPFAggLivPrb <= 1

        messages = {
            True: "\nThe value of the Mortality Adjusted Aggregate Growth Patience Factor for the supplied parameter values satisfies the Mortality Adjusted Aggregate Growth Imatience Condition; the value of the GPFAggLivPrb is: {0.GPFAggLivPrb}",
            False: "\nThe given parameter values violate the Mortality Adjusted Aggregate Growth Imatience Condition; the GPFAggLivPrb is: {0.GPFAggLivPrb}",
        }

        verbose_messages = {  # (see {0.url}/#WRIC for more).',
            True: "  Therefore, a target level of the ratio of aggregate market resources to aggregate permanent income exists.\n",
            # (see {0.url}/#WRIC for more).'
            False: "  Therefore, a target ratio of aggregate resources to aggregate permanent income may not exist.\n",
        }
        verbose = self.verbose if verbose is None else verbose
        self.check_condition(name, test, messages, verbose, verbose_messages)

    def check_WRIC(self, verbose=None):
        """
        Evaluate and report on the Weak Return Impatience Condition
        [url]/#WRPF modified to incorporate LivPrb
        """
        self.WRPF = (
            (self.UnempPrb ** (1 / self.CRRA))
            * (self.Rfree * self.DiscFac * self.LivPrb[0]) ** (1 / self.CRRA)
            / self.Rfree
        )

        name = "WRIC"

        def test(agent):
            return agent.WRPF <= 1

        messages = {
            True: "\nThe Weak Return Patience Factor value for the supplied parameter values satisfies the Weak Return Impatience Condition; the WRPF is {0.WRPF}.",
            False: "\nThe Weak Return Patience Factor value for the supplied parameter values fails     the Weak Return Impatience Condition; the WRPF is {0.WRPF} (see {0.url}/#WRIC for more).",
        }

        verbose_messages = {
            True: "  Therefore, a nondegenerate solution exists if the FVAC is also satisfied.  (see {0.url}/#WRIC for more) \n",
            False: "  Therefore, a nondegenerate solution is not available (see {0.url}/#WRIC for more). \n",
        }
        verbose = self.verbose if verbose is None else verbose
        self.check_condition(name, test, messages, verbose, verbose_messages)

    def check_FVAC(self, verbose=None):
        """
        Evaluate and report on the Finite Value of Autarky Condition
        Hyperlink to paper: [url]/#Autarky-Value
        """
        EpShkuInv = expected(lambda x: x ** (1 - self.CRRA), self.PermShkDstn[0])[0]

        if self.CRRA != 1.0:
            uInvEpShkuInv = EpShkuInv ** (
                1 / (1 - self.CRRA)
            )  # The term that gives a utility-consequence-adjusted utility growth
        else:
            uInvEpShkuInv = 1.0

        self.uInvEpShkuInv = uInvEpShkuInv

        self.VAF = self.LivPrb[0] * self.DiscFac * self.uInvEpShkuInv

        name = "FVAC"

        def test(agent):
            return agent.VAF <= 1

        messages = {
            True: "\nThe Value of Autarky Factor (VAF) for the supplied parameter values satisfies the Finite Value of Autarky Condition; the VAF is {0.VAF}",
            False: "\nThe Value of Autarky Factor (VAF) for the supplied parameter values fails     the Finite Value of Autarky Condition; the VAF is {0.VAF}",
        }

        verbose_messages = {
            True: "  Therefore, a nondegenerate solution exists if the WRIC also holds; see {0.url}/#Conditions-Under-Which-the-Problem-Defines-a-Contraction-Mapping\n",
            False: "  Therefore, a nondegenerate solution is not available (see {0.url}/#Conditions-Under-Which-the-Problem-Defines-a-Contraction-Mapping\n",
        }
        verbose = self.verbose if verbose is None else verbose
        self.check_condition(name, test, messages, verbose, verbose_messages)

    def check_conditions(self, verbose=None):
        """
        This method checks whether the instance's type satisfies the Absolute Impatience Condition (AIC), Weak Return
        Impatience Condition (WRIC), Finite Human Wealth Condition (FHWC) and Finite Value of
        Autarky Condition (FVAC).  When combinations of these conditions are satisfied, the
        solution to the problem exhibits different characteristics.  (For an exposition of the
        conditions, see https://econ-ark.github.io/BufferStockTheory/)

        Parameters
        ----------
        verbose : boolean
            Specifies different levels of verbosity of feedback. When False, it only reports whether the
            instance's type fails to satisfy a particular condition. When True, it reports all results, i.e.
            the factor values for all conditions.

        Returns
        -------
        None
        """
        self.conditions = {}

        # PerfForesightConsumerType.check_conditions(self, verbose=False, verbose_reference=False)
        self.violated = False

        if self.cycles != 0 or self.T_cycle > 1:
            return

        # For theory, see hyperlink targets to expressions in
        # url=https://econ-ark.github.io/BufferStockTheory
        # For example, the hyperlink to the relevant section of the paper
        self.url = "https://econ-ark.github.io/BufferStockTheory"
        # would be referenced below as:
        # [url]/#Uncertainty-Modified-Conditions

        self.Ex_PermShkInv = expected(lambda x: 1 / x, self.PermShkDstn[0])[0]
        # $\Ex_{t}[\psi^{-1}_{t+1}]$ (in first eqn in sec)

        # [url]/#Pat, adjusted to include mortality

        self.InvEx_PermShkInv = (
            1 / self.Ex_PermShkInv
        )  # $\underline{\psi}$ in the paper (\bar{\isp} in private version)
        self.PermGroFacAdj = (
            self.PermGroFac[0] * self.InvEx_PermShkInv
        )  # [url]/#PGroAdj

        self.thorn = ((self.Rfree * self.DiscFac)) ** (1 / self.CRRA)

        # self.Ex_RNrm           = self.Rfree*Ex_PermShkInv/(self.PermGroFac[0]*self.LivPrb[0])
        self.GPFRaw = self.thorn / (self.PermGroFac[0])  # [url]/#GPF
        # Lower bound of aggregate wealth growth if all inheritances squandered

        self.GPFAggLivPrb = self.thorn * self.LivPrb[0] / self.PermGroFac[0]

        self.DiscFacGPFRawMax = ((self.PermGroFac[0]) ** (self.CRRA)) / (
            self.Rfree
        )  # DiscFac at growth impatience knife edge
        self.DiscFacGPFNrmMax = (
            (self.PermGroFac[0] * self.InvEx_PermShkInv) ** (self.CRRA)
        ) / (
            self.Rfree
        )  # DiscFac at growth impatience knife edge
        self.DiscFacGPFAggLivPrbMax = ((self.PermGroFac[0]) ** (self.CRRA)) / (
            self.Rfree * self.LivPrb[0]
        )  # DiscFac at growth impatience knife edge
        verbose = self.verbose if verbose is None else verbose

        #        self.check_GICRaw(verbose)
        self.check_GICNrm(verbose)
        self.check_GICAggLivPrb(verbose)
        self.check_WRIC(verbose)
        self.check_FVAC(verbose)

        self.violated = not self.conditions["WRIC"] or not self.conditions["FVAC"]

        if self.violated:
            _log.warning(
                '\n[!] For more information on the conditions, see Tables 3 and 4 in "Theoretical Foundations of Buffer Stock Saving" at '
                + self.url
                + "/#Factors-Defined-And-Compared"
            )

        _log.warning("GPFRaw                 = %2.6f " % (self.GPFRaw))
        _log.warning("GPFNrm                 = %2.6f " % (self.GPFNrm))
        _log.warning("GPFAggLivPrb           = %2.6f " % (self.GPFAggLivPrb))
        _log.warning("Thorn = APF            = %2.6f " % (self.thorn))
        _log.warning("PermGroFacAdj          = %2.6f " % (self.PermGroFacAdj))
        _log.warning("uInvEpShkuInv          = %2.6f " % (self.uInvEpShkuInv))
        _log.warning("VAF                    = %2.6f " % (self.VAF))
        _log.warning("WRPF                   = %2.6f " % (self.WRPF))
        _log.warning("DiscFacGPFNrmMax       = %2.6f " % (self.DiscFacGPFNrmMax))
        _log.warning("DiscFacGPFAggLivPrbMax = %2.6f " % (self.DiscFacGPFAggLivPrbMax))

    def Ex_Mtp1_over_Ex_Ptp1(self, mNrm):
        cNrm = self.solution[-1].cFunc(mNrm)
        aNrm = mNrm - cNrm
        Ex_Ptp1 = PermGroFac[0]
        Ex_bLev_tp1 = aNrm * self.Rfree
        Ex_Mtp1 = Ex_bLev_tp1
        return Ex_Mtp1 / Ex_Ptp1

    def Ex_mtp1(self, mNrm):
        cNrm = self.solution[-1].cFunc(mNrm)
        aNrm = mNrm - cNrm
        Ex_bNrm_tp1 = aNrm * self.Rfree * self.Ex_PermShkInv / self.PermGroFac[0]
        Ex_Mtp1 = (Ex_bNrm_tp1 + 1) * Ex_Ptp1  # mean TranShk and PermShk are 1
        return Ex_Mtp1 / Ex_Ptp1

    def calc_stable_points(self):
        """
        If the problem is one that satisfies the conditions required for target ratios of different
        variables to permanent income to exist, and has been solved to within the self-defined
        tolerance, this method calculates the target values of market resources, consumption,
        and assets.

        Parameters
        ----------
        None

        Returns
        -------
        None
        """
        infinite_horizon = cycles_left == 0
        if not infinite_horizon:
            _log.warning(
                "The calc_stable_points method works only for infinite horizon models."
            )
            return

    # = Functions for generating discrete income processes and
    #   simulated income shocks =
    # ========================================================

    def construct_lognormal_income_process_unemployment(self):
        """
        Generates a list of discrete approximations to the income process for each
        life period, from end of life to beginning of life.  Permanent shocks are mean
        one lognormally distributed with standard deviation PermShkStd[t] during the
        working life, and degenerate at 1 in the retirement period.  Transitory shocks
        are mean one lognormally distributed with a point mass at IncUnemp with
        probability UnempPrb while working; they are mean one with a point mass at
        IncUnempRet with probability UnempPrbRet.  Retirement occurs
        after t=T_retire periods of working.

        Note 1: All time in this function runs forward, from t=0 to t=T

        Note 2: All parameters are passed as attributes of the input parameters.

        Parameters (passed as attributes of the input parameters)
        ----------
        PermShkStd : [float]
            List of standard deviations in log permanent income uncertainty during
            the agent's life.
        PermShkCount : int
            The number of approximation points to be used in the discrete approxima-
            tion to the permanent income shock distribution.
        TranShkStd : [float]
            List of standard deviations in log transitory income uncertainty during
            the agent's life.
        TranShkCount : int
            The number of approximation points to be used in the discrete approxima-
            tion to the permanent income shock distribution.
        UnempPrb : float or [float]
            The probability of becoming unemployed during the working period.
        UnempPrbRet : float or None
            The probability of not receiving typical retirement income when retired.
        T_retire : int
            The index value for the final working period in the agent's life.
            If T_retire <= 0 then there is no retirement.
        IncUnemp : float or [float]
            Transitory income received when unemployed.
        IncUnempRet : float or None
            Transitory income received while "unemployed" when retired.
        T_cycle :  int
            Total number of non-terminal periods in the consumer's sequence of periods.

        Returns
        -------
        IncShkDstn :  [distribution.Distribution]
            A list with T_cycle elements, each of which is a
            discrete approximation to the income process in a period.
        PermShkDstn : [[distribution.Distributiony]]
            A list with T_cycle elements, each of which
            a discrete approximation to the permanent income shocks.
        TranShkDstn : [[distribution.Distribution]]
            A list with T_cycle elements, each of which
            a discrete approximation to the transitory income shocks.
        """
        # Unpack the parameters from the input
        T_cycle = self.T_cycle
        PermShkStd = self.PermShkStd
        PermShkCount = self.PermShkCount
        TranShkStd = self.TranShkStd
        TranShkCount = self.TranShkCount
        T_retire = self.T_retire
        UnempPrb = self.UnempPrb
        IncUnemp = self.IncUnemp
        UnempPrbRet = self.UnempPrbRet
        IncUnempRet = self.IncUnempRet

        if T_retire > 0:
            normal_length = T_retire
            retire_length = T_cycle - T_retire
        else:
            normal_length = T_cycle
            retire_length = 0

        if all(
            [
                isinstance(x, (float, int)) or (x is None)
                for x in [UnempPrb, IncUnemp, UnempPrbRet, IncUnempRet]
            ]
        ):

            UnempPrb_list = [UnempPrb] * normal_length + [UnempPrbRet] * retire_length
            IncUnemp_list = [IncUnemp] * normal_length + [IncUnempRet] * retire_length

        elif all([isinstance(x, list) for x in [UnempPrb, IncUnemp]]):

            UnempPrb_list = UnempPrb
            IncUnemp_list = IncUnemp

        else:

            raise Exception(
                "Unemployment must be specified either using floats for UnempPrb,"
                + "IncUnemp, UnempPrbRet, and IncUnempRet, in which case the "
                + "unemployment probability and income change only with retirement, or "
                + "using lists of length T_cycle for UnempPrb and IncUnemp, specifying "
                + "each feature at every age."
            )

        PermShkCount_list = [PermShkCount] * normal_length + [1] * retire_length
        TranShkCount_list = [TranShkCount] * normal_length + [1] * retire_length

        if not hasattr(self, "neutral_measure"):
            self.neutral_measure = False

        neutral_measure_list = [self.neutral_measure] * len(PermShkCount_list)

        IncShkDstn = IndexDistribution(
            engine=BufferStockIncShkDstn,
            conditional={
                "sigma_Perm": PermShkStd,
                "sigma_Tran": TranShkStd,
                "n_approx_Perm": PermShkCount_list,
                "n_approx_Tran": TranShkCount_list,
                "neutral_measure": neutral_measure_list,
                "UnempPrb": UnempPrb_list,
                "IncUnemp": IncUnemp_list,
            },
            RNG=self.RNG,
        )

        PermShkDstn = IndexDistribution(
            engine=LognormPermIncShk,
            conditional={
                "sigma": PermShkStd,
                "n_approx": PermShkCount_list,
                "neutral_measure": neutral_measure_list,
            },
        )

        TranShkDstn = IndexDistribution(
            engine=MixtureTranIncShk,
            conditional={
                "sigma": TranShkStd,
                "UnempPrb": UnempPrb_list,
                "IncUnemp": IncUnemp_list,
                "n_approx": TranShkCount_list,
            },
        )

        return IncShkDstn, PermShkDstn, TranShkDstn


class LognormPermIncShk(DiscreteDistribution):
    """
    A one-period distribution of a multiplicative lognormal permanent income shock.

    Parameters
    ----------
    sigma : float
        Standard deviation of the log-shock.
    n_approx : int
        Number of points to use in the discrete approximation.
    neutral_measure : Bool, optional
        Whether to use Hamenberg's permanent-income-neutral measure. The default is False.
    seed : int, optional
        Random seed. The default is 0.

    Returns
    -------
    PermShkDstn : DiscreteDistribution
        Permanent income shock distribution.

    """

    def __init__(self, sigma, n_approx, neutral_measure=False, seed=0):
        # Construct an auxiliary discretized normal
        logn_approx = MeanOneLogNormal(sigma).approx(
            n_approx if sigma > 0.0 else 1, tail_N=0
        )
        # Change the pmv if necessary
        if neutral_measure:
            logn_approx.pmv = (logn_approx.atoms * logn_approx.pmv).flatten()

        super().__init__(pmv=logn_approx.pmv, atoms=logn_approx.atoms, seed=seed)


class MixtureTranIncShk(DiscreteDistribution):
    """
    A one-period distribution for transitory income shocks that are a mixture
    between a log-normal and a single-value unemployment shock.

    Parameters
    ----------
    sigma : float
        Standard deviation of the log-shock.
    UnempPrb : float
        Probability of the "unemployment" shock.
    IncUnemp : float
        Income shock in the "unemployment" state.
    n_approx : int
        Number of points to use in the discrete approximation.
    seed : int, optional
        Random seed. The default is 0.

    Returns
    -------
    TranShkDstn : DiscreteDistribution
        Transitory income shock distribution.

    """

    def __init__(self, sigma, UnempPrb, IncUnemp, n_approx, seed=0):
        dstn_approx = MeanOneLogNormal(sigma).approx(
            n_approx if sigma > 0.0 else 1, tail_N=0
        )
        if UnempPrb > 0.0:
            dstn_approx = add_discrete_outcome_constant_mean(
                dstn_approx, p=UnempPrb, x=IncUnemp
            )

        super().__init__(pmv=dstn_approx.pmv, atoms=dstn_approx.atoms, seed=seed)


class BufferStockIncShkDstn(DiscreteDistributionLabeled):
    """
    A one-period distribution object for the joint distribution of income
    shocks (permanent and transitory), as modeled in the Buffer Stock Theory
    paper:
        - Lognormal, discretized permanent income shocks.
        - Transitory shocks that are a mixture of:
            - A lognormal distribution in normal times.
            - An "unemployment" shock.

    Parameters
    ----------
    sigma_Perm : float
        Standard deviation of the log- permanent shock.
    sigma_Tran : float
        Standard deviation of the log- transitory shock.
    n_approx_Perm : int
        Number of points to use in the discrete approximation of the permanent shock.
    n_approx_Tran : int
        Number of points to use in the discrete approximation of the transitory shock.
    UnempPrb : float
        Probability of the "unemployment" shock.
    IncUnemp : float
        Income shock in the "unemployment" state.
    neutral_measure : Bool, optional
        Whether to use Hamenberg's permanent-income-neutral measure. The default is False.
    seed : int, optional
        Random seed. The default is 0.

    Returns
    -------
    IncShkDstn : DiscreteDistribution
        Income shock distribution.

    """

    def __init__(
        self,
        sigma_Perm,
        sigma_Tran,
        n_approx_Perm,
        n_approx_Tran,
        UnempPrb,
        IncUnemp,
        neutral_measure=False,
        seed=0,
    ):
        perm_dstn = LognormPermIncShk(
            sigma=sigma_Perm, n_approx=n_approx_Perm, neutral_measure=neutral_measure
        )
        tran_dstn = MixtureTranIncShk(
            sigma=sigma_Tran,
            UnempPrb=UnempPrb,
            IncUnemp=IncUnemp,
            n_approx=n_approx_Tran,
        )

        joint_dstn = combine_indep_dstns(perm_dstn, tran_dstn)

        super().__init__(
            name='Joint distribution of permanent and transitory shocks to income',
            var_names=['PermShk','TranShk'],
            pmv=joint_dstn.pmv,
            data=joint_dstn.atoms,
            seed=seed
        )


# Make a dictionary to specify a "kinked R" idiosyncratic shock consumer
init_kinked_R = dict(
    init_idiosyncratic_shocks,
    **{
        "Rboro": 1.20,  # Interest factor on assets when borrowing, a < 0
        "Rsave": 1.02,  # Interest factor on assets when saving, a > 0
        "BoroCnstArt": None,
        # kinked R is a bit silly if borrowing not allowed
        "CubicBool": True,
        # kinked R is now compatible with linear cFunc and cubic cFunc
        "aXtraCount": 48,
        # ...so need lots of extra gridpoints to make up for it
    }
)
del init_kinked_R["Rfree"]  # get rid of constant interest factor


class KinkedRconsumerType(IndShockConsumerType):
    """
    A consumer type that faces idiosyncratic shocks to income and has a different
    interest factor on saving vs borrowing.  Extends IndShockConsumerType, with
    very small changes.  Solver for this class is currently only compatible with
    linear spline interpolation.

    Same parameters as AgentType.


    Parameters
    ----------
    """

    time_inv_ = copy(IndShockConsumerType.time_inv_)
    time_inv_ += ["Rboro", "Rsave"]

    def __init__(self, **kwds):
        params = init_kinked_R.copy()
        params.update(kwds)

        # Initialize a basic AgentType
        PerfForesightConsumerType.__init__(self, **params)

        # Add consumer-type specific objects, copying to create independent versions
        self.solve_one_period = make_one_period_oo_solver(ConsKinkedRsolver)
        self.update()  # Make assets grid, income process, terminal solution

    def pre_solve(self):
        #        AgentType.pre_solve(self)
        self.update_solution_terminal()

    def calc_bounding_values(self):
        """
        Calculate human wealth plus minimum and maximum MPC in an infinite
        horizon model with only one period repeated indefinitely.  Store results
        as attributes of self.  Human wealth is the present discounted value of
        expected future income after receiving income this period, ignoring mort-
        ality.  The maximum MPC is the limit of the MPC as m --> mNrmMin.  The
        minimum MPC is the limit of the MPC as m --> infty.  This version deals
        with the different interest rates on borrowing vs saving.

        Parameters
        ----------
        None

        Returns
        -------
        None
        """
        # Unpack the income distribution and get average and worst outcomes
        PermShkValsNext = self.IncShkDstn[0][1]
        TranShkValsNext = self.IncShkDstn[0][2]
        ShkPrbsNext = self.IncShkDstn[0][0]
        Ex_IncNext = expected(lambda trans, perm: trans * perm, self.IncShkDstn)
        PermShkMinNext = np.min(PermShkValsNext)
        TranShkMinNext = np.min(TranShkValsNext)
        WorstIncNext = PermShkMinNext * TranShkMinNext
        WorstIncPrb = np.sum(
            ShkPrbsNext[(PermShkValsNext * TranShkValsNext) == WorstIncNext]
        )

        # Calculate human wealth and the infinite horizon natural borrowing constraint
        hNrm = (Ex_IncNext * self.PermGroFac[0] / self.Rsave) / (
            1.0 - self.PermGroFac[0] / self.Rsave
        )
        temp = self.PermGroFac[0] * PermShkMinNext / self.Rboro
        BoroCnstNat = -TranShkMinNext * temp / (1.0 - temp)

        PatFacTop = (self.DiscFac * self.LivPrb[0] * self.Rsave) ** (
            1.0 / self.CRRA
        ) / self.Rsave
        PatFacBot = (self.DiscFac * self.LivPrb[0] * self.Rboro) ** (
            1.0 / self.CRRA
        ) / self.Rboro
        if BoroCnstNat < self.BoroCnstArt:
            MPCmax = 1.0  # if natural borrowing constraint is overridden by artificial one, MPCmax is 1
        else:
            MPCmax = 1.0 - WorstIncPrb ** (1.0 / self.CRRA) * PatFacBot
        MPCmin = 1.0 - PatFacTop

        # Store the results as attributes of self
        self.hNrm = hNrm
        self.MPCmin = MPCmin
        self.MPCmax = MPCmax

    def make_euler_error_func(self, mMax=100, approx_inc_dstn=True):
        """
        Creates a "normalized Euler error" function for this instance, mapping
        from market resources to "consumption error per dollar of consumption."
        Stores result in attribute eulerErrorFunc as an interpolated function.
        Has option to use approximate income distribution stored in self.IncShkDstn
        or to use a (temporary) very dense approximation.

        SHOULD BE INHERITED FROM ConsIndShockModel

        Parameters
        ----------
        mMax : float
            Maximum normalized market resources for the Euler error function.
        approx_inc_dstn : Boolean
            Indicator for whether to use the approximate discrete income distri-
            bution stored in self.IncShkDstn[0], or to use a very accurate
            discrete approximation instead.  When True, uses approximation in
            IncShkDstn; when False, makes and uses a very dense approximation.

        Returns
        -------
        None

        Notes
        -----
        This method is not used by any other code in the library. Rather, it is here
        for expository and benchmarking purposes.
        """
        raise NotImplementedError()

    def get_Rfree(self):
        """
        Returns an array of size self.AgentCount with self.Rboro or self.Rsave in each entry, based
        on whether self.aNrmNow >< 0.

        Parameters
        ----------
        None

        Returns
        -------
        RfreeNow : np.array
             Array of size self.AgentCount with risk free interest rate for each agent.
        """
        RfreeNow = self.Rboro * np.ones(self.AgentCount)
        RfreeNow[self.state_prev["aNrm"] > 0] = self.Rsave
        return RfreeNow

    def check_conditions(self):
        """
        This method checks whether the instance's type satisfies the Absolute Impatience Condition (AIC),
        the Return Impatience Condition (RIC), the Growth Impatience Condition (GICRaw), the Normalized Growth Impatience Condition (GIC-Nrm), the Weak Return
        Impatience Condition (WRIC), the Finite Human Wealth Condition (FHWC) and the Finite Value of
        Autarky Condition (FVAC). To check which conditions are relevant to the model at hand, a
        reference to the relevant theoretical literature is made.

        Parameters
        ----------
        None

        Returns
        -------
        None
        """
        raise NotImplementedError()


def apply_flat_income_tax(
    IncShkDstn, tax_rate, T_retire, unemployed_indices=None, transitory_index=2
):
    """
    Applies a flat income tax rate to all employed income states during the working
    period of life (those before T_retire).  Time runs forward in this function.

    Parameters
    ----------
    IncShkDstn : [distribution.Distribution]
        The discrete approximation to the income distribution in each time period.
    tax_rate : float
        A flat income tax rate to be applied to all employed income.
    T_retire : int
        The time index after which the agent retires.
    unemployed_indices : [int]
        Indices of transitory shocks that represent unemployment states (no tax).
    transitory_index : int
        The index of each element of IncShkDstn representing transitory shocks.

    Returns
    -------
    IncShkDstn_new : [distribution.Distribution]
        The updated income distributions, after applying the tax.
    """
    unemployed_indices = (
        unemployed_indices if unemployed_indices is not None else list()
    )
    IncShkDstn_new = deepcopy(IncShkDstn)
    i = transitory_index
    for t in range(len(IncShkDstn)):
        if t < T_retire:
            for j in range((IncShkDstn[t][i]).size):
                if j not in unemployed_indices:
                    IncShkDstn_new[t][i][j] = IncShkDstn[t][i][j] * (1 - tax_rate)
    return IncShkDstn_new


# Make a dictionary to specify a lifecycle consumer with a finite horizon

# Main calibration characteristics
birth_age = 25
death_age = 90
adjust_infl_to = 1992
# Use income estimates from Cagetti (2003) for High-school graduates
education = "HS"
income_calib = Cagetti_income[education]

# Income specification
income_params = parse_income_spec(
    age_min=birth_age,
    age_max=death_age,
    adjust_infl_to=adjust_infl_to,
    **income_calib,
    SabelhausSong=True
)

# Initial distribution of wealth and permanent income
dist_params = income_wealth_dists_from_scf(
    base_year=adjust_infl_to, age=birth_age, education=education, wave=1995
)

# We need survival probabilities only up to death_age-1, because survival
# probability at death_age is 1.
liv_prb = parse_ssa_life_table(
    female=False, cross_sec=True, year=2004, min_age=birth_age, max_age=death_age - 1
)

# Parameters related to the number of periods implied by the calibration
time_params = parse_time_params(age_birth=birth_age, age_death=death_age)

# Update all the new parameters
init_lifecycle = copy(init_idiosyncratic_shocks)
init_lifecycle.update(time_params)
init_lifecycle.update(dist_params)
# Note the income specification overrides the pLvlInitMean from the SCF.
init_lifecycle.update(income_params)
init_lifecycle.update({"LivPrb": liv_prb})

# Make a dictionary to specify an infinite consumer with a four period cycle
init_cyclical = copy(init_idiosyncratic_shocks)
init_cyclical["PermGroFac"] = [1.1, 1.082251, 2.8, 0.3]
init_cyclical["PermShkStd"] = [0.1, 0.1, 0.1, 0.1]
init_cyclical["TranShkStd"] = [0.1, 0.1, 0.1, 0.1]
init_cyclical["LivPrb"] = 4 * [0.98]
init_cyclical["T_cycle"] = 4<|MERGE_RESOLUTION|>--- conflicted
+++ resolved
@@ -845,7 +845,7 @@
         float
            normalized market resources in the next period
         """
-        return Rfree / (self.PermGroFac * shocks['PermShk']) * a_nrm + shocks['TranShk']
+        return Rfree / (self.PermGroFac * shocks["PermShk"]) * a_nrm + shocks["TranShk"]
 
     def calc_EndOfPrdvP(self):
         """
@@ -864,7 +864,7 @@
         """
 
         def vp_next(shocks, a_nrm, Rfree):
-            return shocks['PermShk'] ** (-self.CRRA) * self.vPfuncNext(
+            return shocks["PermShk"] ** (-self.CRRA) * self.vPfuncNext(
                 self.m_nrm_next(shocks, a_nrm, Rfree)
             )
 
@@ -1110,7 +1110,7 @@
         """
 
         def vpp_next(shocks, a_nrm, Rfree):
-            return shocks['PermShk'] ** (-self.CRRA - 1.0) * self.vPPfuncNext(
+            return shocks["PermShk"] ** (-self.CRRA - 1.0) * self.vPPfuncNext(
                 self.m_nrm_next(shocks, a_nrm, Rfree)
             )
 
@@ -1148,7 +1148,8 @@
 
         def v_lvl_next(shocks, a_nrm, Rfree):
             return (
-                shocks['PermShk'] ** (1.0 - self.CRRA) * self.PermGroFac ** (1.0 - self.CRRA)
+                shocks["PermShk"] ** (1.0 - self.CRRA)
+                * self.PermGroFac ** (1.0 - self.CRRA)
             ) * self.vFuncNext(self.m_nrm_next(shocks, a_nrm, Rfree))
 
         EndOfPrdv = self.DiscFacEff * expected(
@@ -1214,7 +1215,8 @@
         vPnow = self.u.der(cNrmNow)
 
         # Construct the beginning-of-period value function
-        vNvrs = self.u.inv(vNrmNow)  # value transformed through inverse utility
+        # value transformed through inverse utility
+        vNvrs = self.u.inv(vNrmNow)
         vNvrsP = vPnow * self.u.derinv(vNrmNow, order=(0, 1))
         mNrm_temp = np.insert(mNrm_temp, 0, self.mNrmMinNow)
         vNvrs = np.insert(vNvrs, 0, 0.0)
@@ -2350,10 +2352,6 @@
         num_pointsP=55,
         max_p_fac=30.0,
     ):
-<<<<<<< HEAD
-
-=======
->>>>>>> ac76f68a
         """
         Defines the grid on which the distribution is defined. Stores the grid of market resources and permanent income as attributes of self.
         Grid for normalized market resources and permanent income may be prespecified
@@ -2387,14 +2385,8 @@
         None
         """
 
-<<<<<<< HEAD
-        if not hasattr(
-            self, "neutral_measure"
-        ):  # If true Use Harmenberg 2021's Neutral Measure. For more information, see https://econ-ark.org/materials/harmenberg-aggregation?launch
-=======
         # If true Use Harmenberg 2021's Neutral Measure. For more information, see https://econ-ark.org/materials/harmenberg-aggregation?launch
         if not hasattr(self, "neutral_measure"):
->>>>>>> ac76f68a
             self.neutral_measure = False
 
         if num_pointsM == None:
@@ -2430,29 +2422,16 @@
                 self.dist_mGrid = aXtra_Grid
 
             else:
-<<<<<<< HEAD
-                self.dist_mGrid = dist_mGrid  # If grid of market resources prespecified then use as mgrid
-=======
                 # If grid of market resources prespecified then use as mgrid
                 self.dist_mGrid = dist_mGrid
->>>>>>> ac76f68a
 
             if not hasattr(dist_pGrid, "__len__"):
                 num_points = num_pointsP  # Number of permanent income gridpoints
                 # Dist_pGrid is taken to cover most of the ergodic distribution
-<<<<<<< HEAD
-                p_variance = (
-                    self.PermShkStd[0] ** 2
-                )  # set variance of permanent income shocks
-                max_p = (
-                    max_p_fac * (p_variance / (1 - self.LivPrb[0])) ** 0.5
-                )  # Maximum Permanent income value
-=======
                 # set variance of permanent income shocks
                 p_variance = self.PermShkStd[0] ** 2
                 # Maximum Permanent income value
                 max_p = max_p_fac * (p_variance / (1 - self.LivPrb[0])) ** 0.5
->>>>>>> ac76f68a
                 one_sided_grid = make_grid_exp_mult(
                     1.05 + 1e-3, np.exp(max_p), num_points, 3
                 )
@@ -2462,12 +2441,8 @@
                 )  # Compute permanent income grid
             else:
 
-<<<<<<< HEAD
-                self.dist_pGrid = dist_pGrid  # If grid of permanent income prespecified then use it as pgrid
-=======
                 # If grid of permanent income prespecified then use it as pgrid
                 self.dist_pGrid = dist_pGrid
->>>>>>> ac76f68a
 
             if (
                 self.neutral_measure == True
@@ -2508,12 +2483,8 @@
                 self.dist_mGrid = aXtra_Grid
 
             else:
-<<<<<<< HEAD
-                self.dist_mGrid = dist_mGrid  # If grid of market resources prespecified then use as mgrid
-=======
                 # If grid of market resources prespecified then use as mgrid
                 self.dist_mGrid = dist_mGrid
->>>>>>> ac76f68a
 
             if not hasattr(dist_pGrid, "__len__"):
 
@@ -2523,33 +2494,14 @@
 
                     num_points = num_pointsP
                     # Dist_pGrid is taken to cover most of the ergodic distribution
-<<<<<<< HEAD
-                    p_variance = (
-                        self.PermShkStd[i] ** 2
-                    )  # set variance of permanent income shocks this period
-                    max_p = (
-                        max_p_fac * (p_variance / (1 - self.LivPrb[i])) ** 0.5
-                    )  # Consider probability of staying alive this period
-=======
                     # set variance of permanent income shocks this period
                     p_variance = self.PermShkStd[i] ** 2
                     # Consider probability of staying alive this period
                     max_p = max_p_fac * (p_variance / (1 - self.LivPrb[i])) ** 0.5
->>>>>>> ac76f68a
                     one_sided_grid = make_grid_exp_mult(
                         1.05 + 1e-3, np.exp(max_p), num_points, 2
                     )
 
-<<<<<<< HEAD
-                    dist_pGrid = np.append(
-                        np.append(1.0 / np.fliplr([one_sided_grid])[0], np.ones(1)),
-                        one_sided_grid,
-                    )  # Compute permanent income grid this period. Grid of permanent income may differ dependent on PermShkStd
-                    self.dist_pGrid.append(dist_pGrid)
-
-            else:
-                self.dist_pGrid = dist_pGrid  # If grid of permanent income prespecified then use as pgrid
-=======
                     # Compute permanent income grid this period. Grid of permanent income may differ dependent on PermShkStd
                     dist_pGrid = np.append(
                         np.append(1.0 / np.fliplr([one_sided_grid])[0], np.ones(1)),
@@ -2560,7 +2512,6 @@
             else:
                 # If grid of permanent income prespecified then use as pgrid
                 self.dist_pGrid = dist_pGrid
->>>>>>> ac76f68a
 
             if (
                 self.neutral_measure == True
@@ -2593,21 +2544,6 @@
 
             dist_mGrid = self.dist_mGrid  # Grid of market resources
             dist_pGrid = self.dist_pGrid  # Grid of permanent incomes
-<<<<<<< HEAD
-            aNext = dist_mGrid - self.solution[0].cFunc(
-                dist_mGrid
-            )  # assets next period
-
-            self.aPol_Grid = aNext  # Steady State Asset Policy Grid
-            self.cPol_Grid = self.solution[0].cFunc(
-                dist_mGrid
-            )  # Steady State Consumption Policy Grid
-
-            # Obtain shock values and shock probabilities from income distribution
-            bNext = (
-                self.Rfree * aNext
-            )  # Bank Balances next period (Interest rate * assets)
-=======
             # assets next period
             aNext = dist_mGrid - self.solution[0].cFunc(dist_mGrid)
 
@@ -2618,7 +2554,6 @@
             # Obtain shock values and shock probabilities from income distribution
             # Bank Balances next period (Interest rate * assets)
             bNext = self.Rfree * aNext
->>>>>>> ac76f68a
             shk_prbs = shk_dstn[0].pmv  # Probability of shocks
             tran_shks = shk_dstn[0].atoms[1]  # Transitory shocks
             perm_shks = shk_dstn[0].atoms[0]  # Permanent shocks
@@ -2633,10 +2568,7 @@
                 NewBornDist = jump_to_grid_1D(
                     np.ones_like(tran_shks), shk_prbs, dist_mGrid
                 )
-<<<<<<< HEAD
-=======
                 # Compute Transition Matrix given shocks and grids.
->>>>>>> ac76f68a
                 self.tran_matrix = gen_tran_matrix_1D(
                     dist_mGrid,
                     bNext,
@@ -2645,11 +2577,7 @@
                     tran_shks,
                     LivPrb,
                     NewBornDist,
-<<<<<<< HEAD
-                )  # Compute Transition Matrix given shocks and grids.
-=======
                 )
->>>>>>> ac76f68a
 
             else:
                 NewBornDist = jump_to_grid_2D(
@@ -2661,10 +2589,7 @@
                 )
 
                 # Generate Transition Matrix
-<<<<<<< HEAD
-=======
                 # Compute Transition Matrix given shocks and grids.
->>>>>>> ac76f68a
                 self.tran_matrix = gen_tran_matrix_2D(
                     dist_mGrid,
                     dist_pGrid,
@@ -2674,11 +2599,7 @@
                     tran_shks,
                     LivPrb,
                     NewBornDist,
-<<<<<<< HEAD
-                )  # Compute Transition Matrix given shocks and grids.
-=======
                 )
->>>>>>> ac76f68a
 
         elif self.cycles > 1:
             raise Exception("calc_transition_matrix requires cycles = 0 or cycles = 1")
@@ -2699,25 +2620,15 @@
             for k in range(self.T_cycle):
 
                 if type(self.dist_pGrid) == list:
-<<<<<<< HEAD
-                    dist_pGrid = self.dist_pGrid[k]  # Permanent income grid this period
-=======
                     # Permanent income grid this period
                     dist_pGrid = self.dist_pGrid[k]
->>>>>>> ac76f68a
                 else:
                     dist_pGrid = (
                         self.dist_pGrid
                     )  # If here then use prespecified permanent income grid
 
-<<<<<<< HEAD
-                Cnow = self.solution[k].cFunc(
-                    dist_mGrid
-                )  # Consumption policy grid in period k
-=======
                 # Consumption policy grid in period k
                 Cnow = self.solution[k].cFunc(dist_mGrid)
->>>>>>> ac76f68a
                 self.cPol_Grid.append(Cnow)  # Add to list
 
                 aNext = dist_mGrid - Cnow  # Asset policy grid in period k
@@ -2730,20 +2641,12 @@
 
                 # Obtain shocks and shock probabilities from income distribution this period
                 shk_prbs = shk_dstn[k].pmv  # Probability of shocks this period
-<<<<<<< HEAD
-                tran_shks = shk_dstn[k].atoms[1]  # Transitory shocks this period
-                perm_shks = shk_dstn[k].atoms[0]  # Permanent shocks this period
-                LivPrb = self.LivPrb[
-                    k
-                ]  # Update probability of staying alive this period
-=======
                 # Transitory shocks this period
                 tran_shks = shk_dstn[k].atoms[1]
                 # Permanent shocks this period
                 perm_shks = shk_dstn[k].atoms[0]
                 # Update probability of staying alive this period
                 LivPrb = self.LivPrb[k]
->>>>>>> ac76f68a
 
                 if len(dist_pGrid) == 1:
 
@@ -2751,10 +2654,7 @@
                     NewBornDist = jump_to_grid_1D(
                         np.ones_like(tran_shks), shk_prbs, dist_mGrid
                     )
-<<<<<<< HEAD
-=======
                     # Compute Transition Matrix given shocks and grids.
->>>>>>> ac76f68a
                     TranMatrix_M = gen_tran_matrix_1D(
                         dist_mGrid,
                         bNext,
@@ -2763,11 +2663,7 @@
                         tran_shks,
                         LivPrb,
                         NewBornDist,
-<<<<<<< HEAD
-                    )  # Compute Transition Matrix given shocks and grids.
-=======
                     )
->>>>>>> ac76f68a
                     self.tran_matrix.append(TranMatrix_M)
 
                 else:
@@ -2779,10 +2675,7 @@
                         dist_mGrid,
                         dist_pGrid,
                     )
-<<<<<<< HEAD
-=======
                     # Compute Transition Matrix given shocks and grids.
->>>>>>> ac76f68a
                     TranMatrix = gen_tran_matrix_2D(
                         dist_mGrid,
                         dist_pGrid,
@@ -2792,18 +2685,10 @@
                         tran_shks,
                         LivPrb,
                         NewBornDist,
-<<<<<<< HEAD
-                    )  # Compute Transition Matrix given shocks and grids.
-                    self.tran_matrix.append(TranMatrix)
-
-    def calc_ergodic_dist(self, transition_matrix=None):
-
-=======
                     )
                     self.tran_matrix.append(TranMatrix)
 
     def calc_ergodic_dist(self, transition_matrix=None):
->>>>>>> ac76f68a
         """
         Calculates the ergodic distribution across normalized market resources and
         permanent income as the eigenvector associated with the eigenvalue 1.
@@ -2829,11 +2714,6 @@
         ergodic_distr = ergodic_distr.real / np.sum(ergodic_distr.real)
 
         self.vec_erg_dstn = ergodic_distr  # distribution as a vector
-<<<<<<< HEAD
-        self.erg_dstn = ergodic_distr.reshape(
-            (len(self.dist_mGrid), len(self.dist_pGrid))
-        )  # distribution reshaped into len(mgrid) by len(pgrid) array
-=======
         # distribution reshaped into len(mgrid) by len(pgrid) array
         self.erg_dstn = ergodic_distr.reshape(
             (len(self.dist_mGrid), len(self.dist_pGrid))
@@ -3109,7 +2989,6 @@
         J_A.T[0] = AJAC
 
         return J_C, J_A
->>>>>>> ac76f68a
 
     def make_euler_error_func(self, mMax=100, approx_inc_dstn=True):
         """
@@ -3730,11 +3609,11 @@
         joint_dstn = combine_indep_dstns(perm_dstn, tran_dstn)
 
         super().__init__(
-            name='Joint distribution of permanent and transitory shocks to income',
-            var_names=['PermShk','TranShk'],
+            name="Joint distribution of permanent and transitory shocks to income",
+            var_names=["PermShk", "TranShk"],
             pmv=joint_dstn.pmv,
             data=joint_dstn.atoms,
-            seed=seed
+            seed=seed,
         )
 
 
