"""
Consumption-saving models with aggregate productivity shocks as well as idiosyn-
cratic income shocks.  Currently only contains one microeconomic model with a
basic solver.  Also includes a subclass of Market called CobbDouglas economy,
used for solving "macroeconomic" models with aggregate shocks.
"""
from __future__ import division, print_function
from __future__ import absolute_import
from builtins import str
from builtins import range
import numpy as np
import scipy.stats as stats
from HARK.distribution import DiscreteDistribution, combineIndepDstns, MeanOneLogNormal
from HARK.interpolation import (
    LinearInterp,
    LinearInterpOnInterp1D,
    ConstantFunction,
    IdentityFunction,
    VariableLowerBoundFunc2D,
    BilinearInterp,
    LowerEnvelope2D,
    UpperEnvelope,
)
from HARK.utilities import (
    CRRAutility,
    CRRAutilityP,
    CRRAutilityPP,
    CRRAutilityP_inv,
    CRRAutility_invP,
    CRRAutility_inv,
    makeGridExpMult,
)
from HARK.distribution import Uniform
from HARK.ConsumptionSaving.ConsIndShockModel import (
    ConsumerSolution,
    IndShockConsumerType,
    init_idiosyncratic_shocks,
)
from HARK.ConsumptionSaving.ConsMarkovModel import MarkovConsumerType
from HARK import HARKobject, Market, AgentType
from copy import deepcopy
import matplotlib.pyplot as plt

__all__ = [
    "MargValueFunc2D",
    "AggShockConsumerType",
    "AggShockMarkovConsumerType",
    "CobbDouglasEconomy",
    "SmallOpenEconomy",
    "CobbDouglasMarkovEconomy",
    "SmallOpenMarkovEconomy",
    "AggregateSavingRule",
    "AggShocksDynamicRule",
    "init_agg_shocks",
    "init_agg_mrkv_shocks",
    "init_cobb_douglas",
    "init_mrkv_cobb_douglas",
]

utility = CRRAutility
utilityP = CRRAutilityP
utilityPP = CRRAutilityPP
utilityP_inv = CRRAutilityP_inv
utility_invP = CRRAutility_invP
utility_inv = CRRAutility_inv


class MargValueFunc2D(HARKobject):
    """
    A class for representing a marginal value function in models where the
    standard envelope condition of dvdm(m,M) = u'(c(m,M)) holds (with CRRA utility).
    """

    distance_criteria = ["cFunc", "CRRA"]

    def __init__(self, cFunc, CRRA):
        """
        Constructor for a new marginal value function object.

        Parameters
        ----------
        cFunc : function
            A real function representing the marginal value function composed
            with the inverse marginal utility function, defined on normalized individual market
            resources and aggregate market resources-to-labor ratio: uP_inv(vPfunc(m,M)).
            Called cFunc because when standard envelope condition applies,
            uP_inv(vPfunc(m,M)) = cFunc(m,M).
        CRRA : float
            Coefficient of relative risk aversion.

        Returns
        -------
        new instance of MargValueFunc
        """
        self.cFunc = deepcopy(cFunc)
        self.CRRA = CRRA

    def __call__(self, m, M):
        return utilityP(self.cFunc(m, M), gam=self.CRRA)


###############################################################################

# Make a dictionary to specify an aggregate shocks consumer
init_agg_shocks = init_idiosyncratic_shocks.copy()
del init_agg_shocks["Rfree"]  # Interest factor is endogenous in agg shocks model
del init_agg_shocks["CubicBool"]  # Not supported yet for agg shocks model
del init_agg_shocks["vFuncBool"]  # Not supported yet for agg shocks model
init_agg_shocks["PermGroFac"] = [1.0]
# Grid of capital-to-labor-ratios (factors)
MgridBase = np.array(
    [0.1, 0.3, 0.6, 0.8, 0.9, 0.98, 1.0, 1.02, 1.1, 1.2, 1.6, 2.0, 3.0]
)
init_agg_shocks["MgridBase"] = MgridBase
init_agg_shocks["aXtraCount"] = 24
init_agg_shocks["aNrmInitStd"] = 0.0
init_agg_shocks["LivPrb"] = [0.98]


class AggShockConsumerType(IndShockConsumerType):
    """
    A class to represent consumers who face idiosyncratic (transitory and per-
    manent) shocks to their income and live in an economy that has aggregate
    (transitory and permanent) shocks to labor productivity.  As the capital-
    to-labor ratio varies in the economy, so does the wage rate and interest
    rate.  "Aggregate shock consumers" have beliefs about how the capital ratio
    evolves over time and take aggregate shocks into account when making their
    decision about how much to consume.
    """

    def __init__(self, **kwds):
        """
        Make a new instance of AggShockConsumerType, an extension of
        IndShockConsumerType.  Sets appropriate solver and input lists.
        """
        params = init_agg_shocks.copy()
        params.update(kwds)

        AgentType.__init__(
            self,
            solution_terminal=deepcopy(IndShockConsumerType.solution_terminal_),
            pseudo_terminal=False,
            **params
        )

        # Add consumer-type specific objects, copying to create independent versions
        self.time_vary = deepcopy(IndShockConsumerType.time_vary_)
        self.time_inv = deepcopy(IndShockConsumerType.time_inv_)
        self.delFromTimeInv("Rfree", "vFuncBool", "CubicBool")

        self.solveOnePeriod = solveConsAggShock
        self.update()

    def reset(self):
        """
        Initialize this type for a new simulated history of K/L ratio.

        Parameters
        ----------
        None

        Returns
        -------
        None
        """
        self.initializeSim()
        self.state_now['aLvlNow'] = self.kInit * np.ones(self.AgentCount)  # Start simulation near SS
        self.state_now['aNrmNow'] = self.state_now['aLvlNow'] / self.state_now['pLvlNow'] # ???

    def preSolve(self):
        #        AgentType.preSolve()
        self.updateSolutionTerminal()

    def updateSolutionTerminal(self):
        """
        Updates the terminal period solution for an aggregate shock consumer.
        Only fills in the consumption function and marginal value function.

        Parameters
        ----------
        None

        Returns
        -------
        None
        """
        cFunc_terminal = BilinearInterp(
            np.array([[0.0, 0.0], [1.0, 1.0]]),
            np.array([0.0, 1.0]),
            np.array([0.0, 1.0]),
        )
        vPfunc_terminal = MargValueFunc2D(cFunc_terminal, self.CRRA)
        mNrmMin_terminal = ConstantFunction(0)
        self.solution_terminal = ConsumerSolution(
            cFunc=cFunc_terminal, vPfunc=vPfunc_terminal, mNrmMin=mNrmMin_terminal
        )

    def getEconomyData(self, economy):
        """
        Imports economy-determined objects into self from a Market.
        Instances of AggShockConsumerType "live" in some macroeconomy that has
        attributes relevant to their microeconomic model, like the relationship
        between the capital-to-labor ratio and the interest and wage rates; this
        method imports those attributes from an "economy" object and makes them
        attributes of the ConsumerType.

        Parameters
        ----------
        economy : Market
            The "macroeconomy" in which this instance "lives".  Might be of the
            subclass CobbDouglasEconomy, which has methods to generate the
            relevant attributes.

        Returns
        -------
        None
        """
        self.T_sim = (
            economy.act_T
        )  # Need to be able to track as many periods as economy runs
        self.kInit = economy.kSS  # Initialize simulation assets to steady state
        self.aNrmInitMean = np.log(
            0.00000001
        )  # Initialize newborn assets to nearly zero
        self.Mgrid = (
            economy.MSS * self.MgridBase
        )  # Aggregate market resources grid adjusted around SS capital ratio
        self.AFunc = economy.AFunc  # Next period's aggregate savings function
        self.Rfunc = economy.Rfunc  # Interest factor as function of capital ratio
        self.wFunc = economy.wFunc  # Wage rate as function of capital ratio
        self.DeprFac = economy.DeprFac  # Rate of capital depreciation
        self.PermGroFacAgg = (
            economy.PermGroFacAgg
        )  # Aggregate permanent productivity growth
        self.addAggShkDstn(
            economy.AggShkDstn
        )  # Combine idiosyncratic and aggregate shocks into one dstn
        self.addToTimeInv(
            "Mgrid", "AFunc", "Rfunc", "wFunc", "DeprFac", "PermGroFacAgg"
        )

    def addAggShkDstn(self, AggShkDstn):
        """
        Updates attribute IncomeDstn by combining idiosyncratic shocks with aggregate shocks.

        Parameters
        ----------
        AggShkDstn : [np.array]
            Aggregate productivity shock distribution.  First element is proba-
            bilities, second element is agg permanent shocks, third element is
            agg transitory shocks.

        Returns
        -------
        None
        """
        if len(self.IncomeDstn[0].X) > 2:
            self.IncomeDstn = self.IncomeDstnWithoutAggShocks
        else:
            self.IncomeDstnWithoutAggShocks = self.IncomeDstn
        self.IncomeDstn = [
            combineIndepDstns(self.IncomeDstn[t], AggShkDstn)
            for t in range(self.T_cycle)
        ]

    def simBirth(self, which_agents):
        """
        Makes new consumers for the given indices.  Initialized variables include aNrm and pLvl, as
        well as time variables t_age and t_cycle.  Normalized assets and permanent income levels
        are drawn from lognormal distributions given by aNrmInitMean and aNrmInitStd (etc).

        Parameters
        ----------
        which_agents : np.array(Bool)
            Boolean array of size self.AgentCount indicating which agents should be "born".

        Returns
        -------
        None
        """
        IndShockConsumerType.simBirth(self, which_agents)
        if "aLvlNow" in self.state_now and self.state_now["aLvlNow"] is not None:
            self.state_now["aLvlNow"][which_agents] = (
                self.state_now["aNrmNow"][which_agents] * self.state_now["pLvlNow"][which_agents]
            )
        else:
            self.state_now["aLvlNow"] = self.state_now['aNrmNow'] * self.state_now['pLvlNow']

    def simDeath(self):
        """
        Randomly determine which consumers die, and distribute their wealth among the survivors.
        This method only works if there is only one period in the cycle.

        Parameters
        ----------
        None

        Returns
        -------
        who_dies : np.array(bool)
            Boolean array of size AgentCount indicating which agents die.
        """
        # Divide agents into wealth groups, kill one random agent per wealth group
        #        order = np.argsort(self.aLvlNow)
        #        how_many_die = int(self.AgentCount*(1.0-self.LivPrb[0]))
        #        group_size = self.AgentCount/how_many_die # This should be an integer
        #        base_idx = self.RNG.randint(0,group_size,size=how_many_die)
        #        kill_by_rank = np.arange(how_many_die,dtype=int)*group_size + base_idx
        #        who_dies = np.zeros(self.AgentCount,dtype=bool)
        #        who_dies[order[kill_by_rank]] = True

        # Just select a random set of agents to die
        how_many_die = int(round(self.AgentCount * (1.0 - self.LivPrb[0])))
        base_bool = np.zeros(self.AgentCount, dtype=bool)
        base_bool[0:how_many_die] = True
        who_dies = self.RNG.permutation(base_bool)
        if self.T_age is not None:
            who_dies[self.t_age >= self.T_age] = True

        # Divide up the wealth of those who die, giving it to those who survive
        who_lives = np.logical_not(who_dies)
        wealth_living = np.sum(self.state_now["aLvlNow"][who_lives])
        wealth_dead = np.sum(self.state_now["aLvlNow"][who_dies])
        Ractuarial = 1.0 + wealth_dead / wealth_living
        self.state_now['aNrmNow'][who_lives] = self.state_now['aNrmNow'][who_lives] * Ractuarial
        self.state_now["aLvlNow"][who_lives] = self.state_now["aLvlNow"][who_lives] * Ractuarial
        return who_dies

    def getRfree(self):
        """
        Returns an array of size self.AgentCount with self.RfreeNow in every entry.

        Parameters
        ----------
        None

        Returns
        -------
        RfreeNow : np.array
             Array of size self.AgentCount with risk free interest rate for each agent.
        """
        RfreeNow = self.RfreeNow * np.ones(self.AgentCount)
        return RfreeNow

    def getShocks(self):
        """
        Finds the effective permanent and transitory shocks this period by combining the aggregate
        and idiosyncratic shocks of each type.

        Parameters
        ----------
        None

        Returns
        -------
        None
        """
        IndShockConsumerType.getShocks(self)  # Update idiosyncratic shocks
        self.shocks["TranShkNow"] = (
            self.shocks["TranShkNow"] * self.TranShkAggNow * self.wRteNow
        )
        self.shocks["PermShkNow"] = self.shocks["PermShkNow"] * self.PermShkAggNow

    def getControls(self):
        """
        Calculates consumption for each consumer of this type using the consumption functions.

        Parameters
        ----------
        None

        Returns
        -------
        None
        """
        cNrmNow = np.zeros(self.AgentCount) + np.nan
        MPCnow = np.zeros(self.AgentCount) + np.nan
        MaggNow = self.getMaggNow()
        for t in range(self.T_cycle):
            these = t == self.t_cycle
            cNrmNow[these] = self.solution[t].cFunc(self.state_now["mNrmNow"][these], MaggNow[these])
            MPCnow[these] = self.solution[t].cFunc.derivativeX(
                self.state_now["mNrmNow"][these], MaggNow[these]
            )  # Marginal propensity to consume

        self.controls["cNrmNow"] = cNrmNow
        self.MPCnow = MPCnow
        return None

    def getMaggNow(self):  # This function exists to be overwritten in StickyE model
        return self.MaggNow * np.ones(self.AgentCount)

    def marketAction(self):
        """
        In the aggregate shocks model, the "market action" is to simulate one
        period of receiving income and choosing how much to consume.

        Parameters
        ----------
        None

        Returns
        -------
        None
        """
        self.simulate(1)

    def calcBoundingValues(self):
        """
        Calculate human wealth plus minimum and maximum MPC in an infinite
        horizon model with only one period repeated indefinitely.  Store results
        as attributes of self.  Human wealth is the present discounted value of
        expected future income after receiving income this period, ignoring mort-
        ality.  The maximum MPC is the limit of the MPC as m --> mNrmMin.  The
        minimum MPC is the limit of the MPC as m --> infty.

        NOT YET IMPLEMENTED FOR THIS CLASS

        Parameters
        ----------
        None

        Returns
        -------
        None
        """
        raise NotImplementedError()

    def makeEulerErrorFunc(self, mMax=100, approx_inc_dstn=True):
        """
        Creates a "normalized Euler error" function for this instance, mapping
        from market resources to "consumption error per dollar of consumption."
        Stores result in attribute eulerErrorFunc as an interpolated function.
        Has option to use approximate income distribution stored in self.IncomeDstn
        or to use a (temporary) very dense approximation.

        NOT YET IMPLEMENTED FOR THIS CLASS

        Parameters
        ----------
        mMax : float
            Maximum normalized market resources for the Euler error function.
        approx_inc_dstn : Boolean
            Indicator for whether to use the approximate discrete income distri-
            bution stored in self.IncomeDstn[0], or to use a very accurate
            discrete approximation instead.  When True, uses approximation in
            IncomeDstn; when False, makes and uses a very dense approximation.

        Returns
        -------
        None
        """
        raise NotImplementedError()


# This example makes a high risk, low growth state and a low risk, high growth state
MrkvArray = np.array([[0.90, 0.10], [0.04, 0.96]])
PermShkAggStd = [
    0.012,
    0.006,
]  # Standard deviation of log aggregate permanent shocks by state
TranShkAggStd = [
    0.006,
    0.003,
]  # Standard deviation of log aggregate transitory shocks by state
PermGroFacAgg = [0.98, 1.02]  # Aggregate permanent income growth factor

# Make a dictionary to specify a Markov aggregate shocks consumer
init_agg_mrkv_shocks = init_agg_shocks.copy()
init_agg_mrkv_shocks["MrkvArray"] = MrkvArray


class AggShockMarkovConsumerType(AggShockConsumerType):
    """
    A class for representing ex ante heterogeneous "types" of consumers who
    experience both aggregate and idiosyncratic shocks to productivity (both
    permanent and transitory), who lives in an environment where the macroeconomic
    state is subject to Markov-style discrete state evolution.
    """

    def __init__(self, **kwds):
        params = init_agg_mrkv_shocks.copy()
        params.update(kwds)
        kwds = params
        AggShockConsumerType.__init__(self, **kwds)
        self.addToTimeInv("MrkvArray")
        self.solveOnePeriod = solveConsAggMarkov

    def addAggShkDstn(self, AggShkDstn):
        """
        Variation on AggShockConsumerType.addAggShkDstn that handles the Markov
        state. AggShkDstn is a list of aggregate productivity shock distributions
        for each Markov state.
        """
        if len(self.IncomeDstn[0][0].X) > 2:
            self.IncomeDstn = self.IncomeDstnWithoutAggShocks
        else:
            self.IncomeDstnWithoutAggShocks = self.IncomeDstn

        IncomeDstnOut = []
        N = self.MrkvArray.shape[0]
        for t in range(self.T_cycle):
            IncomeDstnOut.append(
                [
                    combineIndepDstns(self.IncomeDstn[t][n], AggShkDstn[n])
                    for n in range(N)
                ]
            )
        self.IncomeDstn = IncomeDstnOut

    def updateSolutionTerminal(self):
        """
        Update the terminal period solution.  This method should be run when a
        new AgentType is created or when CRRA changes.

        Parameters
        ----------
        None

        Returns
        -------
        None
        """
        AggShockConsumerType.updateSolutionTerminal(self)

        # Make replicated terminal period solution
        StateCount = self.MrkvArray.shape[0]
        self.solution_terminal.cFunc = StateCount * [self.solution_terminal.cFunc]
        self.solution_terminal.vPfunc = StateCount * [self.solution_terminal.vPfunc]
        self.solution_terminal.mNrmMin = StateCount * [self.solution_terminal.mNrmMin]

    def resetRNG(self):
        MarkovConsumerType.resetRNG(self)

    def getShocks(self):
        """
        Gets permanent and transitory income shocks for this period.  Samples from IncomeDstn for
        each period in the cycle.  This is a copy-paste from IndShockConsumerType, with the
        addition of the Markov macroeconomic state.  Unfortunately, the getShocks method for
        MarkovConsumerType cannot be used, as that method assumes that MrkvNow is a vector
        with a value for each agent, not just a single int.

        Parameters
        ----------
        None

        Returns
        -------
        None
        """
        PermShkNow = np.zeros(self.AgentCount)  # Initialize shock arrays
        TranShkNow = np.zeros(self.AgentCount)
        newborn = self.t_age == 0
        for t in range(self.T_cycle):
            these = t == self.t_cycle
            N = np.sum(these)
            if N > 0:
                IncomeDstnNow = self.IncomeDstn[t - 1][
                    self.MrkvNow
                ]  # set current income distribution
                PermGroFacNow = self.PermGroFac[t - 1]  # and permanent growth factor

                # Get random draws of income shocks from the discrete distribution
                ShockDraws = IncomeDstnNow.drawDiscrete(N, exact_match=True)
                # Permanent "shock" includes expected growth
                PermShkNow[these] = ShockDraws[0] * PermGroFacNow
                TranShkNow[these] = ShockDraws[1]

        # That procedure used the *last* period in the sequence for newborns, but that's not right
        # Redraw shocks for newborns, using the *first* period in the sequence.  Approximation.
        N = np.sum(newborn)
        if N > 0:
            these = newborn
            IncomeDstnNow = self.IncomeDstn[0][
                self.MrkvNow
            ]  # set current income distribution
            PermGroFacNow = self.PermGroFac[0]  # and permanent growth factor

            # Get random draws of income shocks from the discrete distribution
            ShockDraws = IncomeDstnNow.drawDiscrete(N, exact_match=True)
            # Permanent "shock" includes expected growth
            PermShkNow[these] = ShockDraws[0] * PermGroFacNow
            TranShkNow[these] = ShockDraws[1]

        # Store the shocks in self
        self.EmpNow = np.ones(self.AgentCount, dtype=bool)
        self.EmpNow[TranShkNow == self.IncUnemp] = False
        self.shocks["TranShkNow"] = TranShkNow * self.TranShkAggNow * self.wRteNow
        self.shocks["PermShkNow"] = PermShkNow * self.PermShkAggNow

    def getControls(self):
        """
        Calculates consumption for each consumer of this type using the consumption functions.
        For this AgentType class, MrkvNow is the same for all consumers.  However, in an
        extension with "macroeconomic inattention", consumers might misperceive the state
        and thus act as if they are in different states.

        Parameters
        ----------
        None

        Returns
        -------
        None
        """
        cNrmNow = np.zeros(self.AgentCount) + np.nan
        MPCnow = np.zeros(self.AgentCount) + np.nan
        MaggNow = self.getMaggNow()
        MrkvNow = self.getMrkvNow()

        StateCount = self.MrkvArray.shape[0]
        MrkvBoolArray = np.zeros((StateCount, self.AgentCount), dtype=bool)
        for i in range(StateCount):
            MrkvBoolArray[i, :] = i == MrkvNow

        for t in range(self.T_cycle):
            these = t == self.t_cycle
            for i in range(StateCount):
                those = np.logical_and(these, MrkvBoolArray[i, :])
                cNrmNow[those] = self.solution[t].cFunc[i](
                    self.state_now["mNrmNow"][those], MaggNow[those]
                )
                # Marginal propensity to consume
                MPCnow[those] = (
                    self.solution[t]
                    .cFunc[i]
                    .derivativeX(self.state_now["mNrmNow"][those], MaggNow[those])
                )
        self.controls["cNrmNow"] = cNrmNow
        self.MPCnow = MPCnow
        return None

    def getMrkvNow(self):  # This function exists to be overwritten in StickyE model
        return self.MrkvNow * np.ones(self.AgentCount, dtype=int)


init_KS_agents = {
    "T_cycle": 1,
    "DiscFac": 0.99,
    "CRRA": 1.0,
    "LbrInd": 1.0,
    "aMin": 0.001,
    "aMax": 50.0,
    "aCount": 32,
    "aNestFac": 2,
    "MgridBase": np.array(
        [0.1, 0.3, 0.6, 0.8, 0.9, 0.95, 0.98, 1.0, 1.02, 1.05, 1.1, 1.2, 1.6, 2.0, 3.0]
    ),
    "AgentCount": 5000,
}


class KrusellSmithType(AgentType):
    """
    A class for representing agents in the seminal Krusell-Smith (1998) model from
    the paper "Income and Wealth Heterogeneity in the Macroeconomy".  All default
    parameters have been set to match those in the paper, but the equilibrium object
    is perceptions of aggregate assets as a function of aggregate market resources
    in each macroeconomic state (bad=0, good=1), rather than aggregate capital as
    a function of previous aggregate capital.  This choice was made so that some
    of the code from HARK's other HA-macro models can be used.
    """

    def __init__(self, **kwds):
        """
        Make a new instance of the Krusell-Smith type.
        """
        params = init_KS_agents.copy()
        params.update(kwds)

        AgentType.__init__(self, pseudo_terminal=False, **params)

        # Add consumer-type specific objects
        self.time_vary = []
        self.time_inv = [
            "DiscFac",
            "CRRA",
        ]
<<<<<<< HEAD

=======
>>>>>>> a05e2ea7
        # need better handling of this
        self.state_now = {
            "aNow" : None,
            "mNow" : None,
            "EmpNow" : None
        }
        self.state_prev = {
            "aNow" : None,
            "mNow" : None,
            "EmpNow" : None
        }

<<<<<<< HEAD
=======
        self.shock_vars = {}

>>>>>>> a05e2ea7
        self.solveOnePeriod = solveKrusellSmith
        self.update()

    def preSolve(self):
        self.update()
        self.preComputeArrays()

    def update(self):
        """
        Construct objects used during solution from primitive parameters.
        """
        self.makeGrid()
        self.updateSolutionTerminal()

    def getEconomyData(self, Economy):
        """
        Imports economy-determined objects into self from a Market.

        Parameters
        ----------
        Economy : KrusellSmithEconomy
            The "macroeconomy" in which this instance "lives".

        Returns
        -------
        None
        """
        self.T_sim = (
            Economy.act_T
        )  # Need to be able to track as many periods as economy runs
        self.kInit = Economy.KSS  # Initialize simulation assets to steady state
        self.MrkvInit = Economy.sow_init[
            "MrkvNow"
        ]  # Starting Markov state for the macroeconomy
        self.Mgrid = (
            Economy.MSS * self.MgridBase
        )  # Aggregate market resources grid adjusted around SS capital ratio
        self.AFunc = Economy.AFunc  # Next period's aggregate savings function
        self.DeprFac = Economy.DeprFac  # Rate of capital depreciation
        self.CapShare = Economy.CapShare  # Capital's share of production
        self.LbrInd = Economy.LbrInd  # Idiosyncratic labor supply (when employed)
        self.UrateB = Economy.UrateB  # Unemployment rate in bad state
        self.UrateG = Economy.UrateG  # Unemployment rate in good state
        self.ProdB = Economy.ProdB  # Total factor productivity in bad state
        self.ProdG = Economy.ProdG  # Total factor productivity in good state
        self.MrkvIndArray = (
            Economy.MrkvIndArray
        )  # Transition probabilities among discrete states
        self.MrkvAggArray = (
            Economy.MrkvArray
        )  # Transition probabilities among aggregate discrete states
        self.addToTimeInv(
            "Mgrid",
            "AFunc",
            "DeprFac",
            "CapShare",
            "UrateB",
            "LbrInd",
            "UrateG",
            "ProdB",
            "ProdG",
            "MrkvIndArray",
            "MrkvAggArray",
        )

    def makeGrid(self):
        """
        Construct the attribute aXtraGrid from the primitive attributes aMin,
        aMax, aCount, aNestFac.
        """
        self.aGrid = makeGridExpMult(self.aMin, self.aMax, self.aCount, self.aNestFac)
        self.addToTimeInv("aGrid")

    def updateSolutionTerminal(self):
        """
        Construct the trivial terminal period solution (initial guess).
        """
        cFunc_terminal = 4 * [IdentityFunction(n_dims=2)]
        vPfunc_terminal = [
            MargValueFunc2D(cFunc_terminal[j], self.CRRA) for j in range(4)
        ]
        self.solution_terminal = ConsumerSolution(
            cFunc=cFunc_terminal, vPfunc=vPfunc_terminal
        )

    def preComputeArrays(self):
        """
        Construct the attributes ProbArray, mNextArray, MnextArray, and RnextArray,
        which will be used by the one period solver.
        """
        # Get array sizes
        aCount = self.aGrid.size
        Mcount = self.Mgrid.size

        # Make tiled array of end-of-period idiosyncratic assets (order: a, M, s, s')
        aNow_tiled = np.tile(
            np.reshape(self.aGrid, [aCount, 1, 1, 1]), [1, Mcount, 4, 4]
        )

        # Make arrays of end-of-period aggregate assets (capital next period)
        AnowB = self.AFunc[0](self.Mgrid)
        AnowG = self.AFunc[1](self.Mgrid)
        KnextB = np.tile(np.reshape(AnowB, [1, Mcount, 1, 1]), [1, 1, 1, 4])
        KnextG = np.tile(np.reshape(AnowG, [1, Mcount, 1, 1]), [1, 1, 1, 4])
        Knext = np.concatenate((KnextB, KnextB, KnextG, KnextG), axis=2)

        # Make arrays of aggregate labor and TFP next period
        Lnext = np.zeros((1, Mcount, 4, 4))  # shape (1,Mcount,4,4)
        Lnext[0, :, :, 0:2] = (1.0 - self.UrateB) * self.LbrInd
        Lnext[0, :, :, 2:4] = (1.0 - self.UrateG) * self.LbrInd
        Znext = np.zeros((1, Mcount, 4, 4))
        Znext[0, :, :, 0:2] = self.ProdB
        Znext[0, :, :, 2:4] = self.ProdG

        # Calculate (net) interest factor and wage rate next period
        KtoLnext = Knext / Lnext
        Rnext = 1.0 + Znext * CapShare * KtoLnext ** (CapShare - 1.0) - DeprFac
        Wnext = Znext * (1.0 - CapShare) * KtoLnext ** CapShare

        # Calculate aggregate market resources next period
        Ynext = Znext * Knext ** CapShare * Lnext ** (1.0 - CapShare)
        Mnext = (1.0 - DeprFac) * Knext + Ynext

        # Tile the interest, wage, and aggregate market resources arrays
        Rnext_tiled = np.tile(Rnext, [aCount, 1, 1, 1])
        Wnext_tiled = np.tile(Wnext, [aCount, 1, 1, 1])
        Mnext_tiled = np.tile(Mnext, [aCount, 1, 1, 1])

        # Make an array of idiosyncratic labor supply next period
        lNext_tiled = np.zeros([aCount, Mcount, 4, 4])
        lNext_tiled[:, :, :, 1] = self.LbrInd
        lNext_tiled[:, :, :, 3] = self.LbrInd

        # Calculate idiosyncratic market resources next period
        mNext = Rnext_tiled * aNow_tiled + Wnext_tiled * lNext_tiled

        # Make a tiled array of transition probabilities
        Probs_tiled = np.tile(
            np.reshape(self.MrkvIndArray, [1, 1, 4, 4]), [aCount, Mcount, 1, 1]
        )

        # Store the attributes that will be used by the solver
        self.ProbArray = Probs_tiled
        self.mNextArray = mNext
        self.MnextArray = Mnext_tiled
        self.RnextArray = Rnext_tiled
        self.addToTimeInv("ProbArray", "mNextArray", "MnextArray", "RnextArray")

    def makeEmpIdxArrays(self):
        """
        Construct the attributes emp_permute and unemp_permute, each of which is
        a 2x2 nested list of boolean arrays.  The j,k-th element of emp_permute
        represents the employment states this period for agents who were employed
        last period when the macroeconomy is transitioning from state j to state k.
        Likewise, j,k-th element of unemp_permute represents the employment states
        this period for agents who were unemployed last period when the macro-
        economy is transitioning from state j to state k.  These attributes are
        referenced during simulation, when they are randomly permuted in order to
        maintain exact unemployment rates in each period.
        """
        # Get counts of employed and unemployed agents in each macroeconomic state
        B_unemp_N = int(np.round(self.UrateB * self.AgentCount))
        B_emp_N = self.AgentCount - B_unemp_N
        G_unemp_N = int(np.round(self.UrateG * self.AgentCount))
        G_emp_N = self.AgentCount - G_unemp_N

        # Bad-bad transition indices
        BB_stay_unemp_N = int(
            np.round(B_unemp_N * self.MrkvIndArray[0, 0] / self.MrkvAggArray[0, 0])
        )
        BB_become_unemp_N = B_unemp_N - BB_stay_unemp_N
        BB_stay_emp_N = int(
            np.round(B_emp_N * self.MrkvIndArray[1, 1] / self.MrkvAggArray[0, 0])
        )
        BB_become_emp_N = B_emp_N - BB_stay_emp_N
        BB_unemp_permute = np.concatenate(
            [
                np.ones(BB_become_emp_N, dtype=bool),
                np.zeros(BB_stay_unemp_N, dtype=bool),
            ]
        )
        BB_emp_permute = np.concatenate(
            [
                np.ones(BB_stay_emp_N, dtype=bool),
                np.zeros(BB_become_unemp_N, dtype=bool),
            ]
        )

        # Bad-good transition indices
        BG_stay_unemp_N = int(
            np.round(B_unemp_N * self.MrkvIndArray[0, 2] / self.MrkvAggArray[0, 1])
        )
        BG_become_unemp_N = G_unemp_N - BG_stay_unemp_N
        BG_stay_emp_N = int(
            np.round(B_emp_N * self.MrkvIndArray[1, 3] / self.MrkvAggArray[0, 1])
        )
        BG_become_emp_N = G_emp_N - BG_stay_emp_N
        BG_unemp_permute = np.concatenate(
            [
                np.ones(BG_become_emp_N, dtype=bool),
                np.zeros(BG_stay_unemp_N, dtype=bool),
            ]
        )
        BG_emp_permute = np.concatenate(
            [
                np.ones(BG_stay_emp_N, dtype=bool),
                np.zeros(BG_become_unemp_N, dtype=bool),
            ]
        )

        # Good-bad transition indices
        GB_stay_unemp_N = int(
            np.round(G_unemp_N * self.MrkvIndArray[2, 0] / self.MrkvAggArray[1, 0])
        )
        GB_become_unemp_N = B_unemp_N - GB_stay_unemp_N
        GB_stay_emp_N = int(
            np.round(G_emp_N * self.MrkvIndArray[3, 1] / self.MrkvAggArray[1, 0])
        )
        GB_become_emp_N = B_emp_N - GB_stay_emp_N
        GB_unemp_permute = np.concatenate(
            [
                np.ones(GB_become_emp_N, dtype=bool),
                np.zeros(GB_stay_unemp_N, dtype=bool),
            ]
        )
        GB_emp_permute = np.concatenate(
            [
                np.ones(GB_stay_emp_N, dtype=bool),
                np.zeros(GB_become_unemp_N, dtype=bool),
            ]
        )

        # Good-good transition indices
        GG_stay_unemp_N = int(
            np.round(G_unemp_N * self.MrkvIndArray[2, 2] / self.MrkvAggArray[1, 1])
        )
        GG_become_unemp_N = G_unemp_N - GG_stay_unemp_N
        GG_stay_emp_N = int(
            np.round(G_emp_N * self.MrkvIndArray[3, 3] / self.MrkvAggArray[1, 1])
        )
        GG_become_emp_N = G_emp_N - GG_stay_emp_N
        GG_unemp_permute = np.concatenate(
            [
                np.ones(GG_become_emp_N, dtype=bool),
                np.zeros(GG_stay_unemp_N, dtype=bool),
            ]
        )
        GG_emp_permute = np.concatenate(
            [
                np.ones(GG_stay_emp_N, dtype=bool),
                np.zeros(GG_become_unemp_N, dtype=bool),
            ]
        )

        # Store transition matrices as attributes of self
        self.unemp_permute = [
            [BB_unemp_permute, BG_unemp_permute],
            [GB_unemp_permute, GG_unemp_permute],
        ]
        self.emp_permute = [
            [BB_emp_permute, BG_emp_permute],
            [GB_emp_permute, GG_emp_permute],
        ]

    def reset(self):
        self.initializeSim()

    def marketAction(self):
        self.simulate(1)

    def initializeSim(self):
        self.MrkvNow = self.MrkvInit
        self.MrkvPrev = self.MrkvInit
        AgentType.initializeSim(self)
        self.state_now["EmpNow"] = self.state_now["EmpNow"].astype(bool)
        self.makeEmpIdxArrays()

    def simBirth(self, which):
        """
        Create newborn agents with randomly drawn employment states.  This will
        only ever be called by initializeSim() at the start of a new simulation
        history, as the Krusell-Smith model does not have death and replacement.
        The simDeath() method does not exist, as AgentType's default of "no death"
        is the correct behavior for the model.
        """
        N = np.sum(which)
        if N == 0:
            return

        if self.MrkvNow == 0:
            unemp_N = int(np.round(self.UrateB * N))
            emp_N = self.AgentCount - unemp_N
        elif self.MrkvNow == 1:
            unemp_N = int(np.round(self.UrateG * N))
            emp_N = self.AgentCount - unemp_N
        else:
            assert False, "Illegal macroeconomic state: MrkvNow must be 0 or 1"
        EmpNew = np.concatenate(
            [np.zeros(unemp_N, dtype=bool), np.ones(emp_N, dtype=bool)]
        )
        self.state_now["EmpNow"][which] = self.RNG.permutation(EmpNew)
        self.state_now["aNow"][which] = self.kInit

    def getShocks(self):
        """
        Get new idiosyncratic employment states based on the macroeconomic state.
        """
        # Get boolean arrays for current employment states
        employed = self.state_prev["EmpNow"].copy().astype(bool)
        unemployed = np.logical_not(employed)

        # Transition some agents between unemployment and employment
        emp_permute = self.emp_permute[self.MrkvPrev][self.MrkvNow]
        unemp_permute = self.unemp_permute[self.MrkvPrev][self.MrkvNow]
        # TODO: replace poststate_vars functionality with shocks here
        EmpNow = self.state_now["EmpNow"]

        EmpNow[employed] = self.RNG.permutation(emp_permute)
        EmpNow[unemployed] = self.RNG.permutation(unemp_permute)

    def getStates(self):
        """
        Get each agent's idiosyncratic state, their household market resources.
        """
        self.state_now["mNow"] = self.Rnow * self.state_prev['aNow'] + self.Wnow * self.LbrInd * self.state_now["EmpNow"]

    def getControls(self):
        """
        Get each agent's consumption given their current state.'
        """
        employed = self.state_now["EmpNow"].copy().astype(bool)
        unemployed = np.logical_not(employed)

        # Get the discrete index for (un)employed agents
        if self.MrkvNow == 0:  # Bad macroeconomic conditions
            unemp_idx = 0
            emp_idx = 1
        elif self.MrkvNow == 1:  # Good macroeconomic conditions
            unemp_idx = 2
            emp_idx = 3
        else:
            assert False, "Illegal macroeconomic state: MrkvNow must be 0 or 1"

        # Get consumption for each agent using the appropriate consumption function
        cNow = np.zeros(self.AgentCount)
        Mnow = self.Mnow * np.ones(self.AgentCount)
        cNow[unemployed] = self.solution[0].cFunc[unemp_idx](
            self.state_now["mNow"][unemployed], Mnow[unemployed]
        )
        cNow[employed] = self.solution[0].cFunc[emp_idx](
            self.state_now["mNow"][employed], Mnow[employed]
        )
        self.controls["cNow"] = cNow

    def getPostStates(self):
        """
        Gets each agent's retained assets after consumption and stores MrkvNow as MrkvPrev.
        """
<<<<<<< HEAD
        self.state_now['aNow'] = self.state_now["mNow"] - self.controls["cNow"]
=======
        self.state_now['aNow'] = self.state_now["mNow"] - self.cNow
>>>>>>> a05e2ea7
        self.MrkvPrev = self.MrkvNow


###############################################################################


def solveConsAggShock(
    solution_next,
    IncomeDstn,
    LivPrb,
    DiscFac,
    CRRA,
    PermGroFac,
    PermGroFacAgg,
    aXtraGrid,
    BoroCnstArt,
    Mgrid,
    AFunc,
    Rfunc,
    wFunc,
):
    """
    Solve one period of a consumption-saving problem with idiosyncratic and
    aggregate shocks (transitory and permanent).  This is a basic solver that
    can't handle cubic splines, nor can it calculate a value function.

    Parameters
    ----------
    solution_next : ConsumerSolution
        The solution to the succeeding one period problem.
    IncomeDstn : [np.array]
        A list containing five arrays of floats, representing a discrete
        approximation to the income process between the period being solved
        and the one immediately following (in solution_next). Order: event
        probabilities, idisyncratic permanent shocks, idiosyncratic transitory
        shocks, aggregate permanent shocks, aggregate transitory shocks.
    LivPrb : float
        Survival probability; likelihood of being alive at the beginning of
        the succeeding period.
    DiscFac : float
        Intertemporal discount factor for future utility.
    CRRA : float
        Coefficient of relative risk aversion.
    PermGroFac : float
        Expected permanent income growth factor at the end of this period.
    PermGroFacAgg : float
        Expected aggregate productivity growth factor.
    aXtraGrid : np.array
        Array of "extra" end-of-period asset values-- assets above the
        absolute minimum acceptable level.
    BoroCnstArt : float
        Artificial borrowing constraint; minimum allowable end-of-period asset-to-
        permanent-income ratio.  Unlike other models, this *can't* be None.
    Mgrid : np.array
        A grid of aggregate market resourses to permanent income in the economy.
    AFunc : function
        Aggregate savings as a function of aggregate market resources.
    Rfunc : function
        The net interest factor on assets as a function of capital ratio k.
    wFunc : function
        The wage rate for labor as a function of capital-to-labor ratio k.

    Returns
    -------
    solution_now : ConsumerSolution
        The solution to the single period consumption-saving problem.  Includes
        a consumption function cFunc (linear interpolation over linear interpola-
        tions) and marginal value function vPfunc.
    """
    # Unpack next period's solution
    vPfuncNext = solution_next.vPfunc
    mNrmMinNext = solution_next.mNrmMin

    # Unpack the income shocks
    ShkPrbsNext = IncomeDstn.pmf
    PermShkValsNext = IncomeDstn.X[0]
    TranShkValsNext = IncomeDstn.X[1]
    PermShkAggValsNext = IncomeDstn.X[2]
    TranShkAggValsNext = IncomeDstn.X[3]
    ShkCount = ShkPrbsNext.size

    # Make the grid of end-of-period asset values, and a tiled version
    aNrmNow = aXtraGrid
    aCount = aNrmNow.size
    Mcount = Mgrid.size
    aXtra_tiled = np.tile(np.reshape(aNrmNow, (1, aCount, 1)), (Mcount, 1, ShkCount))

    # Make tiled versions of the income shocks
    # Dimension order: Mnow, aNow, Shk
    ShkPrbsNext_tiled = np.tile(
        np.reshape(ShkPrbsNext, (1, 1, ShkCount)), (Mcount, aCount, 1)
    )
    PermShkValsNext_tiled = np.tile(
        np.reshape(PermShkValsNext, (1, 1, ShkCount)), (Mcount, aCount, 1)
    )
    TranShkValsNext_tiled = np.tile(
        np.reshape(TranShkValsNext, (1, 1, ShkCount)), (Mcount, aCount, 1)
    )
    PermShkAggValsNext_tiled = np.tile(
        np.reshape(PermShkAggValsNext, (1, 1, ShkCount)), (Mcount, aCount, 1)
    )
    TranShkAggValsNext_tiled = np.tile(
        np.reshape(TranShkAggValsNext, (1, 1, ShkCount)), (Mcount, aCount, 1)
    )

    # Calculate returns to capital and labor in the next period
    AaggNow_tiled = np.tile(
        np.reshape(AFunc(Mgrid), (Mcount, 1, 1)), (1, aCount, ShkCount)
    )
    kNext_array = AaggNow_tiled / (
        PermGroFacAgg * PermShkAggValsNext_tiled
    )  # Next period's aggregate capital/labor ratio
    kNextEff_array = (
        kNext_array / TranShkAggValsNext_tiled
    )  # Same thing, but account for *transitory* shock
    R_array = Rfunc(kNextEff_array)  # Interest factor on aggregate assets
    Reff_array = (
        R_array / LivPrb
    )  # Effective interest factor on individual assets *for survivors*
    wEff_array = (
        wFunc(kNextEff_array) * TranShkAggValsNext_tiled
    )  # Effective wage rate (accounts for labor supply)
    PermShkTotal_array = (
        PermGroFac * PermGroFacAgg * PermShkValsNext_tiled * PermShkAggValsNext_tiled
    )  # total / combined permanent shock
    Mnext_array = (
        kNext_array * R_array + wEff_array
    )  # next period's aggregate market resources

    # Find the natural borrowing constraint for each value of M in the Mgrid.
    # There is likely a faster way to do this, but someone needs to do the math:
    # is aNrmMin determined by getting the worst shock of all four types?
    aNrmMin_candidates = (
        PermGroFac
        * PermGroFacAgg
        * PermShkValsNext_tiled[:, 0, :]
        * PermShkAggValsNext_tiled[:, 0, :]
        / Reff_array[:, 0, :]
        * (
            mNrmMinNext(Mnext_array[:, 0, :])
            - wEff_array[:, 0, :] * TranShkValsNext_tiled[:, 0, :]
        )
    )
    aNrmMin_vec = np.max(aNrmMin_candidates, axis=1)
    BoroCnstNat_vec = aNrmMin_vec
    aNrmMin_tiled = np.tile(
        np.reshape(aNrmMin_vec, (Mcount, 1, 1)), (1, aCount, ShkCount)
    )
    aNrmNow_tiled = aNrmMin_tiled + aXtra_tiled

    # Calculate market resources next period (and a constant array of capital-to-labor ratio)
    mNrmNext_array = (
        Reff_array * aNrmNow_tiled / PermShkTotal_array
        + TranShkValsNext_tiled * wEff_array
    )

    # Find marginal value next period at every income shock realization and every aggregate market resource gridpoint
    vPnext_array = (
        Reff_array
        * PermShkTotal_array ** (-CRRA)
        * vPfuncNext(mNrmNext_array, Mnext_array)
    )

    # Calculate expectated marginal value at the end of the period at every asset gridpoint
    EndOfPrdvP = DiscFac * LivPrb * np.sum(vPnext_array * ShkPrbsNext_tiled, axis=2)

    # Calculate optimal consumption from each asset gridpoint
    cNrmNow = EndOfPrdvP ** (-1.0 / CRRA)
    mNrmNow = aNrmNow_tiled[:, :, 0] + cNrmNow

    # Loop through the values in Mgrid and make a linear consumption function for each
    cFuncBaseByM_list = []
    for j in range(Mcount):
        c_temp = np.insert(cNrmNow[j, :], 0, 0.0)  # Add point at bottom
        m_temp = np.insert(mNrmNow[j, :] - BoroCnstNat_vec[j], 0, 0.0)
        cFuncBaseByM_list.append(LinearInterp(m_temp, c_temp))
        # Add the M-specific consumption function to the list

    # Construct the overall unconstrained consumption function by combining the M-specific functions
    BoroCnstNat = LinearInterp(
        np.insert(Mgrid, 0, 0.0), np.insert(BoroCnstNat_vec, 0, 0.0)
    )
    cFuncBase = LinearInterpOnInterp1D(cFuncBaseByM_list, Mgrid)
    cFuncUnc = VariableLowerBoundFunc2D(cFuncBase, BoroCnstNat)

    # Make the constrained consumption function and combine it with the unconstrained component
    cFuncCnst = BilinearInterp(
        np.array([[0.0, 0.0], [1.0, 1.0]]),
        np.array([BoroCnstArt, BoroCnstArt + 1.0]),
        np.array([0.0, 1.0]),
    )
    cFuncNow = LowerEnvelope2D(cFuncUnc, cFuncCnst)

    # Make the minimum m function as the greater of the natural and artificial constraints
    mNrmMinNow = UpperEnvelope(BoroCnstNat, ConstantFunction(BoroCnstArt))

    # Construct the marginal value function using the envelope condition
    vPfuncNow = MargValueFunc2D(cFuncNow, CRRA)

    # Pack up and return the solution
    solution_now = ConsumerSolution(
        cFunc=cFuncNow, vPfunc=vPfuncNow, mNrmMin=mNrmMinNow
    )
    return solution_now


###############################################################################


def solveConsAggMarkov(
    solution_next,
    IncomeDstn,
    LivPrb,
    DiscFac,
    CRRA,
    MrkvArray,
    PermGroFac,
    PermGroFacAgg,
    aXtraGrid,
    BoroCnstArt,
    Mgrid,
    AFunc,
    Rfunc,
    wFunc,
):
    """
    Solve one period of a consumption-saving problem with idiosyncratic and
    aggregate shocks (transitory and permanent).  Moreover, the macroeconomic
    state follows a Markov process that determines the income distribution and
    aggregate permanent growth factor. This is a basic solver that can't handle
    cubic splines, nor can it calculate a value function.

    Parameters
    ----------
    solution_next : ConsumerSolution
        The solution to the succeeding one period problem.
    IncomeDstn : [[np.array]]
        A list of lists, each containing five arrays of floats, representing a
        discrete approximation to the income process between the period being
        solved and the one immediately following (in solution_next). Order: event
        probabilities, idisyncratic permanent shocks, idiosyncratic transitory
        shocks, aggregate permanent shocks, aggregate transitory shocks.
    LivPrb : float
        Survival probability; likelihood of being alive at the beginning of
        the succeeding period.
    DiscFac : float
        Intertemporal discount factor for future utility.
    CRRA : float
        Coefficient of relative risk aversion.
    MrkvArray : np.array
        Markov transition matrix between discrete macroeconomic states.
        MrkvArray[i,j] is probability of being in state j next period conditional
        on being in state i this period.
    PermGroFac : float
        Expected permanent income growth factor at the end of this period,
        for the *individual*'s productivity.
    PermGroFacAgg : [float]
        Expected aggregate productivity growth in each Markov macro state.
    aXtraGrid : np.array
        Array of "extra" end-of-period asset values-- assets above the
        absolute minimum acceptable level.
    BoroCnstArt : float
        Artificial borrowing constraint; minimum allowable end-of-period asset-to-
        permanent-income ratio.  Unlike other models, this *can't* be None.
    Mgrid : np.array
        A grid of aggregate market resourses to permanent income in the economy.
    AFunc : [function]
        Aggregate savings as a function of aggregate market resources, for each
        Markov macro state.
    Rfunc : function
        The net interest factor on assets as a function of capital ratio k.
    wFunc : function
        The wage rate for labor as a function of capital-to-labor ratio k.

    Returns
    -------
    solution_now : ConsumerSolution
        The solution to the single period consumption-saving problem.  Includes
        a consumption function cFunc (linear interpolation over linear interpola-
        tions) and marginal value function vPfunc.
    """
    # Get sizes of grids
    aCount = aXtraGrid.size
    Mcount = Mgrid.size
    StateCount = MrkvArray.shape[0]

    # Loop through next period's states, assuming we reach each one at a time.
    # Construct EndOfPrdvP_cond functions for each state.
    EndOfPrdvPfunc_cond = []
    BoroCnstNat_cond = []
    for j in range(StateCount):
        # Unpack next period's solution
        vPfuncNext = solution_next.vPfunc[j]
        mNrmMinNext = solution_next.mNrmMin[j]

        # Unpack the income shocks
        ShkPrbsNext = IncomeDstn[j].pmf
        PermShkValsNext = IncomeDstn[j].X[0]
        TranShkValsNext = IncomeDstn[j].X[1]
        PermShkAggValsNext = IncomeDstn[j].X[2]
        TranShkAggValsNext = IncomeDstn[j].X[3]
        ShkCount = ShkPrbsNext.size
        aXtra_tiled = np.tile(
            np.reshape(aXtraGrid, (1, aCount, 1)), (Mcount, 1, ShkCount)
        )

        # Make tiled versions of the income shocks
        # Dimension order: Mnow, aNow, Shk
        ShkPrbsNext_tiled = np.tile(
            np.reshape(ShkPrbsNext, (1, 1, ShkCount)), (Mcount, aCount, 1)
        )
        PermShkValsNext_tiled = np.tile(
            np.reshape(PermShkValsNext, (1, 1, ShkCount)), (Mcount, aCount, 1)
        )
        TranShkValsNext_tiled = np.tile(
            np.reshape(TranShkValsNext, (1, 1, ShkCount)), (Mcount, aCount, 1)
        )
        PermShkAggValsNext_tiled = np.tile(
            np.reshape(PermShkAggValsNext, (1, 1, ShkCount)), (Mcount, aCount, 1)
        )
        TranShkAggValsNext_tiled = np.tile(
            np.reshape(TranShkAggValsNext, (1, 1, ShkCount)), (Mcount, aCount, 1)
        )

        # Make a tiled grid of end-of-period aggregate assets.  These lines use
        # next prd state j's aggregate saving rule to get a relevant set of Aagg,
        # which will be used to make an interpolated EndOfPrdvP_cond function.
        # After constructing these functions, we will use the aggregate saving
        # rule for *current* state i to get values of Aagg at which to evaluate
        # these conditional marginal value functions.  In the strange, maybe even
        # impossible case where the aggregate saving rules differ wildly across
        # macro states *and* there is "anti-persistence", so that the macro state
        # is very likely to change each period, then this procedure will lead to
        # an inaccurate solution because the grid of Aagg values on which the
        # conditional marginal value functions are constructed is not relevant
        # to the values at which it will actually be evaluated.
        AaggGrid = AFunc[j](Mgrid)
        AaggNow_tiled = np.tile(
            np.reshape(AaggGrid, (Mcount, 1, 1)), (1, aCount, ShkCount)
        )

        # Calculate returns to capital and labor in the next period
        kNext_array = AaggNow_tiled / (
            PermGroFacAgg[j] * PermShkAggValsNext_tiled
        )  # Next period's aggregate capital to labor ratio
        kNextEff_array = (
            kNext_array / TranShkAggValsNext_tiled
        )  # Same thing, but account for *transitory* shock
        R_array = Rfunc(kNextEff_array)  # Interest factor on aggregate assets
        Reff_array = (
            R_array / LivPrb
        )  # Effective interest factor on individual assets *for survivors*
        wEff_array = (
            wFunc(kNextEff_array) * TranShkAggValsNext_tiled
        )  # Effective wage rate (accounts for labor supply)
        PermShkTotal_array = (
            PermGroFac
            * PermGroFacAgg[j]
            * PermShkValsNext_tiled
            * PermShkAggValsNext_tiled
        )  # total / combined permanent shock
        Mnext_array = (
            kNext_array * R_array + wEff_array
        )  # next period's aggregate market resources

        # Find the natural borrowing constraint for each value of M in the Mgrid.
        # There is likely a faster way to do this, but someone needs to do the math:
        # is aNrmMin determined by getting the worst shock of all four types?
        aNrmMin_candidates = (
            PermGroFac
            * PermGroFacAgg[j]
            * PermShkValsNext_tiled[:, 0, :]
            * PermShkAggValsNext_tiled[:, 0, :]
            / Reff_array[:, 0, :]
            * (
                mNrmMinNext(Mnext_array[:, 0, :])
                - wEff_array[:, 0, :] * TranShkValsNext_tiled[:, 0, :]
            )
        )
        aNrmMin_vec = np.max(aNrmMin_candidates, axis=1)
        BoroCnstNat_vec = aNrmMin_vec
        aNrmMin_tiled = np.tile(
            np.reshape(aNrmMin_vec, (Mcount, 1, 1)), (1, aCount, ShkCount)
        )
        aNrmNow_tiled = aNrmMin_tiled + aXtra_tiled

        # Calculate market resources next period (and a constant array of capital-to-labor ratio)
        mNrmNext_array = (
            Reff_array * aNrmNow_tiled / PermShkTotal_array
            + TranShkValsNext_tiled * wEff_array
        )

        # Find marginal value next period at every income shock
        # realization and every aggregate market resource gridpoint
        vPnext_array = (
            Reff_array
            * PermShkTotal_array ** (-CRRA)
            * vPfuncNext(mNrmNext_array, Mnext_array)
        )

        # Calculate expectated marginal value at the end of the period at every asset gridpoint
        EndOfPrdvP = DiscFac * LivPrb * np.sum(vPnext_array * ShkPrbsNext_tiled, axis=2)

        # Make the conditional end-of-period marginal value function
        BoroCnstNat = LinearInterp(
            np.insert(AaggGrid, 0, 0.0), np.insert(BoroCnstNat_vec, 0, 0.0)
        )
        EndOfPrdvPnvrs = np.concatenate(
            (np.zeros((Mcount, 1)), EndOfPrdvP ** (-1.0 / CRRA)), axis=1
        )
        EndOfPrdvPnvrsFunc_base = BilinearInterp(
            np.transpose(EndOfPrdvPnvrs), np.insert(aXtraGrid, 0, 0.0), AaggGrid
        )
        EndOfPrdvPnvrsFunc = VariableLowerBoundFunc2D(
            EndOfPrdvPnvrsFunc_base, BoroCnstNat
        )
        EndOfPrdvPfunc_cond.append(MargValueFunc2D(EndOfPrdvPnvrsFunc, CRRA))
        BoroCnstNat_cond.append(BoroCnstNat)

    # Prepare some objects that are the same across all current states
    aXtra_tiled = np.tile(np.reshape(aXtraGrid, (1, aCount)), (Mcount, 1))
    cFuncCnst = BilinearInterp(
        np.array([[0.0, 0.0], [1.0, 1.0]]),
        np.array([BoroCnstArt, BoroCnstArt + 1.0]),
        np.array([0.0, 1.0]),
    )

    # Now loop through *this* period's discrete states, calculating end-of-period
    # marginal value (weighting across state transitions), then construct consumption
    # and marginal value function for each state.
    cFuncNow = []
    vPfuncNow = []
    mNrmMinNow = []
    for i in range(StateCount):
        # Find natural borrowing constraint for this state by Aagg
        AaggNow = AFunc[i](Mgrid)
        aNrmMin_candidates = np.zeros((StateCount, Mcount)) + np.nan
        for j in range(StateCount):
            if MrkvArray[i, j] > 0.0:  # Irrelevant if transition is impossible
                aNrmMin_candidates[j, :] = BoroCnstNat_cond[j](AaggNow)
        aNrmMin_vec = np.nanmax(aNrmMin_candidates, axis=0)
        BoroCnstNat_vec = aNrmMin_vec

        # Make tiled grids of aNrm and Aagg
        aNrmMin_tiled = np.tile(np.reshape(aNrmMin_vec, (Mcount, 1)), (1, aCount))
        aNrmNow_tiled = aNrmMin_tiled + aXtra_tiled
        AaggNow_tiled = np.tile(np.reshape(AaggNow, (Mcount, 1)), (1, aCount))

        # Loop through feasible transitions and calculate end-of-period marginal value
        EndOfPrdvP = np.zeros((Mcount, aCount))
        for j in range(StateCount):
            if MrkvArray[i, j] > 0.0:
                temp = EndOfPrdvPfunc_cond[j](aNrmNow_tiled, AaggNow_tiled)
                EndOfPrdvP += MrkvArray[i, j] * temp

        # Calculate consumption and the endogenous mNrm gridpoints for this state
        cNrmNow = EndOfPrdvP ** (-1.0 / CRRA)
        mNrmNow = aNrmNow_tiled + cNrmNow

        # Loop through the values in Mgrid and make a piecewise linear consumption function for each
        cFuncBaseByM_list = []
        for n in range(Mcount):
            c_temp = np.insert(cNrmNow[n, :], 0, 0.0)  # Add point at bottom
            m_temp = np.insert(mNrmNow[n, :] - BoroCnstNat_vec[n], 0, 0.0)
            cFuncBaseByM_list.append(LinearInterp(m_temp, c_temp))
            # Add the M-specific consumption function to the list

        # Construct the unconstrained consumption function by combining the M-specific functions
        BoroCnstNat = LinearInterp(
            np.insert(Mgrid, 0, 0.0), np.insert(BoroCnstNat_vec, 0, 0.0)
        )
        cFuncBase = LinearInterpOnInterp1D(cFuncBaseByM_list, Mgrid)
        cFuncUnc = VariableLowerBoundFunc2D(cFuncBase, BoroCnstNat)

        # Combine the constrained consumption function with unconstrained component
        cFuncNow.append(LowerEnvelope2D(cFuncUnc, cFuncCnst))

        # Make the minimum m function as the greater of the natural and artificial constraints
        mNrmMinNow.append(UpperEnvelope(BoroCnstNat, ConstantFunction(BoroCnstArt)))

        # Construct the marginal value function using the envelope condition
        vPfuncNow.append(MargValueFunc2D(cFuncNow[-1], CRRA))

    # Pack up and return the solution
    solution_now = ConsumerSolution(
        cFunc=cFuncNow, vPfunc=vPfuncNow, mNrmMin=mNrmMinNow
    )
    return solution_now


###############################################################################


def solveKrusellSmith(
    solution_next,
    DiscFac,
    CRRA,
    aGrid,
    Mgrid,
    mNextArray,
    MnextArray,
    ProbArray,
    RnextArray,
):
    """
    Solve the one period problem of an agent in Krusell & Smith's canonical 1998 model.
    Because this model is so specialized and only intended to be used with a very narrow
    case, many arrays can be precomputed, making the code here very short.  See the
    method KrusellSmithType.preComputeArrays() for details.
    
    Parameters
    ----------
    solution_next : ConsumerSolution
        Representation of the solution to next period's problem, including the
        discrete-state-conditional consumption function and marginal value function.
    DiscFac : float
        Intertemporal discount factor.
    CRRA : float
        Coefficient of relative risk aversion.
    aGrid : np.array
        Array of end-of-period asset values.
    Mgrid : np.array
        A grid of aggregate market resources in the economy.
    mNextArray : np.array
        Precomputed array of next period's market resources attained from every
        end-of-period state in the exogenous grid crossed with every shock that
        might attain.  Has shape [aCount, Mcount, 4, 4] ~ [a, M, s, s'].
    MnextArray : np.array
        Precomputed array of next period's aggregate market resources attained
        from every end-of-period state in the exogenous grid crossed with every
        shock that might attain.  Corresponds to mNextArray.
    ProbArray : np.array
        Tiled array of transition probabilities among discrete states.  Every
        slice [i,j,:,:] is identical and translated from MrkvIndArray.
    RnextArray : np.array
        Tiled array of net interest factors next period, attained from every
        end-of-period state crossed with every shock that might attain.

    Returns
    -------
    solution_now : ConsumerSolution
        Representation of this period's solution to the Krusell-Smith model.
    """
    # Loop over next period's state realizations, computing marginal value of market resources
    vPnext = np.zeros_like(mNextArray)
    for j in range(4):
        vPnext[:, :, :, j] = solution_next.vPfunc[j](
            mNextArray[:, :, :, j], MnextArray[:, :, :, j]
        )

    # Compute end-of-period marginal value of assets
    EndOfPrdvP = DiscFac * np.sum(RnextArray * vPnext * ProbArray, axis=3)

    # Invert the first order condition to find optimal consumption
    cNow = EndOfPrdvP ** (-1.0 / CRRA)

    # Find the endogenous gridpoints
    aCount = aGrid.size
    Mcount = Mgrid.size
    aNow = np.tile(np.reshape(aGrid, [aCount, 1, 1]), [1, Mcount, 4])
    mNow = aNow + cNow

    # Insert zeros at the bottom of both cNow and mNow arrays (consume nothing)
    cNow = np.concatenate([np.zeros([1, Mcount, 4]), cNow], axis=0)
    mNow = np.concatenate([np.zeros([1, Mcount, 4]), mNow], axis=0)

    # Construct the consumption and marginal value function for each discrete state
    cFunc_by_state = []
    vPfunc_by_state = []
    for j in range(4):
        cFunc_by_M = [LinearInterp(mNow[:, k, j], cNow[:, k, j]) for k in range(Mcount)]
        cFunc_j = LinearInterpOnInterp1D(cFunc_by_M, Mgrid)
        vPfunc_j = MargValueFunc2D(cFunc_j, CRRA)
        cFunc_by_state.append(cFunc_j)
        vPfunc_by_state.append(vPfunc_j)

    # Package and return the solution
    solution_now = ConsumerSolution(cFunc=cFunc_by_state, vPfunc=vPfunc_by_state)
    return solution_now


###############################################################################

CRRA = 2.0
DiscFac = 0.96

# Parameters for a Cobb-Douglas economy
PermGroFacAgg = 1.00  # Aggregate permanent income growth factor
PermShkAggCount = (
    3  # Number of points in discrete approximation to aggregate permanent shock dist
)
TranShkAggCount = (
    3  # Number of points in discrete approximation to aggregate transitory shock dist
)
PermShkAggStd = 0.0063  # Standard deviation of log aggregate permanent shocks
TranShkAggStd = 0.0031  # Standard deviation of log aggregate transitory shocks
DeprFac = 0.025  # Capital depreciation rate
CapShare = 0.36  # Capital's share of income
DiscFacPF = DiscFac  # Discount factor of perfect foresight calibration
CRRAPF = CRRA  # Coefficient of relative risk aversion of perfect foresight calibration
intercept_prev = 0.0  # Intercept of aggregate savings function
slope_prev = 1.0  # Slope of aggregate savings function
verbose_cobb_douglas = (
    True  # Whether to print solution progress to screen while solving
)
T_discard = 200  # Number of simulated "burn in" periods to discard when updating AFunc
DampingFac = 0.5  # Damping factor when updating AFunc; puts DampingFac weight on old params, rest on new
max_loops = 20  # Maximum number of AFunc updating loops to allow


# Make a dictionary to specify a Cobb-Douglas economy
init_cobb_douglas = {
    "PermShkAggCount": PermShkAggCount,
    "TranShkAggCount": TranShkAggCount,
    "PermShkAggStd": PermShkAggStd,
    "TranShkAggStd": TranShkAggStd,
    "DeprFac": DeprFac,
    "CapShare": CapShare,
    "DiscFac": DiscFacPF,
    "CRRA": CRRAPF,
    "PermGroFacAgg": PermGroFacAgg,
    "AggregateL": 1.0,
    "intercept_prev": intercept_prev,
    "slope_prev": slope_prev,
    "verbose": verbose_cobb_douglas,
    "T_discard": T_discard,
    "DampingFac": DampingFac,
    "max_loops": max_loops,
}


class CobbDouglasEconomy(Market):
    """
    A class to represent an economy with a Cobb-Douglas aggregate production
    function over labor and capital, extending HARK.Market.  The "aggregate
    market process" for this market combines all individuals' asset holdings
    into aggregate capital, yielding the interest factor on assets and the wage
    rate for the upcoming period.

    Note: The current implementation assumes a constant labor supply, but
    this will be generalized in the future.
    """

    def __init__(self, agents=None, tolerance=0.0001, act_T=1200, **kwds):
        """
        Make a new instance of CobbDouglasEconomy by filling in attributes
        specific to this kind of market.

        Parameters
        ----------
        agents : [ConsumerType]
            List of types of consumers that live in this economy.
        tolerance: float
            Minimum acceptable distance between "dynamic rules" to consider the
            solution process converged.  Distance depends on intercept and slope
            of the log-linear "next capital ratio" function.
        act_T : int
            Number of periods to simulate when making a history of of the market.

        Returns
        -------
        None
        """
        agents = agents if agents is not None else list()
        params = init_cobb_douglas.copy()
        params["sow_vars"] = [
            "MaggNow",
            "AaggNow",
            "RfreeNow",
            "wRteNow",
            "PermShkAggNow",
            "TranShkAggNow",
            "KtoLnow",
        ]
        params.update(kwds)

        Market.__init__(
            self,
            agents=agents,
            reap_vars=["aLvlNow", "pLvlNow"],
            track_vars=["MaggNow", "AaggNow"],
            dyn_vars=["AFunc"],
            tolerance=tolerance,
            act_T=act_T,
            **params
        )
        self.update()

        # Use previously hardcoded values for AFunc updating if not passed
        # as part of initialization dictionary.  This is to prevent a last
        # minute update to HARK before a release from having a breaking change.
        if not hasattr(self, "DampingFac"):
            self.DampingFac = 0.5
        if not hasattr(self, "max_loops"):
            self.max_loops = 20
        if not hasattr(self, "T_discard"):
            self.T_discard = 200
        if not hasattr(self, "verbose"):
            self.verbose = True

    def millRule(self, aLvlNow, pLvlNow):
        """
        Function to calculate the capital to labor ratio, interest factor, and
        wage rate based on each agent's current state.  Just calls calcRandW().

        See documentation for calcRandW for more information.
        """
        return self.calcRandW(aLvlNow, pLvlNow)

    def calcDynamics(self, MaggNow, AaggNow):
        """
        Calculates a new dynamic rule for the economy: end of period savings as
        a function of aggregate market resources.  Just calls calcAFunc().

        See documentation for calcAFunc for more information.
        """
        return self.calcAFunc(MaggNow, AaggNow)

    def update(self):
        """
        Use primitive parameters (and perfect foresight calibrations) to make
        interest factor and wage rate functions (of capital to labor ratio),
        as well as discrete approximations to the aggregate shock distributions.

        Parameters
        ----------
        None

        Returns
        -------
        None
        """
        self.kSS = (
            (
                self.getPermGroFacAggLR() ** (self.CRRA) / self.DiscFac
                - (1.0 - self.DeprFac)
            )
            / self.CapShare
        ) ** (1.0 / (self.CapShare - 1.0))
        self.KtoYSS = self.kSS ** (1.0 - self.CapShare)
        self.wRteSS = (1.0 - self.CapShare) * self.kSS ** (self.CapShare)
        self.RfreeSS = (
            1.0 + self.CapShare * self.kSS ** (self.CapShare - 1.0) - self.DeprFac
        )
        self.MSS = self.kSS * self.RfreeSS + self.wRteSS
        self.convertKtoY = lambda KtoY: KtoY ** (
            1.0 / (1.0 - self.CapShare)
        )  # converts K/Y to K/L
        self.Rfunc = lambda k: (
            1.0 + self.CapShare * k ** (self.CapShare - 1.0) - self.DeprFac
        )
        self.wFunc = lambda k: ((1.0 - self.CapShare) * k ** (self.CapShare))

        self.sow_init["KtoLnow"] = self.kSS
        self.sow_init["MaggNow"] = self.kSS
        self.sow_init["AaggNow"] = self.kSS
        self.sow_init["RfreeNow"] = self.Rfunc(self.kSS)
        self.sow_init["wRteNow"] = self.wFunc(self.kSS)
        self.sow_init["PermShkAggNow"] = 1.0
        self.sow_init["TranShkAggNow"] = 1.0
        self.makeAggShkDstn()
        self.AFunc = AggregateSavingRule(self.intercept_prev, self.slope_prev)

    def getPermGroFacAggLR(self):
        """
        A trivial function that returns self.PermGroFacAgg.  Exists to be overwritten
        and extended by ConsAggShockMarkov model.

        Parameters
        ----------
        None

        Returns
        -------
        PermGroFacAggLR : float
            Long run aggregate permanent income growth, which is the same thing
            as aggregate permanent income growth.
        """
        return self.PermGroFacAgg

    def makeAggShkDstn(self):
        """
        Creates the attributes TranShkAggDstn, PermShkAggDstn, and AggShkDstn.
        Draws on attributes TranShkAggStd, PermShkAddStd, TranShkAggCount, PermShkAggCount.

        Parameters
        ----------
        None

        Returns
        -------
        None
        """
        self.TranShkAggDstn = MeanOneLogNormal(sigma=self.TranShkAggStd).approx(
            N=self.TranShkAggCount
        )
        self.PermShkAggDstn = MeanOneLogNormal(sigma=self.PermShkAggStd).approx(
            N=self.PermShkAggCount
        )
        self.AggShkDstn = combineIndepDstns(self.PermShkAggDstn, self.TranShkAggDstn)

    def reset(self):
        """
        Reset the economy to prepare for a new simulation.  Sets the time index
        of aggregate shocks to zero and runs Market.reset().

        Parameters
        ----------
        None

        Returns
        -------
        None
        """
        self.Shk_idx = 0
        Market.reset(self)

    def makeAggShkHist(self):
        """
        Make simulated histories of aggregate transitory and permanent shocks.
        Histories are of length self.act_T, for use in the general equilibrium
        simulation.

        Parameters
        ----------
        None

        Returns
        -------
        None
        """
        sim_periods = self.act_T
        Events = np.arange(self.AggShkDstn.pmf.size)  # just a list of integers
        EventDraws = self.AggShkDstn.drawDiscrete(N=sim_periods, X=Events)
        PermShkAggHist = self.AggShkDstn.X[0][EventDraws]
        TranShkAggHist = self.AggShkDstn.X[1][EventDraws]

        # Store the histories
        self.PermShkAggHist = PermShkAggHist * self.PermGroFacAgg
        self.TranShkAggHist = TranShkAggHist

    def calcRandW(self, aLvlNow, pLvlNow):
        """
        Calculates the interest factor and wage rate this period using each agent's
        capital stock to get the aggregate capital ratio.

        Parameters
        ----------
        aLvlNow : [np.array]
            Agents' current end-of-period assets.  Elements of the list correspond
            to types in the economy, entries within arrays to agents of that type.

        Returns
        -------
        MaggNow : float
            Aggregate market resources for this period normalized by mean permanent income
        AaggNow : float
            Aggregate savings for this period normalized by mean permanent income
        RfreeNow : float
            Interest factor on assets in the economy this period.
        wRteNow : float
            Wage rate for labor in the economy this period.
        PermShkAggNow : float
            Permanent shock to aggregate labor productivity this period.
        TranShkAggNow : float
            Transitory shock to aggregate labor productivity this period.
        KtoLnow : float
            Capital-to-labor ratio in the economy this period.
        """
        # Calculate aggregate savings
        AaggPrev = np.mean(np.array(aLvlNow)) / np.mean(
            pLvlNow
        )  # End-of-period savings from last period
        # Calculate aggregate capital this period
        AggregateK = np.mean(np.array(aLvlNow))  # ...becomes capital today
        # This version uses end-of-period assets and
        # permanent income to calculate aggregate capital, unlike the Mathematica
        # version, which first applies the idiosyncratic permanent income shocks
        # and then aggregates.  Obviously this is mathematically equivalent.

        # Get this period's aggregate shocks
        PermShkAggNow = self.PermShkAggHist[self.Shk_idx]
        TranShkAggNow = self.TranShkAggHist[self.Shk_idx]
        self.Shk_idx += 1

        AggregateL = np.mean(pLvlNow) * PermShkAggNow

        # Calculate the interest factor and wage rate this period
        KtoLnow = AggregateK / AggregateL
        self.KtoYnow = KtoLnow ** (1.0 - self.CapShare)
        RfreeNow = self.Rfunc(KtoLnow / TranShkAggNow)
        wRteNow = self.wFunc(KtoLnow / TranShkAggNow)
        MaggNow = KtoLnow * RfreeNow + wRteNow * TranShkAggNow
        self.KtoLnow = KtoLnow  # Need to store this as it is a sow variable

        # Package the results into an object and return it
        return (
            MaggNow,
            AaggPrev,
            RfreeNow,
            wRteNow,
            PermShkAggNow,
            TranShkAggNow,
            KtoLnow,
        )

    def calcAFunc(self, MaggNow, AaggNow):
        """
        Calculate a new aggregate savings rule based on the history
        of the aggregate savings and aggregate market resources from a simulation.

        Parameters
        ----------
        MaggNow : [float]
            List of the history of the simulated aggregate market resources for an economy.
        AaggNow : [float]
            List of the history of the simulated aggregate savings for an economy.

        Returns
        -------
        (unnamed) : CapDynamicRule
            Object containing a new savings rule
        """
        verbose = self.verbose
        discard_periods = (
            self.T_discard
        )  # Throw out the first T periods to allow the simulation to approach the SS
        update_weight = (
            1.0 - self.DampingFac
        )  # Proportional weight to put on new function vs old function parameters
        total_periods = len(MaggNow)

        # Regress the log savings against log market resources
        logAagg = np.log(AaggNow[discard_periods:total_periods])
        logMagg = np.log(MaggNow[discard_periods - 1 : total_periods - 1])
        slope, intercept, r_value, p_value, std_err = stats.linregress(logMagg, logAagg)

        # Make a new aggregate savings rule by combining the new regression parameters
        # with the previous guess
        intercept = (
            update_weight * intercept + (1.0 - update_weight) * self.intercept_prev
        )
        slope = update_weight * slope + (1.0 - update_weight) * self.slope_prev
        AFunc = AggregateSavingRule(
            intercept, slope
        )  # Make a new next-period capital function

        # Save the new values as "previous" values for the next iteration
        self.intercept_prev = intercept
        self.slope_prev = slope

        # Print the new parameters
        if verbose:
            print(
                "intercept="
                + str(intercept)
                + ", slope="
                + str(slope)
                + ", r-sq="
                + str(r_value ** 2)
            )

        return AggShocksDynamicRule(AFunc)


class SmallOpenEconomy(Market):
    """
    A class for representing a small open economy, where the wage rate and interest rate are
    exogenously determined by some "global" rate.  However, the economy is still subject to
    aggregate productivity shocks.
    """

    def __init__(self, agents=None, tolerance=0.0001, act_T=1000, **kwds):
        """
        Make a new instance of SmallOpenEconomy by filling in attributes specific to this kind of market.

        Parameters
        ----------
        agents : [ConsumerType]
            List of types of consumers that live in this economy.
        tolerance: float
            Minimum acceptable distance between "dynamic rules" to consider the
            solution process converged.  Distance depends on intercept and slope
            of the log-linear "next capital ratio" function.
        act_T : int
            Number of periods to simulate when making a history of of the market.

        Returns
        -------
        None
        """
        agents = agents if agents is not None else list()
        Market.__init__(
            self,
            agents=agents,
            sow_vars=[
                "MaggNow",
                "AaggNow",
                "RfreeNow",
                "wRteNow",
                "PermShkAggNow",
                "TranShkAggNow",
                "KtoLnow",
            ],
            reap_vars=[],
            track_vars=["MaggNow", "AaggNow", "KtoLnow"],
            dyn_vars=[],
            tolerance=tolerance,
            act_T=act_T,
        )
        self.assignParameters(**kwds)
        self.update()

    def update(self):
        """
        Use primitive parameters to set basic objects.
        This is an extremely stripped-down version
        of update for CobbDouglasEconomy.

        Parameters
        ----------
        none

        Returns
        -------
        none
        """
        self.kSS = 1.0
        self.MSS = 1.0
        self.sow_init["KtoLnow_init"] = self.kSS
        self.Rfunc = ConstantFunction(self.Rfree)
        self.wFunc = ConstantFunction(self.wRte)
        self.sow_init["RfreeNow"] = self.Rfunc(self.kSS)
        self.sow_init["wRteNow"] = self.wFunc(self.kSS)
        self.sow_init["MaggNow"] = self.kSS
        self.sow_init["AaggNow"] = self.kSS
        self.sow_init["PermShkAggNow"] = 1.0
        self.sow_init["TranShkAggNow"] = 1.0
        self.makeAggShkDstn()
        self.AFunc = ConstantFunction(1.0)

    def makeAggShkDstn(self):
        """
        Creates the attributes TranShkAggDstn, PermShkAggDstn, and AggShkDstn.
        Draws on attributes TranShkAggStd, PermShkAddStd, TranShkAggCount, PermShkAggCount.

        Parameters
        ----------
        None

        Returns
        -------
        None
        """
        self.TranShkAggDstn = MeanOneLogNormal(sigma=self.TranShkAggStd).approx(
            N=self.TranShkAggCount
        )
        self.PermShkAggDstn = MeanOneLogNormal(sigma=self.PermShkAggStd).approx(
            N=self.PermShkAggCount
        )
        self.AggShkDstn = combineIndepDstns(self.PermShkAggDstn, self.TranShkAggDstn)

    def millRule(self):
        """
        No aggregation occurs for a small open economy, because the wage and interest rates are
        exogenously determined.  However, aggregate shocks may occur.

        See documentation for getAggShocks() for more information.
        """
        return self.getAggShocks()

    def calcDynamics(self, KtoLnow):
        """
        Calculates a new dynamic rule for the economy, which is just an empty object.
        There is no "dynamic rule" for a small open economy, because K/L does not generate w and R.
        """
        return HARKobject()

    def reset(self):
        """
        Reset the economy to prepare for a new simulation.  Sets the time index of aggregate shocks
        to zero and runs Market.reset().  This replicates the reset method for CobbDouglasEconomy;
        future version should create parent class of that class and this one.

        Parameters
        ----------
        None

        Returns
        -------
        None
        """
        self.Shk_idx = 0
        Market.reset(self)

    def makeAggShkHist(self):
        """
        Make simulated histories of aggregate transitory and permanent shocks. Histories are of
        length self.act_T, for use in the general equilibrium simulation.  This replicates the same
        method for CobbDouglasEconomy; future version should create parent class.

        Parameters
        ----------
        None

        Returns
        -------
        None
        """
        sim_periods = self.act_T
        Events = np.arange(self.AggShkDstn.pmf.size)  # just a list of integers
        EventDraws = self.AggShkDstn.drawDiscrete(N=sim_periods, X=Events)
        PermShkAggHist = self.AggShkDstn.X[0][EventDraws]
        TranShkAggHist = self.AggShkDstn.X[1][EventDraws]

        # Store the histories
        self.PermShkAggHist = PermShkAggHist
        self.TranShkAggHist = TranShkAggHist

    def getAggShocks(self):
        """
        Returns aggregate state variables and shocks for this period.  The capital-to-labor ratio
        is irrelevant and thus treated as constant, and the wage and interest rates are also
        constant.  However, aggregate shocks are assigned from a prespecified history.

        Parameters
        ----------
        None

        Returns
        -------
        MaggNow : float
            Aggregate market resources for this period normalized by mean permanent income
        AaggNow : float
            Aggregate savings for this period normalized by mean permanent income
        RfreeNow : float
            Interest factor on assets in the economy this period.
        wRteNow : float
            Wage rate for labor in the economy this period.
        PermShkAggNow : float
            Permanent shock to aggregate labor productivity this period.
        TranShkAggNow : float
            Transitory shock to aggregate labor productivity this period.
        KtoLnow : float
            Capital-to-labor ratio in the economy this period.
        
        """
        # Get this period's aggregate shocks
        PermShkAggNow = self.PermShkAggHist[self.Shk_idx]
        TranShkAggNow = self.TranShkAggHist[self.Shk_idx]
        self.Shk_idx += 1

        # Factor prices are constant
        RfreeNow = self.Rfunc(1.0 / PermShkAggNow)
        wRteNow = self.wFunc(1.0 / PermShkAggNow)

        # Aggregates are irrelavent
        AaggNow = 1.0
        MaggNow = 1.0
        KtoLnow = 1.0 / PermShkAggNow

        return (
            MaggNow,
            AaggNow,
            RfreeNow,
            wRteNow,
            PermShkAggNow,
            TranShkAggNow,
            KtoLnow,
        )


# Make a dictionary to specify a Markov Cobb-Douglas economy
init_mrkv_cobb_douglas = init_cobb_douglas.copy()
init_mrkv_cobb_douglas["PermShkAggStd"] = [0.012, 0.006]
init_mrkv_cobb_douglas["TranShkAggStd"] = [0.006, 0.003]
init_mrkv_cobb_douglas["PermGroFacAgg"] = [0.98, 1.02]
init_mrkv_cobb_douglas["MrkvArray"] = MrkvArray
init_mrkv_cobb_douglas["MrkvNow_init"] = 0
init_mrkv_cobb_douglas["slope_prev"] = 2 * [slope_prev]
init_mrkv_cobb_douglas["intercept_prev"] = 2 * [intercept_prev]


class CobbDouglasMarkovEconomy(CobbDouglasEconomy):
    """
    A class to represent an economy with a Cobb-Douglas aggregate production
    function over labor and capital, extending HARK.Market.  The "aggregate
    market process" for this market combines all individuals' asset holdings
    into aggregate capital, yielding the interest factor on assets and the wage
    rate for the upcoming period.  This small extension incorporates a Markov
    state for the "macroeconomy", so that the shock distribution and aggregate
    productivity growth factor can vary over time.

    """

    def __init__(
        self,
        agents=None,
        tolerance=0.0001,
        act_T=1200,
        sow_vars=[
            "MaggNow",
            "AaggNow",
            "RfreeNow",
            "wRteNow",
            "PermShkAggNow",
            "TranShkAggNow",
            "KtoLnow",
            "MrkvNow",  # This one is new
        ],
        **kwds
    ):
        """
        Make a new instance of CobbDouglasMarkovEconomy by filling in attributes
        specific to this kind of market.

        Parameters
        ----------
        agents : [ConsumerType]
            List of types of consumers that live in this economy.
        tolerance: float
            Minimum acceptable distance between "dynamic rules" to consider the
            solution process converged.  Distance depends on intercept and slope
            of the log-linear "next capital ratio" function.
        act_T : int
            Number of periods to simulate when making a history of of the market.

        Returns
        -------
        None
        """
        agents = agents if agents is not None else list()
        params = init_mrkv_cobb_douglas.copy()
        params.update(kwds)

        CobbDouglasEconomy.__init__(
            self,
            agents=agents,
            tolerance=tolerance,
            act_T=act_T,
            sow_vars=sow_vars,
            **params
        )

        self.sow_init["MrkvNow"] = params["MrkvNow_init"]

    def update(self):
        """
        Use primitive parameters (and perfect foresight calibrations) to make
        interest factor and wage rate functions (of capital to labor ratio),
        as well as discrete approximations to the aggregate shock distributions.

        Parameters
        ----------
        None

        Returns
        -------
        None
        """
        CobbDouglasEconomy.update(self)
        StateCount = self.MrkvArray.shape[0]
        AFunc_all = []
        for i in range(StateCount):
            AFunc_all.append(
                AggregateSavingRule(self.intercept_prev[i], self.slope_prev[i])
            )
        self.AFunc = AFunc_all

    def getPermGroFacAggLR(self):
        """
        Calculates and returns the long run permanent income growth factor.  This
        is the average growth factor in self.PermGroFacAgg, weighted by the long
        run distribution of Markov states (as determined by self.MrkvArray).

        Parameters
        ----------
        None

        Returns
        -------
        PermGroFacAggLR : float
            Long run aggregate permanent income growth factor
        """
        # Find the long run distribution of Markov states
        w, v = np.linalg.eig(np.transpose(self.MrkvArray))
        idx = (np.abs(w - 1.0)).argmin()
        x = v[:, idx].astype(float)
        LR_dstn = x / np.sum(x)

        # Return the weighted average of aggregate permanent income growth factors
        PermGroFacAggLR = np.dot(LR_dstn, np.array(self.PermGroFacAgg))
        return PermGroFacAggLR

    def makeAggShkDstn(self):
        """
        Creates the attributes TranShkAggDstn, PermShkAggDstn, and AggShkDstn.
        Draws on attributes TranShkAggStd, PermShkAddStd, TranShkAggCount, PermShkAggCount.
        This version accounts for the Markov macroeconomic state.

        Parameters
        ----------
        None

        Returns
        -------
        None
        """
        TranShkAggDstn = []
        PermShkAggDstn = []
        AggShkDstn = []
        StateCount = self.MrkvArray.shape[0]

        for i in range(StateCount):
            TranShkAggDstn.append(
                MeanOneLogNormal(sigma=self.TranShkAggStd[i]).approx(
                    N=self.TranShkAggCount
                )
            )
            PermShkAggDstn.append(
                MeanOneLogNormal(sigma=self.PermShkAggStd[i]).approx(
                    N=self.PermShkAggCount
                )
            )
            AggShkDstn.append(combineIndepDstns(PermShkAggDstn[-1], TranShkAggDstn[-1]))

        self.TranShkAggDstn = TranShkAggDstn
        self.PermShkAggDstn = PermShkAggDstn
        self.AggShkDstn = AggShkDstn

    def makeAggShkHist(self):
        """
        Make simulated histories of aggregate transitory and permanent shocks.
        Histories are of length self.act_T, for use in the general equilibrium
        simulation.  Draws on history of aggregate Markov states generated by
        internal call to makeMrkvHist().

        Parameters
        ----------
        None

        Returns
        -------
        None
        """
        self.makeMrkvHist()  # Make a (pseudo)random sequence of Markov states
        sim_periods = self.act_T

        # For each Markov state in each simulated period, draw the aggregate shocks
        # that would occur in that state in that period
        StateCount = self.MrkvArray.shape[0]
        PermShkAggHistAll = np.zeros((StateCount, sim_periods))
        TranShkAggHistAll = np.zeros((StateCount, sim_periods))
        for i in range(StateCount):
            AggShockDraws = self.AggShkDstn[i].drawDiscrete(N=sim_periods)
            PermShkAggHistAll[i, :] = AggShockDraws[0, :]
            TranShkAggHistAll[i, :] = AggShockDraws[1, :]

        # Select the actual history of aggregate shocks based on the sequence
        # of Markov states that the economy experiences
        PermShkAggHist = np.zeros(sim_periods)
        TranShkAggHist = np.zeros(sim_periods)
        for i in range(StateCount):
            these = i == self.MrkvNow_hist
            PermShkAggHist[these] = PermShkAggHistAll[i, these] * self.PermGroFacAgg[i]
            TranShkAggHist[these] = TranShkAggHistAll[i, these]

        # Store the histories
        self.PermShkAggHist = PermShkAggHist
        self.TranShkAggHist = TranShkAggHist

    def makeMrkvHist(self):
        """
        Makes a history of macroeconomic Markov states, stored in the attribute
        MrkvNow_hist.  This version ensures that each state is reached a sufficient
        number of times to have a valid sample for calcDynamics to produce a good
        dynamic rule.  It will sometimes cause act_T to be increased beyond its
        initially specified level.

        Parameters
        ----------
        None

        Returns
        -------
        None
        """
        if hasattr(self, "loops_max"):
            loops_max = self.loops_max
        else:  # Maximum number of loops; final act_T never exceeds act_T*loops_max
            loops_max = 10

        state_T_min = 50  # Choose minimum number of periods in each state for a valid Markov sequence
        logit_scale = (
            0.2  # Scaling factor on logit choice shocks when jumping to a new state
        )
        # Values close to zero make the most underrepresented states very likely to visit, while
        # large values of logit_scale make any state very likely to be jumped to.

        # Reset act_T to the level actually specified by the user
        if hasattr(self, "act_T_orig"):
            act_T = self.act_T_orig
        else:  # Or store it for the first time
            self.act_T_orig = self.act_T
            act_T = self.act_T

        # Find the long run distribution of Markov states
        w, v = np.linalg.eig(np.transpose(self.MrkvArray))
        idx = (np.abs(w - 1.0)).argmin()
        x = v[:, idx].astype(float)
        LR_dstn = x / np.sum(x)

        # Initialize the Markov history and set up transitions
        MrkvNow_hist = np.zeros(self.act_T_orig, dtype=int)
        cutoffs = np.cumsum(self.MrkvArray, axis=1)
        loops = 0
        go = True
        MrkvNow = self.sow_init["MrkvNow"]
        t = 0
        StateCount = self.MrkvArray.shape[0]

        # Add histories until each state has been visited at least state_T_min times
        while go:
            draws = Uniform(seed=loops).draw(N=self.act_T_orig)
            for s in range(draws.size):  # Add act_T_orig more periods
                MrkvNow_hist[t] = MrkvNow
                MrkvNow = np.searchsorted(cutoffs[MrkvNow, :], draws[s])
                t += 1

            # Calculate the empirical distribution
            state_T = np.zeros(StateCount)
            for i in range(StateCount):
                state_T[i] = np.sum(MrkvNow_hist == i)

            # Check whether each state has been visited state_T_min times
            if np.all(state_T >= state_T_min):
                go = False  # If so, terminate the loop
                continue

            # Choose an underrepresented state to "jump" to
            if np.any(
                state_T == 0
            ):  # If any states have *never* been visited, randomly choose one of those
                never_visited = np.where(np.array(state_T == 0))[0]
                MrkvNow = np.random.choice(never_visited)
            else:  # Otherwise, use logit choice probabilities to visit an underrepresented state
                emp_dstn = state_T / act_T
                ratios = LR_dstn / emp_dstn
                ratios_adj = ratios - np.max(ratios)
                ratios_exp = np.exp(ratios_adj / logit_scale)
                ratios_sum = np.sum(ratios_exp)
                jump_probs = ratios_exp / ratios_sum
                cum_probs = np.cumsum(jump_probs)
                MrkvNow = np.searchsorted(cum_probs, draws[-1])

            loops += 1
            # Make the Markov state history longer by act_T_orig periods
            if loops >= loops_max:
                go = False
                print(
                    "makeMrkvHist reached maximum number of loops without generating a valid sequence!"
                )
            else:
                MrkvNow_new = np.zeros(self.act_T_orig, dtype=int)
                MrkvNow_hist = np.concatenate((MrkvNow_hist, MrkvNow_new))
                act_T += self.act_T_orig

        # Store the results as attributes of self
        self.MrkvNow_hist = MrkvNow_hist
        self.act_T = act_T

    def millRule(self, aLvlNow, pLvlNow):
        """
        Function to calculate the capital to labor ratio, interest factor, and
        wage rate based on each agent's current state.  Just calls calcRandW()
        and adds the Markov state index.

        See documentation for calcRandW for more information.

        Returns
        -------
        Mnow : float
            Aggregate market resources for this period.
        Aprev : float
            Aggregate savings for the prior period.
        KtoLnow : float
            Capital-to-labor ratio in the economy this period.
        Rnow : float
            Interest factor on assets in the economy this period.
        Wnow : float
            Wage rate for labor in the economy this period.
        MrkvNow : int
            Binary indicator for bad (0) or good (1) macroeconomic state.
        """
        MrkvNow = self.MrkvNow_hist[self.Shk_idx]
        temp = self.calcRandW(aLvlNow, pLvlNow)

        return temp + (MrkvNow,)

    def calcAFunc(self, MaggNow, AaggNow):
        """
        Calculate a new aggregate savings rule based on the history of the
        aggregate savings and aggregate market resources from a simulation.
        Calculates an aggregate saving rule for each macroeconomic Markov state.

        Parameters
        ----------
        MaggNow : [float]
            List of the history of the simulated  aggregate market resources for an economy.
        AaggNow : [float]
            List of the history of the simulated  aggregate savings for an economy.

        Returns
        -------
        (unnamed) : CapDynamicRule
            Object containing new saving rules for each Markov state.
        """
        verbose = self.verbose
        discard_periods = (
            self.T_discard
        )  # Throw out the first T periods to allow the simulation to approach the SS
        update_weight = (
            1.0 - self.DampingFac
        )  # Proportional weight to put on new function vs old function parameters
        total_periods = len(MaggNow)

        # Trim the histories of M_t and A_t and convert them to logs
        logAagg = np.log(AaggNow[discard_periods:total_periods])
        logMagg = np.log(MaggNow[discard_periods - 1 : total_periods - 1])
        MrkvHist = self.MrkvNow_hist[discard_periods - 1 : total_periods - 1]

        # For each Markov state, regress A_t on M_t and update the saving rule
        AFunc_list = []
        rSq_list = []
        for i in range(self.MrkvArray.shape[0]):
            these = i == MrkvHist
            slope, intercept, r_value, p_value, std_err = stats.linregress(
                logMagg[these], logAagg[these]
            )

            # Make a new aggregate savings rule by combining the new regression parameters
            # with the previous guess
            intercept = (
                update_weight * intercept
                + (1.0 - update_weight) * self.intercept_prev[i]
            )
            slope = update_weight * slope + (1.0 - update_weight) * self.slope_prev[i]
            AFunc_list.append(
                AggregateSavingRule(intercept, slope)
            )  # Make a new next-period capital function
            rSq_list.append(r_value ** 2)

            # Save the new values as "previous" values for the next iteration
            self.intercept_prev[i] = intercept
            self.slope_prev[i] = slope

        # Print the new parameters
        if verbose:
            print(
                "intercept="
                + str(self.intercept_prev)
                + ", slope="
                + str(self.slope_prev)
                + ", r-sq="
                + str(rSq_list)
            )

        return AggShocksDynamicRule(AFunc_list)


class SmallOpenMarkovEconomy(CobbDouglasMarkovEconomy, SmallOpenEconomy):
    """
    A class for representing a small open economy, where the wage rate and interest rate are
    exogenously determined by some "global" rate.  However, the economy is still subject to
    aggregate productivity shocks.  This version supports a discrete Markov state.  All
    methods in this class inherit from the two parent classes.
    """

    def __init__(self, agents=None, tolerance=0.0001, act_T=1000, **kwds):
        agents = agents if agents is not None else list()
        CobbDouglasMarkovEconomy.__init__(
            self, agents=agents, tolerance=tolerance, act_T=act_T, **kwds
        )
        self.reap_vars = []
        self.dyn_vars = []

    def update(self):
        SmallOpenEconomy.update(self)
        StateCount = self.MrkvArray.shape[0]
        self.AFunc = StateCount * [IdentityFunction()]

    def makeAggShkDstn(self):
        CobbDouglasMarkovEconomy.makeAggShkDstn(self)

    def millRule(self):
        MrkvNow = self.MrkvNow_hist[self.Shk_idx]
        temp = SmallOpenEconomy.getAggShocks(self)
        temp(MrkvNow=MrkvNow)
        return temp

    def calcDynamics(self, KtoLnow):
        return HARKobject()

    def makeAggShkHist(self):
        CobbDouglasMarkovEconomy.makeAggShkHist(self)


init_KS_economy = {
    "verbose": True,
    "act_T": 11000,
    "T_discard": 1000,
    "DampingFac": 0.5,
    "intercept_prev": [0.0, 0.0],
    "slope_prev": [1.0, 1.0],
    "DiscFac": 0.99,
    "CRRA": 1.0,
    "LbrInd": 0.3271,  # Not listed in KS (1998), but Alan Lujan got this number indirectly from KS
    "ProdB": 0.99,
    "ProdG": 1.01,
    "CapShare": 0.36,
    "DeprFac": 0.025,
    "DurMeanB": 8.0,
    "DurMeanG": 8.0,
    "SpellMeanB": 2.5,
    "SpellMeanG": 1.5,
    "UrateB": 0.10,
    "UrateG": 0.04,
    "RelProbBG": 0.75,
    "RelProbGB": 1.25,
    "MrkvNow_init": 0,
}


class KrusellSmithEconomy(Market):
    """
    A class to represent an economy in the special Krusell-Smith (1998) model.
    This model replicates the one presented in the JPE article "Income and Wealth
    Heterogeneity in the Macroeconomy", with its default parameters set to match
    those in the paper.
    """

    def __init__(self, agents=None, tolerance=0.0001, **kwds):
        """
        Make a new instance of KrusellSmithEconomy by filling in attributes
        specific to this kind of market.

        Parameters
        ----------
        agents : [ConsumerType]
            List of types of consumers that live in this economy.
        tolerance: float
            Minimum acceptable distance between "dynamic rules" to consider the
            solution process converged.  Distance depends on intercept and slope
            of the log-linear "next capital ratio" function.
        act_T : int
            Number of periods to simulate when making a history of of the market.

        Returns
        -------
        None
        """
        agents = agents if agents is not None else list()
        params = deepcopy(init_KS_economy)
        params.update(kwds)

        Market.__init__(
            self,
            agents=agents,
            tolerance=tolerance,
            sow_vars=["Mnow", "Aprev", "MrkvNow", "Rnow", "Wnow"],
            reap_vars=["aNow", "EmpNow"],
            track_vars=["MrkvNow", "Aprev", "Mnow", "Urate"],
            dyn_vars=["AFunc"],
            **params
        )
        self.update()

    def update(self):
        """
        Construct trivial initial guesses of the aggregate saving rules, as well
        as the perfect foresight steady state and associated objects.
        """
        StateCount = 2
        AFunc_all = [
            AggregateSavingRule(self.intercept_prev[j], self.slope_prev[j])
            for j in range(StateCount)
        ]
        self.AFunc = AFunc_all
        self.KtoLSS = (
            (1.0 ** self.CRRA / self.DiscFac - (1.0 - self.DeprFac)) / self.CapShare
        ) ** (1.0 / (self.CapShare - 1.0))
        self.KSS = self.KtoLSS * self.LbrInd
        self.KtoYSS = self.KtoLSS ** (1.0 - self.CapShare)
        self.WSS = (1.0 - self.CapShare) * self.KtoLSS ** (self.CapShare)
        self.RSS = (
            1.0 + self.CapShare * self.KtoLSS ** (self.CapShare - 1.0) - self.DeprFac
        )
        self.MSS = self.KSS * self.RSS + self.WSS * self.LbrInd
        self.convertKtoY = lambda KtoY: KtoY ** (
            1.0 / (1.0 - self.CapShare)
        )  # converts K/Y to K/L
        self.rFunc = lambda k: self.CapShare * k ** (self.CapShare - 1.0)
        self.Wfunc = lambda k: ((1.0 - self.CapShare) * k ** (self.CapShare))
        self.sow_init["KtoLnow"] = self.KtoLSS
        self.sow_init["Mnow"] = self.MSS
        self.sow_init["Aprev"] = self.KSS
        self.sow_init["Rnow"] = self.RSS
        self.sow_init["Wnow"] = self.WSS
        self.PermShkAggNow_init = 1.0
        self.TranShkAggNow_init = 1.0
        self.sow_init["MrkvNow"] = 0
        self.makeMrkvArray()

    def reset(self):
        """
        Reset the economy to prepare for a new simulation.  Sets the time index
        of aggregate shocks to zero and runs Market.reset().
        """
        self.Shk_idx = 0
        Market.reset(self)

    def makeMrkvArray(self):
        """
        Construct the attributes MrkvAggArray and MrkvIndArray from the primitive
        attributes DurMeanB, DurMeanG, SpellMeanB, SpellMeanG, UrateB, UrateG,
        RelProbGB, and RelProbBG.
        """
        # Construct aggregate Markov transition probabilities
        ProbBG = 1.0 / self.DurMeanB
        ProbGB = 1.0 / self.DurMeanG
        ProbBB = 1.0 - ProbBG
        ProbGG = 1.0 - ProbGB
        MrkvAggArray = np.array([[ProbBB, ProbBG], [ProbGB, ProbGG]])

        # Construct idiosyncratic Markov transition probabilities
        # ORDER: BU, BE, GU, GE
        MrkvIndArray = np.zeros((4, 4))

        # BAD-BAD QUADRANT
        MrkvIndArray[0, 1] = ProbBB * 1.0 / self.SpellMeanB
        MrkvIndArray[0, 0] = ProbBB * (1 - 1.0 / self.SpellMeanB)
        MrkvIndArray[1, 0] = self.UrateB / (1.0 - self.UrateB) * MrkvIndArray[0, 1]
        MrkvIndArray[1, 1] = ProbBB - MrkvIndArray[1, 0]

        # GOOD-GOOD QUADRANT
        MrkvIndArray[2, 3] = ProbGG * 1.0 / self.SpellMeanG
        MrkvIndArray[2, 2] = ProbGG * (1 - 1.0 / self.SpellMeanG)
        MrkvIndArray[3, 2] = self.UrateG / (1.0 - self.UrateG) * MrkvIndArray[2, 3]
        MrkvIndArray[3, 3] = ProbGG - MrkvIndArray[3, 2]

        # BAD-GOOD QUADRANT
        MrkvIndArray[0, 2] = self.RelProbBG * MrkvIndArray[2, 2] / ProbGG * ProbBG
        MrkvIndArray[0, 3] = ProbBG - MrkvIndArray[0, 2]
        MrkvIndArray[1, 2] = (
            ProbBG * self.UrateG - self.UrateB * MrkvIndArray[0, 2]
        ) / (1.0 - self.UrateB)
        MrkvIndArray[1, 3] = ProbBG - MrkvIndArray[1, 2]

        # GOOD-BAD QUADRANT
        MrkvIndArray[2, 0] = self.RelProbGB * MrkvIndArray[0, 0] / ProbBB * ProbGB
        MrkvIndArray[2, 1] = ProbGB - MrkvIndArray[2, 0]
        MrkvIndArray[3, 0] = (
            ProbGB * self.UrateB - self.UrateG * MrkvIndArray[2, 0]
        ) / (1.0 - self.UrateG)
        MrkvIndArray[3, 1] = ProbGB - MrkvIndArray[3, 0]

        # Test for valid idiosyncratic transition probabilities
        assert np.all(
            MrkvIndArray >= 0.0
        ), "Invalid idiosyncratic transition probabilities!"
        self.MrkvArray = MrkvAggArray
        self.MrkvIndArray = MrkvIndArray

    def makeMrkvHist(self):
        """
        Makes a history of macroeconomic Markov states, stored in the attribute
        MrkvNow_hist.  This variable is binary (0 bad, 1 good) in the KS model.
        """
        # Initialize the Markov history and set up transitions
        MrkvNow_hist = np.zeros(self.act_T, dtype=int)
        cutoffs = np.cumsum(self.MrkvArray, axis=1)
        MrkvNow = self.MrkvNow_init
        t = 0

        # Add histories until each state has been visited at least state_T_min times
        draws = Uniform(seed=0).draw(N=self.act_T)
        for s in range(draws.size):  # Add act_T_orig more periods
            MrkvNow_hist[t] = MrkvNow
            MrkvNow = np.searchsorted(cutoffs[MrkvNow, :], draws[s])
            t += 1

        # Store the result as attribute of self
        self.MrkvNow_hist = MrkvNow_hist

    def millRule(self, aNow, EmpNow):
        """
        Method to calculate the capital to labor ratio, interest factor, and
        wage rate based on each agent's current state.  Just calls calcRandW().

        See documentation for calcRandW for more information.

        Returns
        -------
        Mnow : float
            Aggregate market resources for this period.
        Aprev : float
            Aggregate savings for the prior period.
        MrkvNow : int
            Binary indicator for bad (0) or good (1) macroeconomic state.
        Rnow : float
            Interest factor on assets in the economy this period.
        Wnow : float
            Wage rate for labor in the economy this period.
        """

        return self.calcRandW(aNow, EmpNow)

    def calcDynamics(self, Mnow, Aprev):
        """
        Method to update perceptions of the aggregate saving rule in each
        macroeconomic state; just calls calcAFunc.
        """
        return self.calcAFunc(Mnow, Aprev)

    def calcRandW(self, aNow, EmpNow):
        """
        Calculates the interest factor and wage rate this period using each agent's
        capital stock to get the aggregate capital ratio.

        Parameters
        ----------
        aNow : [np.array]
            Agents' current end-of-period assets.  Elements of the list correspond
            to types in the economy, entries within arrays to agents of that type.
        EmpNow [np.array]
            Agents' binary employment states.  Not actually used in computation of
            interest and wage rates, but stored in the history to verify that the
            idiosyncratic unemployment probabilities are behaving as expected.

        Returns
        -------
        Mnow : float
            Aggregate market resources for this period.
        Aprev : float
            Aggregate savings for the prior period.
        MrkvNow : int
            Binary indicator for bad (0) or good (1) macroeconomic state.
        Rnow : float
            Interest factor on assets in the economy this period.
        Wnow : float
            Wage rate for labor in the economy this period.
        """
        # Calculate aggregate savings
        Aprev = np.mean(np.array(aNow))  # End-of-period savings from last period
        # Calculate aggregate capital this period
        AggK = Aprev  # ...becomes capital today

        # Calculate unemployment rate
        Urate = 1.0 - np.mean(np.array(EmpNow))
        self.Urate = Urate  # This is the unemployment rate for the *prior* period

        # Get this period's TFP and labor supply
        MrkvNow = self.MrkvNow_hist[self.Shk_idx]
        if MrkvNow == 0:
            Prod = self.ProdB
            AggL = (1.0 - self.UrateB) * self.LbrInd
        elif MrkvNow == 1:
            Prod = self.ProdG
            AggL = (1.0 - self.UrateG) * self.LbrInd
        self.Shk_idx += 1

        # Calculate the interest factor and wage rate this period
        KtoLnow = AggK / AggL
        Rnow = 1.0 + Prod * self.rFunc(KtoLnow) - self.DeprFac
        Wnow = Prod * self.Wfunc(KtoLnow)
        Mnow = Rnow * AggK + Wnow * AggL
        self.KtoLnow = KtoLnow  # Need to store this as it is a sow variable

        # Returns a tuple of these values
        return Mnow, Aprev, MrkvNow, Rnow, Wnow

    def calcAFunc(self, Mnow, Aprev):
        """
        Calculate a new aggregate savings rule based on the history of the
        aggregate savings and aggregate market resources from a simulation.
        Calculates an aggregate saving rule for each macroeconomic Markov state.

        Parameters
        ----------
        Mnow : [float]
            List of the history of the simulated aggregate market resources for an economy.
        Anow : [float]
            List of the history of the simulated aggregate savings for an economy.

        Returns
        -------
        (unnamed) : CapDynamicRule
            Object containing new saving rules for each Markov state.
        """
        verbose = self.verbose
        discard_periods = (
            self.T_discard
        )  # Throw out the first T periods to allow the simulation to approach the SS
        update_weight = (
            1.0 - self.DampingFac
        )  # Proportional weight to put on new function vs old function parameters
        total_periods = len(Mnow)

        # Trim the histories of M_t and A_t and convert them to logs
        logAagg = np.log(Aprev[discard_periods:total_periods])
        logMagg = np.log(Mnow[discard_periods - 1 : total_periods - 1])
        MrkvHist = self.MrkvNow_hist[discard_periods - 1 : total_periods - 1]

        # For each Markov state, regress A_t on M_t and update the saving rule
        AFunc_list = []
        rSq_list = []
        for i in range(self.MrkvArray.shape[0]):
            these = i == MrkvHist
            slope, intercept, r_value, p_value, std_err = stats.linregress(
                logMagg[these], logAagg[these]
            )

            # Make a new aggregate savings rule by combining the new regression parameters
            # with the previous guess
            intercept = (
                update_weight * intercept
                + (1.0 - update_weight) * self.intercept_prev[i]
            )
            slope = update_weight * slope + (1.0 - update_weight) * self.slope_prev[i]
            AFunc_list.append(
                AggregateSavingRule(intercept, slope)
            )  # Make a new next-period capital function
            rSq_list.append(r_value ** 2)

            # Save the new values as "previous" values for the next iteration
            self.intercept_prev[i] = intercept
            self.slope_prev[i] = slope

        # Print the new parameters
        if verbose:
            print(
                "intercept="
                + str(self.intercept_prev)
                + ", slope="
                + str(self.slope_prev)
                + ", r-sq="
                + str(rSq_list)
            )

        return AggShocksDynamicRule(AFunc_list)


class AggregateSavingRule(HARKobject):
    """
    A class to represent agent beliefs about aggregate saving at the end of this period (AaggNow) as
    a function of (normalized) aggregate market resources at the beginning of the period (MaggNow).
    """

    def __init__(self, intercept, slope):
        """
        Make a new instance of CapitalEvoRule.

        Parameters
        ----------
        intercept : float
            Intercept of the log-linear capital evolution rule.
        slope : float
            Slope of the log-linear capital evolution rule.

        Returns
        -------
        new instance of CapitalEvoRule
        """
        self.intercept = intercept
        self.slope = slope
        self.distance_criteria = ["slope", "intercept"]

    def __call__(self, Mnow):
        """
        Evaluates aggregate savings as a function of the aggregate market resources this period.

        Parameters
        ----------
        Mnow : float
            Aggregate market resources this period.

        Returns
        -------
        Aagg : Expected aggregate savings this period.
        """
        Aagg = np.exp(self.intercept + self.slope * np.log(Mnow))
        return Aagg


class AggShocksDynamicRule(HARKobject):
    """
    Just a container class for passing the dynamic rule in the aggregate shocks model to agents.
    """

    def __init__(self, AFunc):
        """
        Make a new instance of CapDynamicRule.

        Parameters
        ----------
        AFunc : CapitalEvoRule
            Aggregate savings as a function of aggregate market resources.

        Returns
        -------
        None
        """
        self.AFunc = AFunc
        self.distance_criteria = ["AFunc"]<|MERGE_RESOLUTION|>--- conflicted
+++ resolved
@@ -676,10 +676,6 @@
             "DiscFac",
             "CRRA",
         ]
-<<<<<<< HEAD
-
-=======
->>>>>>> a05e2ea7
         # need better handling of this
         self.state_now = {
             "aNow" : None,
@@ -692,11 +688,8 @@
             "EmpNow" : None
         }
 
-<<<<<<< HEAD
-=======
         self.shock_vars = {}
 
->>>>>>> a05e2ea7
         self.solveOnePeriod = solveKrusellSmith
         self.update()
 
@@ -1055,11 +1048,7 @@
         """
         Gets each agent's retained assets after consumption and stores MrkvNow as MrkvPrev.
         """
-<<<<<<< HEAD
         self.state_now['aNow'] = self.state_now["mNow"] - self.controls["cNow"]
-=======
-        self.state_now['aNow'] = self.state_now["mNow"] - self.cNow
->>>>>>> a05e2ea7
         self.MrkvPrev = self.MrkvNow
 
 
