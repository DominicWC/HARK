"""
Classes to solve and simulate consumption-savings model with a discrete, exogenous,
stochastic Markov state.  The only solver here extends ConsIndShockModel to
include a Markov state; the interest factor, permanent growth factor, and income
distribution can vary with the discrete state.
"""
from __future__ import division, print_function
from __future__ import absolute_import
from builtins import range
from copy import deepcopy
import numpy as np
from HARK import AgentType
from HARK.ConsumptionSaving.ConsIndShockModel import (
    ConsIndShockSolver,
    ConsumerSolution,
    IndShockConsumerType,
    PerfForesightConsumerType,
)

<<<<<<< HEAD
from HARK.distribution import DiscreteDistribution, MarkovProcess, Uniform
from HARK.interpolation import CubicInterp, LowerEnvelope, LinearInterp
=======
from HARK.distribution import (
    DiscreteDistribution,
    Uniform,
    calcExpectation
)
from HARK.interpolation import (
    CubicInterp,
    LowerEnvelope,
    LinearInterp,
    ValueFuncCRRA,MargValueFuncCRRA
)

>>>>>>> ed36679d
from HARK.utilities import (
    CRRAutility,
    CRRAutilityP,
    CRRAutilityPP,
    CRRAutilityP_inv,
    CRRAutility_invP,
    CRRAutility_inv,
    CRRAutilityP_invP,
)

__all__ = ["ConsMarkovSolver", "MarkovConsumerType"]

utility = CRRAutility
utilityP = CRRAutilityP
utilityPP = CRRAutilityPP
utilityP_inv = CRRAutilityP_inv
utility_invP = CRRAutility_invP
utility_inv = CRRAutility_inv
utilityP_invP = CRRAutilityP_invP


class ConsMarkovSolver(ConsIndShockSolver):
    """
    A class to solve a single period consumption-saving problem with risky income
    and stochastic transitions between discrete states, in a Markov fashion.
    Extends ConsIndShockSolver, with identical inputs but for a discrete
    Markov state, whose transition rule is summarized in MrkvArray.  Markov
    states can differ in their interest factor, permanent growth factor, live probability, and
    income distribution, so the inputs Rfree, PermGroFac, IncomeDstn, and LivPrb are
    now arrays or lists specifying those values in each (succeeding) Markov state.
    """

    def __init__(
        self,
        solution_next,
        IncomeDstn_list,
        LivPrb,
        DiscFac,
        CRRA,
        Rfree_list,
        PermGroFac_list,
        MrkvArray,
        BoroCnstArt,
        aXtraGrid,
        vFuncBool,
        CubicBool,
    ):
        """
        Constructor for a new solver for a one period problem with risky income
        and transitions between discrete Markov states.  In the descriptions below,
        N is the number of discrete states.

        Parameters
        ----------
        solution_next : ConsumerSolution
            The solution to next period's one period problem.
        IncomeDstn_list : [[np.array]]
            A length N list of income distributions in each succeeding Markov
            state.  Each income distribution contains three arrays of floats,
            representing a discrete approximation to the income process at the
            beginning of the succeeding period. Order: event probabilities,
            permanent shocks, transitory shocks.
        LivPrb : np.array
            Survival probability; likelihood of being alive at the beginning of
            the succeeding period for each Markov state.
        DiscFac : float
            Intertemporal discount factor for future utility.
        CRRA : float
            Coefficient of relative risk aversion.
        Rfree_list : np.array
            Risk free interest factor on end-of-period assets for each Markov
            state in the succeeding period.
        PermGroFac_list : np.array
            Expected permanent income growth factor at the end of this period
            for each Markov state in the succeeding period.
        MrkvArray : np.array
            An NxN array representing a Markov transition matrix between discrete
            states.  The i,j-th element of MrkvArray is the probability of
            moving from state i in period t to state j in period t+1.
        BoroCnstArt: float or None
            Borrowing constraint for the minimum allowable assets to end the
            period with.  If it is less than the natural borrowing constraint,
            then it is irrelevant; BoroCnstArt=None indicates no artificial bor-
            rowing constraint.
        aXtraGrid: np.array
            Array of "extra" end-of-period asset values-- assets above the
            absolute minimum acceptable level.
        vFuncBool: boolean
            An indicator for whether the value function should be computed and
            included in the reported solution.
        CubicBool: boolean
            An indicator for whether the solver should use cubic or linear inter-
            polation.

        Returns
        -------
        None
        """
        # Set basic attributes of the problem

        self.assignParameters(
            solution_next=solution_next,
            IncomeDstn_list=IncomeDstn_list,
            LivPrb=LivPrb,
            DiscFac=DiscFac,
            CRRA=CRRA,
            BoroCnstArt=BoroCnstArt,
            aXtraGrid=aXtraGrid,
            vFuncBool=vFuncBool,
            CubicBool=CubicBool,
            Rfree_list=Rfree_list,
            PermGroFac_list=PermGroFac_list,
            MrkvArray=MrkvArray,
            StateCount=MrkvArray.shape[0],
        )
        self.defUtilityFuncs()

    def solve(self):
        """
        Solve the one period problem of the consumption-saving model with a Markov state.

        Parameters
        ----------
        none

        Returns
        -------
        solution : ConsumerSolution
            The solution to the single period consumption-saving problem. Includes
            a consumption function cFunc (using cubic or linear splines), a marg-
            inal value function vPfunc, a minimum acceptable level of normalized
            market resources mNrmMin, normalized human wealth hNrm, and bounding
            MPCs MPCmin and MPCmax.  It might also have a value function vFunc
            and marginal marginal value function vPPfunc.  All of these attributes
            are lists or arrays, with elements corresponding to the current
            Markov state.  E.g. solution.cFunc[0] is the consumption function
            when in the i=0 Markov state this period.
        """
        # Find the natural borrowing constraint in each current state
        self.defBoundary()

        # Initialize end-of-period (marginal) value functions
        self.EndOfPrdvFunc_list = []
        self.EndOfPrdvPfunc_list = []
        self.ExIncNextAll = (
            np.zeros(self.StateCount) + np.nan
        )  # expected income conditional on the next state
        self.WorstIncPrbAll = (
            np.zeros(self.StateCount) + np.nan
        )  # probability of getting the worst income shock in each next period state

        # Loop through each next-period-state and calculate the end-of-period
        # (marginal) value function
        for j in range(self.StateCount):
            # Condition values on next period's state (and record a couple for later use)
            self.conditionOnState(j)
            self.ExIncNextAll[j] = np.dot(
                self.ShkPrbsNext, self.PermShkValsNext * self.TranShkValsNext
            )
            self.WorstIncPrbAll[j] = self.WorstIncPrb

            # Construct the end-of-period marginal value function conditional
            # on next period's state and add it to the list of value functions
            EndOfPrdvPfunc_cond = self.makeEndOfPrdvPfuncCond()
            self.EndOfPrdvPfunc_list.append(EndOfPrdvPfunc_cond)

            # Construct the end-of-period value functional conditional on next
            # period's state and add it to the list of value functions
            if self.vFuncBool:
                EndOfPrdvFunc_cond = self.makeEndOfPrdvFuncCond()
                self.EndOfPrdvFunc_list.append(EndOfPrdvFunc_cond)

        # EndOfPrdvP_cond is EndOfPrdvP conditional on *next* period's state.
        # Take expectations to get EndOfPrdvP conditional on *this* period's state.
        self.calcEndOfPrdvP()

        # Calculate the bounding MPCs and PDV of human wealth for each state
        self.calcHumWealthAndBoundingMPCs()

        # Find consumption and market resources corresponding to each end-of-period
        # assets point for each state (and add an additional point at the lower bound)
        aNrm = (
            np.asarray(self.aXtraGrid)[np.newaxis, :]
            + np.array(self.BoroCnstNat_list)[:, np.newaxis]
        )
        self.getPointsForInterpolation(self.EndOfPrdvP, aNrm)
        cNrm = np.hstack((np.zeros((self.StateCount, 1)), self.cNrmNow))
        mNrm = np.hstack(
            (np.reshape(self.mNrmMin_list, (self.StateCount, 1)), self.mNrmNow)
        )

        # Package and return the solution for this period
        self.BoroCnstNat = self.BoroCnstNat_list
        solution = self.makeSolution(cNrm, mNrm)
        return solution

    def defBoundary(self):
        """
        Find the borrowing constraint for each current state and save it as an
        attribute of self for use by other methods.

        Parameters
        ----------
        none

        Returns
        -------
        none
        """
        self.BoroCnstNatAll = np.zeros(self.StateCount) + np.nan
        # Find the natural borrowing constraint conditional on next period's state
        for j in range(self.StateCount):
            PermShkMinNext = np.min(self.IncomeDstn_list[j].X[0])
            TranShkMinNext = np.min(self.IncomeDstn_list[j].X[1])
            self.BoroCnstNatAll[j] = (
                (self.solution_next.mNrmMin[j] - TranShkMinNext)
                * (self.PermGroFac_list[j] * PermShkMinNext)
                / self.Rfree_list[j]
            )

        self.BoroCnstNat_list = np.zeros(self.StateCount) + np.nan
        self.mNrmMin_list = np.zeros(self.StateCount) + np.nan
        self.BoroCnstDependency = np.zeros((self.StateCount, self.StateCount)) + np.nan
        # The natural borrowing constraint in each current state is the *highest*
        # among next-state-conditional natural borrowing constraints that could
        # occur from this current state.
        for i in range(self.StateCount):
            possible_next_states = self.MrkvArray[i, :] > 0
            self.BoroCnstNat_list[i] = np.max(self.BoroCnstNatAll[possible_next_states])

            # Explicitly handle the "None" case:
            if self.BoroCnstArt is None:
                self.mNrmMin_list[i] = self.BoroCnstNat_list[i]
            else:
                self.mNrmMin_list[i] = np.max(
                    [self.BoroCnstNat_list[i], self.BoroCnstArt]
                )
            self.BoroCnstDependency[i, :] = (
                self.BoroCnstNat_list[i] == self.BoroCnstNatAll
            )
        # Also creates a Boolean array indicating whether the natural borrowing
        # constraint *could* be hit when transitioning from i to j.

    def conditionOnState(self, state_index):
        """
        Temporarily assume that a particular Markov state will occur in the
        succeeding period, and condition solver attributes on this assumption.
        Allows the solver to construct the future-state-conditional marginal
        value function (etc) for that future state.

        Parameters
        ----------
        state_index : int
            Index of the future Markov state to condition on.

        Returns
        -------
        none
        """
        # Set future-state-conditional values as attributes of self
        self.IncomeDstn = self.IncomeDstn_list[state_index]
        self.Rfree = self.Rfree_list[state_index]
        self.PermGroFac = self.PermGroFac_list[state_index]
        self.vPfuncNext = self.solution_next.vPfunc[state_index]
        self.mNrmMinNow = self.mNrmMin_list[state_index]
        self.BoroCnstNat = self.BoroCnstNatAll[state_index]
        self.setAndUpdateValues(
            self.solution_next, self.IncomeDstn, self.LivPrb, self.DiscFac
        )
        self.DiscFacEff = (
            self.DiscFac
        )  # survival probability LivPrb represents probability from
        # *current* state, so DiscFacEff is just DiscFac for now

        # These lines have to come after setAndUpdateValues to override the definitions there
        self.vPfuncNext = self.solution_next.vPfunc[state_index]
        if self.CubicBool:
            self.vPPfuncNext = self.solution_next.vPPfunc[state_index]
        if self.vFuncBool:
            self.vFuncNext = self.solution_next.vFunc[state_index]

    def calcEndOfPrdvPP(self):
        """
        Calculates end-of-period marginal marginal value using a pre-defined
        array of next period market resources in self.mNrmNext.

        Parameters
        ----------
        none

        Returns
        -------
        EndOfPrdvPP : np.array
            End-of-period marginal marginal value of assets at each value in
            the grid of assets.
        """
        def vpp_next(shocks, a_nrm):
            return shocks[0] ** (- self.CRRA - 1.0) \
                * self.vPPfuncNext(self.m_nrm_next(shocks, a_nrm))

        EndOfPrdvPP = (
            self.DiscFacEff
            * self.Rfree
            * self.Rfree
            * self.PermGroFac ** (-self.CRRA - 1.0)
            * calcExpectation(
                self.IncomeDstn,
                vpp_next,
                self.aNrmNow
            )
        )
        return EndOfPrdvPP

    def makeEndOfPrdvFuncCond(self):
        """
        Construct the end-of-period value function conditional on next period's
        state.  NOTE: It might be possible to eliminate this method and replace
        it with ConsIndShockSolver.makeEndOfPrdvFunc, but the self.X_cond
        variables must be renamed.

        Parameters
        ----------
        none

        Returns
        -------
        EndofPrdvFunc_cond : ValueFuncCRRA
            The end-of-period value function conditional on a particular state
            occuring in the next period.
        """
        VLvlNext = (
            self.PermShkVals_temp ** (1.0 - self.CRRA)
            * self.PermGroFac ** (1.0 - self.CRRA)
        ) * self.vFuncNext(self.mNrmNext)
        EndOfPrdv_cond = self.DiscFacEff * np.sum(VLvlNext * self.ShkPrbs_temp, axis=0)
        EndOfPrdvNvrs_cond = self.uinv(EndOfPrdv_cond)
        EndOfPrdvNvrsP_cond = self.EndOfPrdvP_cond * self.uinvP(EndOfPrdv_cond)
        EndOfPrdvNvrs_cond = np.insert(EndOfPrdvNvrs_cond, 0, 0.0)
        EndOfPrdvNvrsP_cond = np.insert(EndOfPrdvNvrsP_cond, 0, EndOfPrdvNvrsP_cond[0])
        aNrm_temp = np.insert(self.aNrm_cond, 0, self.BoroCnstNat)
        EndOfPrdvNvrsFunc_cond = CubicInterp(
            aNrm_temp, EndOfPrdvNvrs_cond, EndOfPrdvNvrsP_cond
        )
        EndofPrdvFunc_cond = ValueFuncCRRA(EndOfPrdvNvrsFunc_cond, self.CRRA)
        return EndofPrdvFunc_cond

    def calcEndOfPrdvPcond(self):
        """
        Calculate end-of-period marginal value of assets at each point in aNrmNow
        conditional on a particular state occuring in the next period.

        Parameters
        ----------
        None

        Returns
        -------
        EndOfPrdvP : np.array
            A 1D array of end-of-period marginal value of assets.
        """
        EndOfPrdvPcond = ConsIndShockSolver.calcEndOfPrdvP(self)
        return EndOfPrdvPcond

    def makeEndOfPrdvPfuncCond(self):
        """
        Construct the end-of-period marginal value function conditional on next
        period's state.

        Parameters
        ----------
        None

        Returns
        -------
        EndofPrdvPfunc_cond : MargValueFuncCRRA
            The end-of-period marginal value function conditional on a particular
            state occuring in the succeeding period.
        """
        # Get data to construct the end-of-period marginal value function (conditional on next state)
        self.aNrm_cond = self.prepareToCalcEndOfPrdvP()
        self.EndOfPrdvP_cond = self.calcEndOfPrdvPcond()
        EndOfPrdvPnvrs_cond = self.uPinv(
            self.EndOfPrdvP_cond
        )  # "decurved" marginal value
        if self.CubicBool:
            EndOfPrdvPP_cond = self.calcEndOfPrdvPP()
            EndOfPrdvPnvrsP_cond = EndOfPrdvPP_cond * self.uPinvP(
                self.EndOfPrdvP_cond
            )  # "decurved" marginal marginal value

        # Construct the end-of-period marginal value function conditional on the next state.
        if self.CubicBool:
            EndOfPrdvPnvrsFunc_cond = CubicInterp(
                self.aNrm_cond,
                EndOfPrdvPnvrs_cond,
                EndOfPrdvPnvrsP_cond,
                lower_extrap=True,
            )
        else:
            EndOfPrdvPnvrsFunc_cond = LinearInterp(
                self.aNrm_cond, EndOfPrdvPnvrs_cond, lower_extrap=True
            )
        EndofPrdvPfunc_cond = MargValueFuncCRRA(
            EndOfPrdvPnvrsFunc_cond, self.CRRA
        )  # "recurve" the interpolated marginal value function
        return EndofPrdvPfunc_cond

    def calcEndOfPrdvP(self):
        """
        Calculates end of period marginal value (and marginal marginal) value
        at each aXtra gridpoint for each current state, unconditional on the
        future Markov state (i.e. weighting conditional end-of-period marginal
        value by transition probabilities).

        Parameters
        ----------
        none

        Returns
        -------
        none
        """
        # Find unique values of minimum acceptable end-of-period assets (and the
        # current period states for which they apply).
        aNrmMin_unique, state_inverse = np.unique(
            self.BoroCnstNat_list, return_inverse=True
        )
        self.possible_transitions = self.MrkvArray > 0

        # Calculate end-of-period marginal value (and marg marg value) at each
        # asset gridpoint for each current period state
        EndOfPrdvP = np.zeros((self.StateCount, self.aXtraGrid.size))
        EndOfPrdvPP = np.zeros((self.StateCount, self.aXtraGrid.size))
        for k in range(aNrmMin_unique.size):
            aNrmMin = aNrmMin_unique[k]  # minimum assets for this pass
            which_states = (
                state_inverse == k
            )  # the states for which this minimum applies
            aGrid = aNrmMin + self.aXtraGrid  # assets grid for this pass
            EndOfPrdvP_all = np.zeros((self.StateCount, self.aXtraGrid.size))
            EndOfPrdvPP_all = np.zeros((self.StateCount, self.aXtraGrid.size))
            for j in range(self.StateCount):
                if np.any(
                    np.logical_and(self.possible_transitions[:, j], which_states)
                ):  # only consider a future state if one of the relevant states could transition to it
                    EndOfPrdvP_all[j, :] = self.EndOfPrdvPfunc_list[j](aGrid)
                    if (
                        self.CubicBool
                    ):  # Add conditional end-of-period (marginal) marginal value to the arrays
                        EndOfPrdvPP_all[j, :] = self.EndOfPrdvPfunc_list[j].derivativeX(
                            aGrid
                        )
            # Weight conditional marginal (marginal) values by transition probs
            # to get unconditional marginal (marginal) value at each gridpoint.
            EndOfPrdvP_temp = np.dot(self.MrkvArray, EndOfPrdvP_all)
            EndOfPrdvP[which_states, :] = EndOfPrdvP_temp[
                which_states, :
            ]  # only take the states for which this asset minimum applies
            if self.CubicBool:
                EndOfPrdvPP_temp = np.dot(self.MrkvArray, EndOfPrdvPP_all)
                EndOfPrdvPP[which_states, :] = EndOfPrdvPP_temp[which_states, :]

        # Store the results as attributes of self, scaling end of period marginal value by survival probability from each current state
        LivPrb_tiled = np.tile(
            np.reshape(self.LivPrb, (self.StateCount, 1)), (1, self.aXtraGrid.size)
        )
        self.EndOfPrdvP = LivPrb_tiled * EndOfPrdvP
        if self.CubicBool:
            self.EndOfPrdvPP = LivPrb_tiled * EndOfPrdvPP

    def calcHumWealthAndBoundingMPCs(self):
        """
        Calculates human wealth and the maximum and minimum MPC for each current
        period state, then stores them as attributes of self for use by other methods.

        Parameters
        ----------
        none

        Returns
        -------
        none
        """
        # Upper bound on MPC at lower m-bound
        WorstIncPrb_array = self.BoroCnstDependency * np.tile(
            np.reshape(self.WorstIncPrbAll, (1, self.StateCount)), (self.StateCount, 1)
        )
        temp_array = self.MrkvArray * WorstIncPrb_array
        WorstIncPrbNow = np.sum(
            temp_array, axis=1
        )  # Probability of getting the "worst" income shock and transition from each current state
        ExMPCmaxNext = (
            np.dot(
                temp_array,
                self.Rfree_list ** (1.0 - self.CRRA)
                * self.solution_next.MPCmax ** (-self.CRRA),
            )
            / WorstIncPrbNow
        ) ** (-1.0 / self.CRRA)
        DiscFacEff_temp = self.DiscFac * self.LivPrb
        self.MPCmaxNow = 1.0 / (
            1.0
            + ((DiscFacEff_temp * WorstIncPrbNow) ** (1.0 / self.CRRA)) / ExMPCmaxNext
        )
        self.MPCmaxEff = self.MPCmaxNow
        self.MPCmaxEff[self.BoroCnstNat_list < self.mNrmMin_list] = 1.0
        # State-conditional PDV of human wealth
        hNrmPlusIncNext = self.ExIncNextAll + self.solution_next.hNrm
        self.hNrmNow = np.dot(
            self.MrkvArray, (self.PermGroFac_list / self.Rfree_list) * hNrmPlusIncNext
        )
        # Lower bound on MPC as m gets arbitrarily large
        temp = (
            DiscFacEff_temp
            * np.dot(
                self.MrkvArray,
                self.solution_next.MPCmin ** (-self.CRRA)
                * self.Rfree_list ** (1.0 - self.CRRA),
            )
        ) ** (1.0 / self.CRRA)
        self.MPCminNow = 1.0 / (1.0 + temp)

    def makeSolution(self, cNrm, mNrm):
        """
        Construct an object representing the solution to this period's problem.

        Parameters
        ----------
        cNrm : np.array
            Array of normalized consumption values for interpolation.  Each row
            corresponds to a Markov state for this period.
        mNrm : np.array
            Array of normalized market resource values for interpolation.  Each
            row corresponds to a Markov state for this period.

        Returns
        -------
        solution : ConsumerSolution
            The solution to the single period consumption-saving problem. Includes
            a consumption function cFunc (using cubic or linear splines), a marg-
            inal value function vPfunc, a minimum acceptable level of normalized
            market resources mNrmMin, normalized human wealth hNrm, and bounding
            MPCs MPCmin and MPCmax.  It might also have a value function vFunc
            and marginal marginal value function vPPfunc.  All of these attributes
            are lists or arrays, with elements corresponding to the current
            Markov state.  E.g. solution.cFunc[0] is the consumption function
            when in the i=0 Markov state this period.
        """
        solution = (
            ConsumerSolution()
        )  # An empty solution to which we'll add state-conditional solutions
        # Calculate the MPC at each market resource gridpoint in each state (if desired)
        if self.CubicBool:
            dcda = self.EndOfPrdvPP / self.uPP(np.array(self.cNrmNow))
            MPC = dcda / (dcda + 1.0)
            self.MPC_temp = np.hstack(
                (np.reshape(self.MPCmaxNow, (self.StateCount, 1)), MPC)
            )
            interpfunc = self.makeCubiccFunc
        else:
            interpfunc = self.makeLinearcFunc

        # Loop through each current period state and add its solution to the overall solution
        for i in range(self.StateCount):
            # Set current-period-conditional human wealth and MPC bounds
            self.hNrmNow_j = self.hNrmNow[i]
            self.MPCminNow_j = self.MPCminNow[i]
            if self.CubicBool:
                self.MPC_temp_j = self.MPC_temp[i, :]

            # Construct the consumption function by combining the constrained and unconstrained portions
            self.cFuncNowCnst = LinearInterp(
                [self.mNrmMin_list[i], self.mNrmMin_list[i] + 1.0], [0.0, 1.0]
            )
            cFuncNowUnc = interpfunc(mNrm[i, :], cNrm[i, :])
            cFuncNow = LowerEnvelope(cFuncNowUnc, self.cFuncNowCnst)

            # Make the marginal value function and pack up the current-state-conditional solution
            vPfuncNow = MargValueFuncCRRA(cFuncNow, self.CRRA)
            solution_cond = ConsumerSolution(
                cFunc=cFuncNow, vPfunc=vPfuncNow, mNrmMin=self.mNrmMinNow
            )
            if (
                self.CubicBool
            ):  # Add the state-conditional marginal marginal value function (if desired)
                solution_cond = self.addvPPfunc(solution_cond)

            # Add the current-state-conditional solution to the overall period solution
            solution.appendSolution(solution_cond)

        # Add the lower bounds of market resources, MPC limits, human resources,
        # and the value functions to the overall solution
        solution.mNrmMin = self.mNrmMin_list
        solution = self.addMPCandHumanWealth(solution)
        if self.vFuncBool:
            vFuncNow = self.makevFunc(solution)
            solution.vFunc = vFuncNow

        # Return the overall solution to this period
        return solution

    def makeLinearcFunc(self, mNrm, cNrm):
        """
        Make a linear interpolation to represent the (unconstrained) consumption
        function conditional on the current period state.

        Parameters
        ----------
        mNrm : np.array
            Array of normalized market resource values for interpolation.
        cNrm : np.array
            Array of normalized consumption values for interpolation.

        Returns
        -------
        cFuncUnc: an instance of HARK.interpolation.LinearInterp
        """
        cFuncUnc = LinearInterp(
            mNrm, cNrm, self.MPCminNow_j * self.hNrmNow_j, self.MPCminNow_j
        )
        return cFuncUnc

    def makeCubiccFunc(self, mNrm, cNrm):
        """
        Make a cubic interpolation to represent the (unconstrained) consumption
        function conditional on the current period state.

        Parameters
        ----------
        mNrm : np.array
            Array of normalized market resource values for interpolation.
        cNrm : np.array
            Array of normalized consumption values for interpolation.

        Returns
        -------
        cFuncUnc: an instance of HARK.interpolation.CubicInterp
        """
        cFuncUnc = CubicInterp(
            mNrm,
            cNrm,
            self.MPC_temp_j,
            self.MPCminNow_j * self.hNrmNow_j,
            self.MPCminNow_j,
        )
        return cFuncUnc

    def makevFunc(self, solution):
        """
        Construct the value function for each current state.

        Parameters
        ----------
        solution : ConsumerSolution
            The solution to the single period consumption-saving problem. Must
            have a consumption function cFunc (using cubic or linear splines) as
            a list with elements corresponding to the current Markov state.  E.g.
            solution.cFunc[0] is the consumption function when in the i=0 Markov
            state this period.

        Returns
        -------
        vFuncNow : [ValueFuncCRRA]
            A list of value functions (defined over normalized market resources
            m) for each current period Markov state.
        """
        vFuncNow = []  # Initialize an empty list of value functions
        # Loop over each current period state and construct the value function
        for i in range(self.StateCount):
            # Make state-conditional grids of market resources and consumption
            mNrmMin = self.mNrmMin_list[i]
            mGrid = mNrmMin + self.aXtraGrid
            cGrid = solution.cFunc[i](mGrid)
            aGrid = mGrid - cGrid

            # Calculate end-of-period value at each gridpoint
            EndOfPrdv_all = np.zeros((self.StateCount, self.aXtraGrid.size))
            for j in range(self.StateCount):
                if self.possible_transitions[i, j]:
                    EndOfPrdv_all[j, :] = self.EndOfPrdvFunc_list[j](aGrid)
            EndOfPrdv = np.dot(self.MrkvArray[i, :], EndOfPrdv_all)

            # Calculate (normalized) value and marginal value at each gridpoint
            vNrmNow = self.u(cGrid) + EndOfPrdv
            vPnow = self.uP(cGrid)

            # Make a "decurved" value function with the inverse utility function
            vNvrs = self.uinv(vNrmNow)  # value transformed through inverse utility
            vNvrsP = vPnow * self.uinvP(vNrmNow)
            mNrm_temp = np.insert(mGrid, 0, mNrmMin)  # add the lower bound
            vNvrs = np.insert(vNvrs, 0, 0.0)
            vNvrsP = np.insert(
                vNvrsP, 0, self.MPCmaxEff[i] ** (-self.CRRA / (1.0 - self.CRRA))
            )
            MPCminNvrs = self.MPCminNow[i] ** (-self.CRRA / (1.0 - self.CRRA))
            vNvrsFunc_i = CubicInterp(
                mNrm_temp, vNvrs, vNvrsP, MPCminNvrs * self.hNrmNow[i], MPCminNvrs
            )

            # "Recurve" the decurved value function and add it to the list
            vFunc_i = ValueFuncCRRA(vNvrsFunc_i, self.CRRA)
            vFuncNow.append(vFunc_i)
        return vFuncNow


def _solveConsMarkov(
    solution_next,
    IncomeDstn,
    LivPrb,
    DiscFac,
    CRRA,
    Rfree,
    PermGroFac,
    MrkvArray,
    BoroCnstArt,
    aXtraGrid,
    vFuncBool,
    CubicBool,
):
    """
    Solves a single period consumption-saving problem with risky income and
    stochastic transitions between discrete states, in a Markov fashion.  Has
    identical inputs as solveConsIndShock, except for a discrete
    Markov transitionrule MrkvArray.  Markov states can differ in their interest
    factor, permanent growth factor, and income distribution, so the inputs Rfree,
    PermGroFac, and IncomeDstn are arrays or lists specifying those values in each
    (succeeding) Markov state.

    Parameters
    ----------
    solution_next : ConsumerSolution
        The solution to next period's one period problem.
    IncomeDstn_list : [[np.array]]
        A length N list of income distributions in each succeeding Markov
        state.  Each income distribution contains three arrays of floats,
        representing a discrete approximation to the income process at the
        beginning of the succeeding period. Order: event probabilities,
        permanent shocks, transitory shocks.
    LivPrb : float
        Survival probability; likelihood of being alive at the beginning of
        the succeeding period.
    DiscFac : float
        Intertemporal discount factor for future utility.
    CRRA : float
        Coefficient of relative risk aversion.
    Rfree_list : np.array
        Risk free interest factor on end-of-period assets for each Markov
        state in the succeeding period.
    PermGroGac_list : float
        Expected permanent income growth factor at the end of this period
        for each Markov state in the succeeding period.
    MrkvArray : numpy.array
        An NxN array representing a Markov transition matrix between discrete
        states.  The i,j-th element of MrkvArray is the probability of
        moving from state i in period t to state j in period t+1.
    BoroCnstArt: float or None
        Borrowing constraint for the minimum allowable assets to end the
        period with.  If it is less than the natural borrowing constraint,
        then it is irrelevant; BoroCnstArt=None indicates no artificial bor-
        rowing constraint.
    aXtraGrid: np.array
        Array of "extra" end-of-period asset values-- assets above the
        absolute minimum acceptable level.
    vFuncBool: boolean
        An indicator for whether the value function should be computed and
        included in the reported solution.
    CubicBool: boolean
        An indicator for whether the solver should use cubic or linear inter-
        polation.

    Returns
    -------
    solution : ConsumerSolution
        The solution to the single period consumption-saving problem. Includes
        a consumption function cFunc (using cubic or linear splines), a marg-
        inal value function vPfunc, a minimum acceptable level of normalized
        market resources mNrmMin, normalized human wealth hNrm, and bounding
        MPCs MPCmin and MPCmax.  It might also have a value function vFunc
        and marginal marginal value function vPPfunc.  All of these attributes
        are lists or arrays, with elements corresponding to the current
        Markov state.  E.g. solution.cFunc[0] is the consumption function
        when in the i=0 Markov state this period.
    """
    solver = ConsMarkovSolver(
        solution_next,
        IncomeDstn,
        LivPrb,
        DiscFac,
        CRRA,
        Rfree,
        PermGroFac,
        MrkvArray,
        BoroCnstArt,
        aXtraGrid,
        vFuncBool,
        CubicBool,
    )
    solution_now = solver.solve()
    return solution_now


####################################################################################################
####################################################################################################


class MarkovConsumerType(IndShockConsumerType):
    """
    An agent in the Markov consumption-saving model.  His problem is defined by a sequence
    of income distributions, survival probabilities, discount factors, and permanent
    income growth rates, as well as time invariant values for risk aversion, the
    interest rate, the grid of end-of-period assets, and how he is borrowing constrained.
    """

    time_vary_ = IndShockConsumerType.time_vary_ + ["MrkvArray"]

    # Is 'MrkvNow' a shock or a state?
    shock_vars_ = IndShockConsumerType.shock_vars_ + ["MrkvNow"]
    state_vars = IndShockConsumerType.state_vars + ["MrkvNow"]

    def __init__(self, cycles=1, **kwds):
        IndShockConsumerType.__init__(self, cycles=1, **kwds)
        self.solveOnePeriod = _solveConsMarkov

        if not hasattr(self, "global_markov"):
            self.global_markov = False

    def checkMarkovInputs(self):
        """
        Many parameters used by MarkovConsumerType are arrays.  Make sure those arrays are the
        right shape.

        Parameters
        ----------
        None

        Returns
        -------
        None
        """
        StateCount = self.MrkvArray[0].shape[0]

        # Check that arrays are the right shape
        if not isinstance(self.Rfree, np.ndarray) or self.Rfree.shape != (StateCount,):
            raise ValueError(
                "Rfree not the right shape, it should an array of Rfree of all the states."
            )

        # Check that arrays in lists are the right shape
        for MrkvArray_t in self.MrkvArray:
            if not isinstance(MrkvArray_t, np.ndarray) or MrkvArray_t.shape != (
                StateCount,
                StateCount,
            ):
                raise ValueError(
                    "MrkvArray not the right shape, it should be of the size states*statres."
                )
        for LivPrb_t in self.LivPrb:
            if not isinstance(LivPrb_t, np.ndarray) or LivPrb_t.shape != (StateCount,):
                raise ValueError(
                    "Array in LivPrb is not the right shape, it should be an array of length equal to number of states"
                )
        for PermGroFac_t in self.PermGroFac:
            if not isinstance(PermGroFac_t, np.ndarray) or PermGroFac_t.shape != (
                StateCount,
            ):
                raise ValueError(
                    "Array in PermGroFac is not the right shape, it should be an array of length equal to number of states"
                )

        # Now check the income distribution.
        # Note IncomeDstn is (potentially) time-varying, so it is in time_vary.
        # Therefore it is a list, and each element of that list responds to the income distribution
        # at a particular point in time.  Each income distribution at a point in time should itself
        # be a list, with each element corresponding to the income distribution
        # conditional on a particular Markov state.
        # TODO: should this be a numpy array too?
        for IncomeDstn_t in self.IncomeDstn:
            if not isinstance(IncomeDstn_t, list) or len(IncomeDstn_t) != StateCount:
                raise ValueError(
                    "List in IncomeDstn is not the right length, it should be length equal to number of states"
                )

    def preSolve(self):
        """
        Check to make sure that the inputs that are specific to MarkovConsumerType
        are of the right shape (if arrays) or length (if lists).

        Parameters
        ----------
        None

        Returns
        -------
        None
        """
        AgentType.preSolve(self)
        self.checkMarkovInputs()

    def updateSolutionTerminal(self):
        """
        Update the terminal period solution.  This method should be run when a
        new AgentType is created or when CRRA changes.

        Parameters
        ----------
        none

        Returns
        -------
        none
        """
        IndShockConsumerType.updateSolutionTerminal(self)

        # Make replicated terminal period solution: consume all resources, no human wealth, minimum m is 0
        StateCount = self.MrkvArray[0].shape[0]
        self.solution_terminal.cFunc = StateCount * [self.cFunc_terminal_]
        self.solution_terminal.vFunc = StateCount * [self.solution_terminal.vFunc]
        self.solution_terminal.vPfunc = StateCount * [self.solution_terminal.vPfunc]
        self.solution_terminal.vPPfunc = StateCount * [self.solution_terminal.vPPfunc]
        self.solution_terminal.mNrmMin = np.zeros(StateCount)
        self.solution_terminal.hRto = np.zeros(StateCount)
        self.solution_terminal.MPCmax = np.ones(StateCount)
        self.solution_terminal.MPCmin = np.ones(StateCount)

    def initializeSim(self):
        self.shocks["MrkvNow"] = np.zeros(self.AgentCount, dtype=int)
        IndShockConsumerType.initializeSim(self)
        if (
            self.global_markov
        ):  # Need to initialize markov state to be the same for all agents
            base_draw = Uniform(seed=self.RNG.randint(0, 2 ** 31 - 1)).draw(1)
            Cutoffs = np.cumsum(np.array(self.MrkvPrbsInit))
            self.shocks["MrkvNow"] = np.ones(self.AgentCount) * np.searchsorted(
                Cutoffs, base_draw
            ).astype(int)
        self.shocks["MrkvNow"] = self.shocks["MrkvNow"].astype(int)

    def resetRNG(self):
        """
        Extended method that ensures random shocks are drawn from the same sequence
        on each simulation, which is important for structural estimation.  This
        method is called automatically by initializeSim().

        Parameters
        ----------
        None

        Returns
        -------
        None
        """
        PerfForesightConsumerType.resetRNG(self)

        # Reset IncomeDstn if it exists (it might not because resetRNG is called at init)
        if hasattr(self, "IncomeDstn"):
            T = len(self.IncomeDstn)
            for t in range(T):
                for dstn in self.IncomeDstn[t]:
                    dstn.reset()

    def simDeath(self):
        """
        Determines which agents die this period and must be replaced.  Uses the sequence in LivPrb
        to determine survival probabilities for each agent.

        Parameters
        ----------
        None

        Returns
        -------
        which_agents : np.array(bool)
            Boolean array of size AgentCount indicating which agents die.
        """
        # Determine who dies
        LivPrb = np.array(self.LivPrb)[
            self.t_cycle - 1, self.shocks["MrkvNow"]
        ]  # Time has already advanced, so look back one
        DiePrb = 1.0 - LivPrb
        DeathShks = Uniform(seed=self.RNG.randint(0, 2 ** 31 - 1)).draw(
            N=self.AgentCount
        )
        which_agents = DeathShks < DiePrb
        if self.T_age is not None:  # Kill agents that have lived for too many periods
            too_old = self.t_age >= self.T_age
            which_agents = np.logical_or(which_agents, too_old)
        return which_agents

    def simBirth(self, which_agents):
        """
        Makes new Markov consumer by drawing initial normalized assets, permanent income levels, and
        discrete states. Calls IndShockConsumerType.simBirth, then draws from initial Markov distribution.

        Parameters
        ----------
        which_agents : np.array(Bool)
            Boolean array of size self.AgentCount indicating which agents should be "born".

        Returns
        -------
        None
        """
        IndShockConsumerType.simBirth(
            self, which_agents
        )  # Get initial assets and permanent income
        if (
            not self.global_markov
        ):  # Markov state is not changed if it is set at the global level
            N = np.sum(which_agents)
            base_draws = Uniform(seed=self.RNG.randint(0, 2 ** 31 - 1)).draw(N)
            Cutoffs = np.cumsum(np.array(self.MrkvPrbsInit))
            self.shocks["MrkvNow"][which_agents] = np.searchsorted(
                Cutoffs, base_draws
            ).astype(int)

    def getMarkovStates(self):
        """
        Draw new Markov states for each agent in the simulated population, using
        the attribute MrkvArray to determine transition probabilities.

        Parameters
        ----------
        None

        Returns
        -------
        None
        """
        dont_change = (
            self.t_age == 0
        )  # Don't change Markov state for those who were just born (unless global_markov)
        if self.t_sim == 0:  # Respect initial distribution of Markov states
            dont_change[:] = True

        # Determine which agents are in which states right now
        J = self.MrkvArray[0].shape[0]
        MrkvPrev = self.shocks["MrkvNow"]
        MrkvNow = np.zeros(self.AgentCount, dtype=int)

        # Draw new Markov states for each agent
        for t in range(self.T_cycle):
            markov_process = MarkovProcess(
                self.MrkvArray[t],
                seed=self.RNG.randint(0, 2 ** 31 - 1)
                )
            right_age = self.t_cycle == t
            MrkvNow[right_age] = markov_process.draw(MrkvPrev[right_age])
        if not self.global_markov:
            MrkvNow[dont_change] = MrkvPrev[dont_change]

        self.shocks["MrkvNow"] = MrkvNow.astype(int)

    def getShocks(self):
        """
        Gets new Markov states and permanent and transitory income shocks for this period.  Samples
        from IncomeDstn for each period-state in the cycle.

        Parameters
        ----------
        None

        Returns
        -------
        None
        """
        self.getMarkovStates()
        MrkvNow = self.shocks["MrkvNow"]

        # Now get income shocks for each consumer, by cycle-time and discrete state
        PermShkNow = np.zeros(self.AgentCount)  # Initialize shock arrays
        TranShkNow = np.zeros(self.AgentCount)
        for t in range(self.T_cycle):
            for j in range(self.MrkvArray[t].shape[0]):
                these = np.logical_and(t == self.t_cycle, j == MrkvNow)
                N = np.sum(these)
                if N > 0:
                    IncomeDstnNow = self.IncomeDstn[t - 1][
                        j
                    ]  # set current income distribution
                    PermGroFacNow = self.PermGroFac[t - 1][
                        j
                    ]  # and permanent growth factor

                    # Get random draws of income shocks from the discrete distribution
                    EventDraws = IncomeDstnNow.draw_events(N)
                    PermShkNow[these] = (
                        IncomeDstnNow.X[0][EventDraws] * PermGroFacNow
                    )  # permanent "shock" includes expected growth
                    TranShkNow[these] = IncomeDstnNow.X[1][EventDraws]
        newborn = self.t_age == 0
        PermShkNow[newborn] = 1.0
        TranShkNow[newborn] = 1.0
        self.shocks["PermShkNow"] = PermShkNow
        self.shocks["TranShkNow"] = TranShkNow

    def readShocks(self):
        """
        A slight modification of AgentType.readShocks that makes sure that MrkvNow is int, not float.

        Parameters
        ----------
        None

        Returns
        -------
        None
        """
        IndShockConsumerType.readShocks(self)
        self.shocks["MrkvNow"] = self.shocks["MrkvNow"].astype(int)

    def getRfree(self):
        """
        Returns an array of size self.AgentCount with interest factor that varies with discrete state.

        Parameters
        ----------
        None

        Returns
        -------
        RfreeNow : np.array
             Array of size self.AgentCount with risk free interest rate for each agent.
        """
        RfreeNow = self.Rfree[self.shocks["MrkvNow"]]
        return RfreeNow

    def getControls(self):
        """
        Calculates consumption for each consumer of this type using the consumption functions.

        Parameters
        ----------
        None

        Returns
        -------
        None
        """
        cNrmNow = np.zeros(self.AgentCount) + np.nan
        MPCnow = np.zeros(self.AgentCount) + np.nan
        J = self.MrkvArray[0].shape[0]

        MrkvBoolArray = np.zeros((J, self.AgentCount), dtype=bool)
        for j in range(J):
            MrkvBoolArray[j, :] = j == self.shocks["MrkvNow"]

        for t in range(self.T_cycle):
            right_t = t == self.t_cycle
            for j in range(J):
                these = np.logical_and(right_t, MrkvBoolArray[j, :])
                cNrmNow[these], MPCnow[these] = (
                    self.solution[t].cFunc[j].eval_with_derivative(self.state_now['mNrmNow'][these])
                )
        self.controls["cNrmNow"] = cNrmNow
        self.MPCnow = MPCnow

    def calcBoundingValues(self):
        """
        Calculate human wealth plus minimum and maximum MPC in an infinite
        horizon model with only one period repeated indefinitely.  Store results
        as attributes of self.  Human wealth is the present discounted value of
        expected future income after receiving income this period, ignoring mort-
        ality.  The maximum MPC is the limit of the MPC as m --> mNrmMin.  The
        minimum MPC is the limit of the MPC as m --> infty.  Results are all
        np.array with elements corresponding to each Markov state.

        NOT YET IMPLEMENTED FOR THIS CLASS

        Parameters
        ----------
        None

        Returns
        -------
        None
        """
        raise NotImplementedError()

    def makeEulerErrorFunc(self, mMax=100, approx_inc_dstn=True):
        """
        Creates a "normalized Euler error" function for this instance, mapping
        from market resources to "consumption error per dollar of consumption."
        Stores result in attribute eulerErrorFunc as an interpolated function.
        Has option to use approximate income distribution stored in self.IncomeDstn
        or to use a (temporary) very dense approximation.

        NOT YET IMPLEMENTED FOR THIS CLASS

        Parameters
        ----------
        mMax : float
            Maximum normalized market resources for the Euler error function.
        approx_inc_dstn : Boolean
            Indicator for whether to use the approximate discrete income distri-
            bution stored in self.IncomeDstn[0], or to use a very accurate
            discrete approximation instead.  When True, uses approximation in
            IncomeDstn; when False, makes and uses a very dense approximation.

        Returns
        -------
        None
        """
        raise NotImplementedError()<|MERGE_RESOLUTION|>--- conflicted
+++ resolved
@@ -17,12 +17,9 @@
     PerfForesightConsumerType,
 )
 
-<<<<<<< HEAD
-from HARK.distribution import DiscreteDistribution, MarkovProcess, Uniform
-from HARK.interpolation import CubicInterp, LowerEnvelope, LinearInterp
-=======
 from HARK.distribution import (
     DiscreteDistribution,
+    MarkovProcess,
     Uniform,
     calcExpectation
 )
@@ -33,7 +30,6 @@
     ValueFuncCRRA,MargValueFuncCRRA
 )
 
->>>>>>> ed36679d
 from HARK.utilities import (
     CRRAutility,
     CRRAutilityP,
