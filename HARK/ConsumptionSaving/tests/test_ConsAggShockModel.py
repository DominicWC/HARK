from HARK import distributeParams
from HARK.ConsumptionSaving.ConsAggShockModel import AggShockConsumerType, CobbDouglasEconomy, AggShockMarkovConsumerType, CobbDouglasMarkovEconomy
from HARK.distribution import Uniform
import numpy as np
import unittest

class testAggShockConsumerType(unittest.TestCase):

    def setUp(self):
        agent = AggShockConsumerType()
        agent.AgentCount = 900 # Very low number of agents for the sake of speed
        agent.cycles = 0
        
        # Make agents heterogeneous in their discount factor
        self.agents = distributeParams(agent,
                                       'DiscFac',
                                       3,
                                       Uniform(bot=.90, top=.94) # Impatient agents
                                       )
        
        # Make an economy with those agents living in it
        self.economy = CobbDouglasEconomy(agents=self.agents)

    def test_distributeParams(self):
        self.assertEqual(self.agents[1].AgentCount, 300)

    def test_agent(self):
        # Have one consumer type inherit relevant objects from the economy,
        # then solve their microeconomic problem
        self.agents[0].getEconomyData(self.economy)
        self.agents[0].solve()
        self.assertAlmostEqual(self.agents[0].solution[0].cFunc(10., self.economy.MSS),
                         3.229078148576943)
        
    def test_macro(self):
        self.economy.act_T = 400 # Short simulation history
        self.economy.max_loops = 3 # Give up quickly for the sake of time
        self.economy.makeAggShkHist() # Simulate a history of aggregate shocks
        self.economy.verbose = False # Turn off printed messages
        
        # Give data about the economy to all the agents in it
        for this_type in self.economy.agents:
            this_type.getEconomyData(self.economy)
        self.economy.solve() # Solve for the general equilibrium of the economy
        
        self.economy.AFunc = self.economy.dynamics.AFunc
        self.assertAlmostEqual(self.economy.AFunc.slope,
                         1.124330884813638)


class testAggShockMarkovConsumerType(unittest.TestCase):

    def setUp(self):
        # Make one agent type and an economy for it to live in
        self.agent = AggShockMarkovConsumerType()
        self.agent.cycles = 0
        self.agent.AgentCount = 1000 # Low number of simulated agents
        self.agent.IncomeDstn[0] = 2*[self.agent.IncomeDstn[0]] ## see #557
        self.economy = CobbDouglasMarkovEconomy(
            agents = [self.agent])
        
    def test_agent(self):
        # Have one consumer type inherit relevant objects from the economy,
        # then solve their microeconomic problem
        self.agent.getEconomyData(self.economy)
        self.agent.solve()
        self.assertAlmostEqual(self.agent.solution[0].cFunc[0](10., self.economy.MSS),
                         2.5635896520991377)

    def test_economy(self):
        # Adjust the economy so that it (fake) solves quickly
        self.economy.act_T = 500 # Short simulation history
        self.economy.max_loops = 3 # Just quiet solving early
        self.economy.verbose = False # Turn off printed messages
        
        self.agent.getEconomyData(self.economy)
        self.economy.makeAggShkHist() # Make a simulated history of aggregate shocks
        self.economy.solve() # Solve for the general equilibrium of the economy
        
        self.economy.AFunc = self.economy.dynamics.AFunc
        self.assertAlmostEqual(self.economy.AFunc[0].slope,
<<<<<<< HEAD
                         1.0801777346256896)
=======
                         1.0845554708377696)
>>>>>>> d93e80cb
                         <|MERGE_RESOLUTION|>--- conflicted
+++ resolved
@@ -65,7 +65,7 @@
         self.agent.getEconomyData(self.economy)
         self.agent.solve()
         self.assertAlmostEqual(self.agent.solution[0].cFunc[0](10., self.economy.MSS),
-                         2.5635896520991377)
+                               2.5635896520991377)
 
     def test_economy(self):
         # Adjust the economy so that it (fake) solves quickly
@@ -79,9 +79,5 @@
         
         self.economy.AFunc = self.economy.dynamics.AFunc
         self.assertAlmostEqual(self.economy.AFunc[0].slope,
-<<<<<<< HEAD
-                         1.0801777346256896)
-=======
-                         1.0845554708377696)
->>>>>>> d93e80cb
+                               1.0845554708377696)
                          