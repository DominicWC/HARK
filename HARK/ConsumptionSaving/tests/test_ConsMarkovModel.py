<<<<<<< HEAD
import numpy as np
from HARK.ConsumptionSaving.ConsIndShockModel import init_idiosyncratic_shocks
from HARK.ConsumptionSaving.ConsMarkovModel import MarkovConsumerType
from HARK.distribution import (
    DiscreteDistribution,
    MeanOneLogNormal,
    combine_indep_dstns,
    DiscreteDistributionLabeled,
)
from copy import copy
=======
>>>>>>> 2c9f8a0b
import unittest
from copy import copy

import numpy as np

<<<<<<< HEAD
=======
from HARK.ConsumptionSaving.ConsIndShockModel import init_idiosyncratic_shocks
from HARK.ConsumptionSaving.ConsMarkovModel import MarkovConsumerType
from HARK.distribution import (
    DiscreteDistribution,
    MeanOneLogNormal,
    combine_indep_dstns,
)


>>>>>>> 2c9f8a0b
class test_ConsMarkovSolver(unittest.TestCase):
    def setUp(self):

        # Define the Markov transition matrix for serially correlated unemployment
        unemp_length = 5        # Averange length of unemployment spell
        urate_good = 0.05       # Unemployment rate when economy is in good state
        urate_bad = 0.12        # Unemployment rate when economy is in bad state
        bust_prob = 0.01        # Probability of economy switching from good to bad
        recession_length = 20   # Averange length of bad state
        p_reemploy = 1.0 / unemp_length
        p_unemploy_good = p_reemploy * urate_good / (1 - urate_good)
        p_unemploy_bad = p_reemploy * urate_bad / (1 - urate_bad)
        boom_prob = 1.0 / recession_length
        MrkvArray = np.array(
            [
                [
                    (1 - p_unemploy_good) * (1 - bust_prob),
                    p_unemploy_good * (1 - bust_prob),
                    (1 - p_unemploy_good) * bust_prob,
                    p_unemploy_good * bust_prob,
                ],
                [
                    p_reemploy * (1 - bust_prob),
                    (1 - p_reemploy) * (1 - bust_prob),
                    p_reemploy * bust_prob,
                    (1 - p_reemploy) * bust_prob,
                ],
                [
                    (1 - p_unemploy_bad) * boom_prob,
                    p_unemploy_bad * boom_prob,
                    (1 - p_unemploy_bad) * (1 - boom_prob),
                    p_unemploy_bad * (1 - boom_prob),
                ],
                [
                    p_reemploy * boom_prob,
                    (1 - p_reemploy) * boom_prob,
                    p_reemploy * (1 - boom_prob),
                    (1 - p_reemploy) * (1 - boom_prob),
                ],
            ]
        )

        init_serial_unemployment = copy(init_idiosyncratic_shocks)
        init_serial_unemployment["MrkvArray"] = [MrkvArray]
        init_serial_unemployment[
            "UnempPrb"
        ] = 0.0  # to make income distribution when employed
        init_serial_unemployment["global_markov"] = False
        self.model = MarkovConsumerType(**init_serial_unemployment)
        self.model.cycles = 0
        self.model.vFuncBool = False  # for easy toggling here

        # Replace the default (lognormal) income distribution with a custom one
<<<<<<< HEAD
        employed_income_dist = DiscreteDistributionLabeled(
            pmv=np.ones(1),
            data=np.array([[1.0], [1.0]]),
            var_names=["PermShk", "TranShk"],
        )  # Definitely get income
        unemployed_income_dist = DiscreteDistributionLabeled(
            pmv=np.ones(1),
            data=np.array([[1.0], [0.0]]),
            var_names=["PermShk", "TranShk"],
=======
        employed_income_dist = DiscreteDistribution(
            np.ones(1), np.array([[1.0], [1.0]])
        )  # Definitely get income
        unemployed_income_dist = DiscreteDistribution(
            np.ones(1), np.array([[1.0], [0.0]])
>>>>>>> 2c9f8a0b
        )  # Definitely don't
        self.model.IncShkDstn = [
            [
                employed_income_dist,
                unemployed_income_dist,
                employed_income_dist,
                unemployed_income_dist,
            ]
        ]

    def test_check_markov_inputs(self):
        # check Rfree
        self.assertRaises(ValueError, self.model.check_markov_inputs)
        # fix Rfree
        self.model.Rfree = np.array(4 * [self.model.Rfree])
        # check MrkvArray, first mess up the setup
        self.MrkvArray = self.model.MrkvArray
        self.model.MrkvArray = np.random.rand(3, 3)
        self.assertRaises(ValueError, self.model.check_markov_inputs)
        # then fix it back
        self.model.MrkvArray = self.MrkvArray
        # check LivPrb
        self.assertRaises(ValueError, self.model.check_markov_inputs)
        # fix LivPrb
        self.model.LivPrb = [np.array(4 * self.model.LivPrb)]
        # check PermGroFac
        self.assertRaises(ValueError, self.model.check_markov_inputs)
        # fix PermGroFac
        self.model.PermGroFac = [np.array(4 * self.model.PermGroFac)]

    def test_solve(self):
        self.model.Rfree = np.array(4 * [self.model.Rfree])
        self.model.LivPrb = [np.array(4 * self.model.LivPrb)]
        self.model.PermGroFac = [np.array(4 * self.model.PermGroFac)]
        self.model.solve()

    def test_simulation(self):
        self.model.Rfree = np.array(4 * [self.model.Rfree])
        self.model.LivPrb = [np.array(4 * self.model.LivPrb)]
        self.model.PermGroFac = [np.array(4 * self.model.PermGroFac)]
        self.model.solve()
        self.model.T_sim = 120
        self.model.MrkvPrbsInit = [0.25, 0.25, 0.25, 0.25]
        self.model.track_vars = ["mNrm", "cNrm"]
        self.model.make_shock_history()  # This is optional
        self.model.initialize_sim()
        self.model.simulate()


Markov_Dict = {
    # Parameters shared with the perfect foresight model
    "CRRA": 2,                                      # Coefficient of relative risk aversion
    "Rfree": np.array([1.05**0.25] * 2),            # Interest factor on assets
    "DiscFac": 0.985,                               # Intertemporal discount factor
    "LivPrb": [np.array([0.99375] * 2)],            # Survival probability
    "PermGroFac": [np.array([1.00] * 2)],           # Permanent income growth factor
    # Parameters that specify the income distribution over the lifecycle
    "PermShkStd": [0.06],                           # Standard deviation of log permanent shocks to income
    "PermShkCount": 7,                              # Number of points in discrete approximation to permanent income shocks
    "TranShkStd": [0.3],                            # Standard deviation of log transitory shocks to income
    "TranShkCount": 7,                              # Number of points in discrete approximation to transitory income shocks
    "UnempPrb": 0.00,  # .08                        # Probability of unemployment while working
    "IncUnemp": 0.0,                                # Unemployment benefits replacement rate
    "UnempPrbRet": 0.0005,                          # Probability of "unemployment" while retired
    "IncUnempRet": 0.0,                             # "Unemployment" benefits when retired
    "T_retire": 0.0,                                # Period of retirement (0 --> no retirement)
    "tax_rate": 0.0,                                # Flat income tax rate (legacy parameter, will be removed in future)
    # Parameters for constructing the "assets above minimum" grid
    "aXtraMin": 0.001,                              # Minimum end-of-period "assets above minimum" value
    "aXtraMax": 60,                                 # Maximum end-of-period "assets above minimum" value
    "aXtraCount": 60,                               # Number of points in the base grid of "assets above minimum"
    "aXtraNestFac": 4,                              # Exponential nesting factor when constructing "assets above minimum" grid
    "aXtraExtra": [None],                           # Additional values to add to aXtraGrid
    # A few other parameters
    "BoroCnstArt": 0.0,                             # Artificial borrowing constraint; imposed minimum level of end-of period assets
    "vFuncBool": True,                              # Whether to calculate the value function during solution
    "CubicBool": False,                             # Preference shocks currently only compatible with linear cFunc
    "T_cycle": 1,                                   # Number of periods in the cycle for this agent type
    # Parameters only used in simulation
    "AgentCount": 100000,                           # Number of agents of this type
    "T_sim": 200,                                   # Number of periods to simulate
    "aNrmInitMean": np.log(0.8) - (0.5**2) / 2,     # Mean of log initial assets
    "aNrmInitStd": 0.5,                             # Standard deviation of log initial assets
    "pLvlInitMean": 0.0,                            # Mean of log initial permanent income
    "pLvlInitStd": 0.0,                             # Standard deviation of log initial permanent income
    "PermGroFacAgg": 1.0,                           # Aggregate permanent income growth factor
    "T_age": None,                                  # Age after which simulated agents are automatically killed
    # markov array
    "MrkvArray": [np.array([[0.984, 0.856], [0.0152, 0.14328]]).T],
}


class test_make_EndOfPrdvFuncCond(unittest.TestCase):
    def main_test(self):

        Markov_vFuncBool_example = MarkovConsumerType(**Markov_Dict)

        TranShkDstn_e = MeanOneLogNormal(
            Markov_vFuncBool_example.TranShkStd[0], 123
        ).approx(Markov_vFuncBool_example.TranShkCount)
        TranShkDstn_u = DiscreteDistribution(np.ones(1), np.ones(1) * 0.2)
        PermShkDstn = MeanOneLogNormal(
            Markov_vFuncBool_example.PermShkStd[0], 123
        ).approx(Markov_vFuncBool_example.PermShkCount)

        # employed Income shock distribution
        employed_IncShkDstn = combine_indep_dstns(PermShkDstn, TranShkDstn_e)

        # unemployed Income shock distribution
        unemployed_IncShkDstn = combine_indep_dstns(PermShkDstn, TranShkDstn_u)

        # Specify list of IncShkDstns for each state
        Markov_vFuncBool_example.IncShkDstn = [
            [employed_IncShkDstn, unemployed_IncShkDstn]
        ]

        # solve the consumer's problem
        Markov_vFuncBool_example.solve()

        self.assertAlmostEqual(
            Markov_vFuncBool_example.solution[0].vFunc[1](0.4), -4.12794
        )<|MERGE_RESOLUTION|>--- conflicted
+++ resolved
@@ -1,5 +1,8 @@
-<<<<<<< HEAD
+import unittest
+from copy import copy
+
 import numpy as np
+
 from HARK.ConsumptionSaving.ConsIndShockModel import init_idiosyncratic_shocks
 from HARK.ConsumptionSaving.ConsMarkovModel import MarkovConsumerType
 from HARK.distribution import (
@@ -8,26 +11,8 @@
     combine_indep_dstns,
     DiscreteDistributionLabeled,
 )
-from copy import copy
-=======
->>>>>>> 2c9f8a0b
-import unittest
-from copy import copy
-
-import numpy as np
-
-<<<<<<< HEAD
-=======
-from HARK.ConsumptionSaving.ConsIndShockModel import init_idiosyncratic_shocks
-from HARK.ConsumptionSaving.ConsMarkovModel import MarkovConsumerType
-from HARK.distribution import (
-    DiscreteDistribution,
-    MeanOneLogNormal,
-    combine_indep_dstns,
-)
 
 
->>>>>>> 2c9f8a0b
 class test_ConsMarkovSolver(unittest.TestCase):
     def setUp(self):
 
@@ -81,7 +66,6 @@
         self.model.vFuncBool = False  # for easy toggling here
 
         # Replace the default (lognormal) income distribution with a custom one
-<<<<<<< HEAD
         employed_income_dist = DiscreteDistributionLabeled(
             pmv=np.ones(1),
             data=np.array([[1.0], [1.0]]),
@@ -91,13 +75,6 @@
             pmv=np.ones(1),
             data=np.array([[1.0], [0.0]]),
             var_names=["PermShk", "TranShk"],
-=======
-        employed_income_dist = DiscreteDistribution(
-            np.ones(1), np.array([[1.0], [1.0]])
-        )  # Definitely get income
-        unemployed_income_dist = DiscreteDistribution(
-            np.ones(1), np.array([[1.0], [0.0]])
->>>>>>> 2c9f8a0b
         )  # Definitely don't
         self.model.IncShkDstn = [
             [
