"""
Classes to solve consumption-saving models with idiosyncratic shocks to income
in which shocks are not necessarily fully transitory or fully permanent.  Extends
ConsIndShockModel by explicitly tracking persistent income as a state variable,
and allows (log) persistent income to follow an AR1 process rather than random walk.
"""
from __future__ import division, print_function
from __future__ import absolute_import
from builtins import str
from builtins import range
from copy import deepcopy
import numpy as np
from HARK import AgentType, HARKobject, makeOnePeriodOOSolver
from HARK.distribution import DiscreteDistribution
from HARK.interpolation import (
    LowerEnvelope2D,
    BilinearInterp,
    VariableLowerBoundFunc2D,
    LinearInterpOnInterp1D,
    LinearInterp,
    CubicInterp,
    UpperEnvelope,
)
from HARK.utilities import (
    CRRAutility,
    CRRAutilityP,
    CRRAutilityPP,
    CRRAutilityP_inv,
    CRRAutility_invP,
    CRRAutility_inv,
    CRRAutilityP_invP,
    getPercentiles,
)
from HARK.distribution import Lognormal, Uniform
from HARK.ConsumptionSaving.ConsIndShockModel import (
    ConsIndShockSetup,
    ConsumerSolution,
    IndShockConsumerType,
    init_idiosyncratic_shocks,
)

__all__ = [
    "ValueFunc2D",
    "MargValueFunc2D",
    "MargMargValueFunc2D",
    "pLvlFuncAR1",
    "ConsGenIncProcessSolver",
    "GenIncProcessConsumerType",
    "IndShockExplicitPermIncConsumerType",
    "PersistentShockConsumerType",
    "init_explicit_perm_inc",
    "init_persistent_shocks",
]

utility = CRRAutility
utilityP = CRRAutilityP
utilityPP = CRRAutilityPP
utilityP_inv = CRRAutilityP_inv
utility_invP = CRRAutility_invP
utility_inv = CRRAutility_inv
utilityP_invP = CRRAutilityP_invP


class ValueFunc2D(HARKobject):
    """
    A class for representing a value function in a model where persistent income
    is explicitly included as a state variable.  The underlying interpolation is
    in the space of (m,p) --> u_inv(v); this class "re-curves" to the value function.
    """

    distance_criteria = ["func", "CRRA"]

    def __init__(self, vFuncNvrs, CRRA):
        """
        Constructor for a new value function object.

        Parameters
        ----------
        vFuncNvrs : function
            A real function representing the value function composed with the
            inverse utility function, defined on market resources and persistent
            income: u_inv(vFunc(m,p))
        CRRA : float
            Coefficient of relative risk aversion.

        Returns
        -------
        None
        """
        self.func = deepcopy(vFuncNvrs)
        self.CRRA = CRRA

    def __call__(self, m, p):
        """
        Evaluate the value function at given levels of market resources m and
        persistent income p.

        Parameters
        ----------
        m : float or np.array
            Market resources whose value is to be calcuated.
        p : float or np.array
            Persistent income levels whose value is to be calculated.

        Returns
        -------
        v : float or np.array
            Lifetime value of beginning this period with market resources m and
            persistent income p; has same size as inputs m and p.
        """
        return utility(self.func(m, p), gam=self.CRRA)


class MargValueFunc2D(HARKobject):
    """
    A class for representing a marginal value function in models where the
    standard envelope condition of v'(m,p) = u'(c(m,p)) holds (with CRRA utility).
    This is copied from ConsAggShockModel, with the second state variable re-
    labeled as persistent income p.
    """

    distance_criteria = ["cFunc", "CRRA"]

    def __init__(self, cFunc, CRRA):
        """
        Constructor for a new marginal value function object.

        Parameters
        ----------
        cFunc : function
            A real function representing the marginal value function composed
            with the inverse marginal utility function, defined on market
            resources and the level of persistent income: uP_inv(vPfunc(m,p)).
            Called cFunc because when standard envelope condition applies,
            uP_inv(vPfunc(m,p)) = cFunc(m,p).
        CRRA : float
            Coefficient of relative risk aversion.

        Returns
        -------
        None
        """
        self.cFunc = deepcopy(cFunc)
        self.CRRA = CRRA

    def __call__(self, m, p):
        """
        Evaluate the marginal value function at given levels of market resources
        m and persistent income p.

        Parameters
        ----------
        m : float or np.array
            Market resources whose value is to be calcuated.
        p : float or np.array
            Persistent income levels whose value is to be calculated.

        Returns
        -------
        vP : float or np.array
            Marginal value of market resources when beginning this period with
            market resources m and persistent income p; has same size as inputs
            m and p.
        """
        return utilityP(self.cFunc(m, p), gam=self.CRRA)

    def derivativeX(self, m, p):
        """
        Evaluate the first derivative with respect to market resources of the
        marginal value function at given levels of market resources m and per-
        manent income p.

        Parameters
        ----------
        m : float or np.array
            Market resources whose value is to be calcuated.
        p : float or np.array
            Persistent income levels whose value is to be calculated.

        Returns
        -------
        vPP : float or np.array
            Marginal marginal value of market resources when beginning this period
            with market resources m and persistent income p; has same size as inputs
            m and p.
        """
        c = self.cFunc(m, p)
        MPC = self.cFunc.derivativeX(m, p)
        return MPC * utilityPP(c, gam=self.CRRA)


class MargMargValueFunc2D(HARKobject):
    """
    A class for representing a marginal marginal value function in models where the
    standard envelope condition of v'(m,p) = u'(c(m,p)) holds (with CRRA utility).
    """

    distance_criteria = ["cFunc", "CRRA"]

    def __init__(self, cFunc, CRRA):
        """
        Constructor for a new marginal marginal value function object.

        Parameters
        ----------
        cFunc : function
            A real function representing the marginal value function composed
            with the inverse marginal utility function, defined on market
            resources and the level of persistent income: uP_inv(vPfunc(m,p)).
            Called cFunc because when standard envelope condition applies,
            uP_inv(vPfunc(M,p)) = cFunc(m,p).
        CRRA : float
            Coefficient of relative risk aversion.

        Returns
        -------
        None
        """
        self.cFunc = deepcopy(cFunc)
        self.CRRA = CRRA

    def __call__(self, m, p):
        """
        Evaluate the marginal marginal value function at given levels of market
        resources m and persistent income p.

        Parameters
        ----------
        m : float or np.array
            Market resources whose marginal marginal value is to be calculated.
        p : float or np.array
            Persistent income levels whose marginal marginal value is to be calculated.

        Returns
        -------
        vPP : float or np.array
            Marginal marginal value of beginning this period with market
            resources m and persistent income p; has same size as inputs.
        """
        c = self.cFunc(m, p)
        MPC = self.cFunc.derivativeX(m, p)
        return MPC * utilityPP(c, gam=self.CRRA)


class pLvlFuncAR1(HARKobject):
    """
    A class for representing AR1-style persistent income growth functions.
    """

    def __init__(self, pLogMean, PermGroFac, Corr):
        """
        Make a new pLvlFuncAR1 instance.

        Parameters
        ----------
        pLogMean : float
            Log persistent income level toward which we are drawn.
        PermGroFac : float
            Autonomous (e.g. life cycle) pLvl growth (does not AR1 decay).
        Corr : float
            Correlation coefficient on log income.

        Returns
        -------
        None
        """
        self.pLogMean = pLogMean
        self.LogGroFac = np.log(PermGroFac)
        self.Corr = Corr

    def __call__(self, pLvlNow):
        """
        Returns expected persistent income level next period as a function of
        this period's persistent income level.

        Parameters
        ----------
        pLvlNow : np.array
            Array of current persistent income levels.

        Returns
        -------
        pLvlNext : np.array
            Identically shaped array of next period persistent income levels.
        """
        pLvlNext = np.exp(
            self.Corr * np.log(pLvlNow)
            + (1.0 - self.Corr) * self.pLogMean
            + self.LogGroFac
        )
        return pLvlNext


###############################################################################


class ConsGenIncProcessSolver(ConsIndShockSetup):
    """
    A class for solving one period problem of a consumer who experiences persistent and
    transitory shocks to his income.  Unlike in ConsIndShock, consumers do not
    necessarily have the same predicted level of p next period as this period
    (after controlling for growth).  Instead, they have  a function that translates
    current persistent income into expected next period persistent income (subject
    to shocks).
    """

    def __init__(
        self,
        solution_next,
        IncomeDstn,
        LivPrb,
        DiscFac,
        CRRA,
        Rfree,
        pLvlNextFunc,
        BoroCnstArt,
        aXtraGrid,
        pLvlGrid,
        vFuncBool,
        CubicBool,
    ):
        """
        Constructor for a new solver for a one period problem with idiosyncratic
        shocks to persistent and transitory income, with persistent income tracked
        as a state variable rather than normalized out.

        Parameters
        ----------
        solution_next : ConsumerSolution
            The solution to next period's one period problem.
        IncomeDstn : [np.array]
            A list containing three arrays of floats, representing a discrete
            approximation to the income process between the period being solved
            and the one immediately following (in solution_next). Order: event
            probabilities, persistent shocks, transitory shocks.
        LivPrb : float
            Survival probability; likelihood of being alive at the beginning of
            the succeeding period.
        DiscFac : float
            Intertemporal discount factor for future utility.
        CRRA : float
            Coefficient of relative risk aversion.
        Rfree : float
            Risk free interest factor on end-of-period assets.
        pLvlNextFunc : float
            Expected persistent income next period as a function of current pLvl.
        BoroCnstArt: float or None
            Borrowing constraint for the minimum allowable assets to end the
            period with.
        aXtraGrid: np.array
            Array of "extra" end-of-period (normalized) asset values-- assets
            above the absolute minimum acceptable level.
        pLvlGrid: np.array
            Array of persistent income levels at which to solve the problem.
        vFuncBool: boolean
            An indicator for whether the value function should be computed and
            included in the reported solution.
        CubicBool: boolean
            An indicator for whether the solver should use cubic or linear interpolation.

        Returns
        -------
        None
        """
        self.assignParameters(
            solution_next,
            IncomeDstn,
            LivPrb,
            DiscFac,
            CRRA,
            Rfree,
            pLvlNextFunc,
            BoroCnstArt,
            aXtraGrid,
            pLvlGrid,
            vFuncBool,
            CubicBool,
        )
        self.defUtilityFuncs()

    def assignParameters(
        self,
        solution_next,
        IncomeDstn,
        LivPrb,
        DiscFac,
        CRRA,
        Rfree,
        pLvlNextFunc,
        BoroCnstArt,
        aXtraGrid,
        pLvlGrid,
        vFuncBool,
        CubicBool,
    ):
        """
        Assigns inputs as attributes of self for use by other methods

        Parameters
        ----------
        solution_next : ConsumerSolution
            The solution to next period's one period problem.
        IncomeDstn : [np.array]
            A list containing three arrays of floats, representing a discrete
            approximation to the income process between the period being solved
            and the one immediately following (in solution_next). Order: event
            probabilities, persistent shocks, transitory shocks.
        LivPrb : float
            Survival probability; likelihood of being alive at the beginning of
            the succeeding period.
        DiscFac : float
            Intertemporal discount factor for future utility.
        CRRA : float
            Coefficient of relative risk aversion.
        Rfree : float
            Risk free interest factor on end-of-period assets.
        pLvlNextFunc : float
            Expected persistent income next period as a function of current pLvl.
        BoroCnstArt: float or None
            Borrowing constraint for the minimum allowable assets to end the
            period with.
        aXtraGrid: np.array
            Array of "extra" end-of-period (normalized) asset values-- assets
            above the absolute minimum acceptable level.
        pLvlGrid: np.array
            Array of persistent income levels at which to solve the problem.
        vFuncBool: boolean
            An indicator for whether the value function should be computed and
            included in the reported solution.
        CubicBool: boolean
            An indicator for whether the solver should use cubic or linear interpolation.

        Returns
        -------
        none
        """
        ConsIndShockSetup.assignParameters(
            self,
            solution_next,
            IncomeDstn,
            LivPrb,
            DiscFac,
            CRRA,
            Rfree,
            0.0,
            BoroCnstArt,
            aXtraGrid,
            vFuncBool,
            CubicBool,
        )  # dummy value for PermGroFac
        self.pLvlNextFunc = pLvlNextFunc
        self.pLvlGrid = pLvlGrid

    def setAndUpdateValues(self, solution_next, IncomeDstn, LivPrb, DiscFac):
        """
        Unpacks some of the inputs (and calculates simple objects based on them),
        storing the results in self for use by other methods.  These include:
        income shocks and probabilities, next period's marginal value function
        (etc), the probability of getting the worst income shock next period,
        the patience factor, human wealth, and the bounding MPCs.  Human wealth
        is stored as a function of persistent income.

        Parameters
        ----------
        solution_next : ConsumerSolution
            The solution to next period's one period problem.
        IncomeDstn : [np.array]
            A list containing three arrays of floats, representing a discrete
            approximation to the income process between the period being solved
            and the one immediately following (in solution_next). Order: event
            probabilities, persistent shocks, transitory shocks.
        LivPrb : float
            Survival probability; likelihood of being alive at the beginning of
            the succeeding period.
        DiscFac : float
            Intertemporal discount factor for future utility.

        Returns
        -------
        None
        """
        # Run basic version of this method
        ConsIndShockSetup.setAndUpdateValues(
            self, solution_next, IncomeDstn, LivPrb, DiscFac
        )
        self.mLvlMinNext = solution_next.mLvlMin

        # Replace normalized human wealth (scalar) with human wealth level as function of persistent income
        self.hNrmNow = 0.0
        pLvlCount = self.pLvlGrid.size
        IncShkCount = self.PermShkValsNext.size
        pLvlNext = (
            np.tile(self.pLvlNextFunc(self.pLvlGrid), (IncShkCount, 1))
            * np.tile(self.PermShkValsNext, (pLvlCount, 1)).transpose()
        )
        hLvlGrid = (
            1.0
            / self.Rfree
            * np.sum(
                (
                    np.tile(self.TranShkValsNext, (pLvlCount, 1)).transpose() * pLvlNext
                    + solution_next.hLvl(pLvlNext)
                )
                * np.tile(self.ShkPrbsNext, (pLvlCount, 1)).transpose(),
                axis=0,
            )
        )
        self.hLvlNow = LinearInterp(
            np.insert(self.pLvlGrid, 0, 0.0), np.insert(hLvlGrid, 0, 0.0)
        )

    def defBoroCnst(self, BoroCnstArt):
        """
        Defines the constrained portion of the consumption function as cFuncNowCnst,
        an attribute of self.

        Parameters
        ----------
        BoroCnstArt : float or None
            Borrowing constraint for the minimum allowable assets to end the
            period with.  If it is less than the natural borrowing constraint,
            then it is irrelevant; BoroCnstArt=None indicates no artificial bor-
            rowing constraint.

        Returns
        -------
        None
        """
        # Make temporary grids of income shocks and next period income values
        ShkCount = self.TranShkValsNext.size
        pLvlCount = self.pLvlGrid.size
        PermShkVals_temp = np.tile(
            np.reshape(self.PermShkValsNext, (1, ShkCount)), (pLvlCount, 1)
        )
        TranShkVals_temp = np.tile(
            np.reshape(self.TranShkValsNext, (1, ShkCount)), (pLvlCount, 1)
        )
        pLvlNext_temp = (
            np.tile(
                np.reshape(self.pLvlNextFunc(self.pLvlGrid), (pLvlCount, 1)),
                (1, ShkCount),
            )
            * PermShkVals_temp
        )

        # Find the natural borrowing constraint for each persistent income level
        aLvlMin_candidates = (
            self.mLvlMinNext(pLvlNext_temp) - TranShkVals_temp * pLvlNext_temp
        ) / self.Rfree
        aLvlMinNow = np.max(aLvlMin_candidates, axis=1)
        self.BoroCnstNat = LinearInterp(
            np.insert(self.pLvlGrid, 0, 0.0), np.insert(aLvlMinNow, 0, 0.0)
        )

        # Define the minimum allowable mLvl by pLvl as the greater of the natural and artificial borrowing constraints
        if self.BoroCnstArt is not None:
            self.BoroCnstArt = LinearInterp(
                np.array([0.0, 1.0]), np.array([0.0, self.BoroCnstArt])
            )
            self.mLvlMinNow = UpperEnvelope(self.BoroCnstArt, self.BoroCnstNat)
        else:
            self.mLvlMinNow = self.BoroCnstNat

        # Define the constrained consumption function as "consume all" shifted by mLvlMin
        cFuncNowCnstBase = BilinearInterp(
            np.array([[0.0, 0.0], [1.0, 1.0]]),
            np.array([0.0, 1.0]),
            np.array([0.0, 1.0]),
        )
        self.cFuncNowCnst = VariableLowerBoundFunc2D(cFuncNowCnstBase, self.mLvlMinNow)

    def prepareToCalcEndOfPrdvP(self):
        """
        Prepare to calculate end-of-period marginal value by creating an array
        of market resources that the agent could have next period, considering
        the grid of end-of-period normalized assets, the grid of persistent income
        levels, and the distribution of shocks he might experience next period.

        Parameters
        ----------
        None

        Returns
        -------
        aLvlNow : np.array
            2D array of end-of-period assets; also stored as attribute of self.
        pLvlNow : np.array
            2D array of persistent income levels this period.
        """
        ShkCount = self.TranShkValsNext.size
        pLvlCount = self.pLvlGrid.size
        aNrmCount = self.aXtraGrid.size
        pLvlNow = np.tile(self.pLvlGrid, (aNrmCount, 1)).transpose()
        aLvlNow = np.tile(self.aXtraGrid, (pLvlCount, 1)) * pLvlNow + self.BoroCnstNat(
            pLvlNow
        )
        pLvlNow_tiled = np.tile(pLvlNow, (ShkCount, 1, 1))
        aLvlNow_tiled = np.tile(
            aLvlNow, (ShkCount, 1, 1)
        )  # shape = (ShkCount,pLvlCount,aNrmCount)
        if self.pLvlGrid[0] == 0.0:  # aLvl turns out badly if pLvl is 0 at bottom
            aLvlNow[0, :] = self.aXtraGrid
            aLvlNow_tiled[:, 0, :] = np.tile(self.aXtraGrid, (ShkCount, 1))

        # Tile arrays of the income shocks and put them into useful shapes
        PermShkVals_tiled = np.transpose(
            np.tile(self.PermShkValsNext, (aNrmCount, pLvlCount, 1)), (2, 1, 0)
        )
        TranShkVals_tiled = np.transpose(
            np.tile(self.TranShkValsNext, (aNrmCount, pLvlCount, 1)), (2, 1, 0)
        )
        ShkPrbs_tiled = np.transpose(
            np.tile(self.ShkPrbsNext, (aNrmCount, pLvlCount, 1)), (2, 1, 0)
        )

        # Get cash on hand next period
        pLvlNext = self.pLvlNextFunc(pLvlNow_tiled) * PermShkVals_tiled
        mLvlNext = self.Rfree * aLvlNow_tiled + pLvlNext * TranShkVals_tiled

        # Store and report the results
        self.ShkPrbs_temp = ShkPrbs_tiled
        self.pLvlNext = pLvlNext
        self.mLvlNext = mLvlNext
        self.aLvlNow = aLvlNow
        return aLvlNow, pLvlNow

    def calcEndOfPrdvP(self):
        """
        Calculates end-of-period marginal value of assets at each state space
        point in aLvlNow x pLvlNow. Does so by taking a weighted sum of next
        period marginal values across income shocks (in preconstructed grids
        self.mLvlNext x self.pLvlNext).

        Parameters
        ----------
        None

        Returns
        -------
        EndOfPrdVP : np.array
            A 2D array of end-of-period marginal value of assets.
        """
        EndOfPrdvP = (
            self.DiscFacEff
            * self.Rfree
            * np.sum(
                self.vPfuncNext(self.mLvlNext, self.pLvlNext) * self.ShkPrbs_temp,
                axis=0,
            )
        )
        return EndOfPrdvP

    def makeEndOfPrdvFunc(self, EndOfPrdvP):
        """
        Construct the end-of-period value function for this period, storing it
        as an attribute of self for use by other methods.

        Parameters
        ----------
        EndOfPrdvP : np.array
            Array of end-of-period marginal value of assets corresponding to the
            asset values in self.aLvlNow x self.pLvlGrid.

        Returns
        -------
        none
        """
        vLvlNext = self.vFuncNext(
            self.mLvlNext, self.pLvlNext
        )  # value in many possible future states
        EndOfPrdv = self.DiscFacEff * np.sum(
            vLvlNext * self.ShkPrbs_temp, axis=0
        )  # expected value, averaging across states
        EndOfPrdvNvrs = self.uinv(
            EndOfPrdv
        )  # value transformed through inverse utility
        EndOfPrdvNvrsP = EndOfPrdvP * self.uinvP(EndOfPrdv)

        # Add points at mLvl=zero
        EndOfPrdvNvrs = np.concatenate(
            (np.zeros((self.pLvlGrid.size, 1)), EndOfPrdvNvrs), axis=1
        )
        if hasattr(self, "MedShkDstn"):
            EndOfPrdvNvrsP = np.concatenate(
                (np.zeros((self.pLvlGrid.size, 1)), EndOfPrdvNvrsP), axis=1
            )
        else:
            EndOfPrdvNvrsP = np.concatenate(
                (
                    np.reshape(EndOfPrdvNvrsP[:, 0], (self.pLvlGrid.size, 1)),
                    EndOfPrdvNvrsP,
                ),
                axis=1,
            )
            # This is a very good approximation, vNvrsPP = 0 at the asset minimum
        aLvl_temp = np.concatenate(
            (
                np.reshape(self.BoroCnstNat(self.pLvlGrid), (self.pLvlGrid.size, 1)),
                self.aLvlNow,
            ),
            axis=1,
        )

        # Make an end-of-period value function for each persistent income level in the grid
        EndOfPrdvNvrsFunc_list = []
        for p in range(self.pLvlGrid.size):
            EndOfPrdvNvrsFunc_list.append(
                CubicInterp(
                    aLvl_temp[p, :] - self.BoroCnstNat(self.pLvlGrid[p]),
                    EndOfPrdvNvrs[p, :],
                    EndOfPrdvNvrsP[p, :],
                )
            )
        EndOfPrdvNvrsFuncBase = LinearInterpOnInterp1D(
            EndOfPrdvNvrsFunc_list, self.pLvlGrid
        )

        # Re-adjust the combined end-of-period value function to account for the natural borrowing constraint shifter
        EndOfPrdvNvrsFunc = VariableLowerBoundFunc2D(
            EndOfPrdvNvrsFuncBase, self.BoroCnstNat
        )
        self.EndOfPrdvFunc = ValueFunc2D(EndOfPrdvNvrsFunc, self.CRRA)

    def getPointsForInterpolation(self, EndOfPrdvP, aLvlNow):
        """
        Finds endogenous interpolation points (c,m) for the consumption function.

        Parameters
        ----------
        EndOfPrdvP : np.array
            Array of end-of-period marginal values.
        aLvlNow : np.array
            Array of end-of-period asset values that yield the marginal values
            in EndOfPrdvP.

        Returns
        -------
        c_for_interpolation : np.array
            Consumption points for interpolation.
        m_for_interpolation : np.array
            Corresponding market resource points for interpolation.
        """
        cLvlNow = self.uPinv(EndOfPrdvP)
        mLvlNow = cLvlNow + aLvlNow

        # Limiting consumption is zero as m approaches mNrmMin
        c_for_interpolation = np.concatenate(
            (np.zeros((self.pLvlGrid.size, 1)), cLvlNow), axis=-1
        )
        m_for_interpolation = np.concatenate(
            (
                self.BoroCnstNat(np.reshape(self.pLvlGrid, (self.pLvlGrid.size, 1))),
                mLvlNow,
            ),
            axis=-1,
        )

        # Limiting consumption is MPCmin*mLvl as p approaches 0
        m_temp = np.reshape(
            m_for_interpolation[0, :], (1, m_for_interpolation.shape[1])
        )
        m_for_interpolation = np.concatenate((m_temp, m_for_interpolation), axis=0)
        c_for_interpolation = np.concatenate(
            (self.MPCminNow * m_temp, c_for_interpolation), axis=0
        )

        return c_for_interpolation, m_for_interpolation

    def usePointsForInterpolation(self, cLvl, mLvl, pLvl, interpolator):
        """
        Constructs a basic solution for this period, including the consumption
        function and marginal value function.

        Parameters
        ----------
        cLvl : np.array
            Consumption points for interpolation.
        mLvl : np.array
            Corresponding market resource points for interpolation.
        pLvl : np.array
            Corresponding persistent income level points for interpolation.
        interpolator : function
            A function that constructs and returns a consumption function.

        Returns
        -------
        solution_now : ConsumerSolution
            The solution to this period's consumption-saving problem, with a
            consumption function, marginal value function, and minimum m.
        """
        # Construct the unconstrained consumption function
        cFuncNowUnc = interpolator(mLvl, pLvl, cLvl)

        # Combine the constrained and unconstrained functions into the true consumption function
        cFuncNow = LowerEnvelope2D(cFuncNowUnc, self.cFuncNowCnst)

        # Make the marginal value function
        vPfuncNow = self.makevPfunc(cFuncNow)

        # Pack up the solution and return it
        solution_now = ConsumerSolution(cFunc=cFuncNow, vPfunc=vPfuncNow, mNrmMin=0.0)
        return solution_now

    def makevPfunc(self, cFunc):
        """
        Constructs the marginal value function for this period.

        Parameters
        ----------
        cFunc : function
            Consumption function this period, defined over market resources and
            persistent income level.

        Returns
        -------
        vPfunc : function
            Marginal value (of market resources) function for this period.
        """
        vPfunc = MargValueFunc2D(cFunc, self.CRRA)
        return vPfunc

    def makevFunc(self, solution):
        """
        Creates the value function for this period, defined over market resources
        m and persistent income p.  self must have the attribute EndOfPrdvFunc in
        order to execute.

        Parameters
        ----------
        solution : ConsumerSolution
            The solution to this single period problem, which must include the
            consumption function.

        Returns
        -------
        vFuncNow : ValueFunc
            A representation of the value function for this period, defined over
            market resources m and persistent income p: v = vFuncNow(m,p).
        """
        mSize = self.aXtraGrid.size
        pSize = self.pLvlGrid.size

        # Compute expected value and marginal value on a grid of market resources
        pLvl_temp = np.tile(self.pLvlGrid, (mSize, 1))  # Tile pLvl across m values
        mLvl_temp = (
            np.tile(self.mLvlMinNow(self.pLvlGrid), (mSize, 1))
            + np.tile(np.reshape(self.aXtraGrid, (mSize, 1)), (1, pSize)) * pLvl_temp
        )
        cLvlNow = solution.cFunc(mLvl_temp, pLvl_temp)
        aLvlNow = mLvl_temp - cLvlNow
        vNow = self.u(cLvlNow) + self.EndOfPrdvFunc(aLvlNow, pLvl_temp)
        vPnow = self.uP(cLvlNow)

        # Calculate pseudo-inverse value and its first derivative (wrt mLvl)
        vNvrs = self.uinv(vNow)  # value transformed through inverse utility
        vNvrsP = vPnow * self.uinvP(vNow)

        # Add data at the lower bound of m
        mLvl_temp = np.concatenate(
            (np.reshape(self.mLvlMinNow(self.pLvlGrid), (1, pSize)), mLvl_temp), axis=0
        )
        vNvrs = np.concatenate((np.zeros((1, pSize)), vNvrs), axis=0)
        vNvrsP = np.concatenate(
            (np.reshape(vNvrsP[0, :], (1, vNvrsP.shape[1])), vNvrsP), axis=0
        )

        # Add data at the lower bound of p
        MPCminNvrs = self.MPCminNow ** (-self.CRRA / (1.0 - self.CRRA))
        m_temp = np.reshape(mLvl_temp[:, 0], (mSize + 1, 1))
        mLvl_temp = np.concatenate((m_temp, mLvl_temp), axis=1)
        vNvrs = np.concatenate((MPCminNvrs * m_temp, vNvrs), axis=1)
        vNvrsP = np.concatenate((MPCminNvrs * np.ones((mSize + 1, 1)), vNvrsP), axis=1)

        # Construct the pseudo-inverse value function
        vNvrsFunc_list = []
        for j in range(pSize + 1):
            pLvl = np.insert(self.pLvlGrid, 0, 0.0)[j]
            vNvrsFunc_list.append(
                CubicInterp(
                    mLvl_temp[:, j] - self.mLvlMinNow(pLvl),
                    vNvrs[:, j],
                    vNvrsP[:, j],
                    MPCminNvrs * self.hLvlNow(pLvl),
                    MPCminNvrs,
                )
            )
        vNvrsFuncBase = LinearInterpOnInterp1D(
            vNvrsFunc_list, np.insert(self.pLvlGrid, 0, 0.0)
        )  # Value function "shifted"
        vNvrsFuncNow = VariableLowerBoundFunc2D(vNvrsFuncBase, self.mLvlMinNow)

        # "Re-curve" the pseudo-inverse value function into the value function
        vFuncNow = ValueFunc2D(vNvrsFuncNow, self.CRRA)
        return vFuncNow

    def makeBasicSolution(self, EndOfPrdvP, aLvl, pLvl, interpolator):
        """
        Given end of period assets and end of period marginal value, construct
        the basic solution for this period.

        Parameters
        ----------
        EndOfPrdvP : np.array
            Array of end-of-period marginal values.
        aLvl : np.array
            Array of end-of-period asset values that yield the marginal values
            in EndOfPrdvP.
        pLvl : np.array
            Array of persistent income levels that yield the marginal values
            in EndOfPrdvP (corresponding pointwise to aLvl).
        interpolator : function
            A function that constructs and returns a consumption function.

        Returns
        -------
        solution_now : ConsumerSolution
            The solution to this period's consumption-saving problem, with a
            consumption function, marginal value function, and minimum m.
        """
        cLvl, mLvl = self.getPointsForInterpolation(EndOfPrdvP, aLvl)
        pLvl_temp = np.concatenate(
            (np.reshape(self.pLvlGrid, (self.pLvlGrid.size, 1)), pLvl), axis=-1
        )
        pLvl_temp = np.concatenate((np.zeros((1, mLvl.shape[1])), pLvl_temp))
        solution_now = self.usePointsForInterpolation(
            cLvl, mLvl, pLvl_temp, interpolator
        )
        return solution_now

    def makeLinearcFunc(self, mLvl, pLvl, cLvl):
        """
        Makes a quasi-bilinear interpolation to represent the (unconstrained)
        consumption function.

        Parameters
        ----------
        mLvl : np.array
            Market resource points for interpolation.
        pLvl : np.array
            Persistent income level points for interpolation.
        cLvl : np.array
            Consumption points for interpolation.

        Returns
        -------
        cFuncUnc : LinearInterp
            The unconstrained consumption function for this period.
        """
        cFunc_by_pLvl_list = []  # list of consumption functions for each pLvl
        for j in range(pLvl.shape[0]):
            pLvl_j = pLvl[j, 0]
            m_temp = mLvl[j, :] - self.BoroCnstNat(pLvl_j)
            c_temp = cLvl[j, :]  # Make a linear consumption function for this pLvl
            if pLvl_j > 0:
                cFunc_by_pLvl_list.append(
                    LinearInterp(
                        m_temp,
                        c_temp,
                        lower_extrap=True,
                        slope_limit=self.MPCminNow,
                        intercept_limit=self.MPCminNow * self.hLvlNow(pLvl_j),
                    )
                )
            else:
                cFunc_by_pLvl_list.append(
                    LinearInterp(m_temp, c_temp, lower_extrap=True)
                )
        pLvl_list = pLvl[:, 0]
        cFuncUncBase = LinearInterpOnInterp1D(
            cFunc_by_pLvl_list, pLvl_list
        )  # Combine all linear cFuncs
        cFuncUnc = VariableLowerBoundFunc2D(
            cFuncUncBase, self.BoroCnstNat
        )  # Re-adjust for natural borrowing constraint (as lower bound)
        return cFuncUnc

    def makeCubiccFunc(self, mLvl, pLvl, cLvl):
        """
        Makes a quasi-cubic spline interpolation of the unconstrained consumption
        function for this period.  Function is cubic splines with respect to mLvl,
        but linear in pLvl.

        Parameters
        ----------
        mLvl : np.array
            Market resource points for interpolation.
        pLvl : np.array
            Persistent income level points for interpolation.
        cLvl : np.array
            Consumption points for interpolation.

        Returns
        -------
        cFuncUnc : CubicInterp
            The unconstrained consumption function for this period.
        """
        # Calculate the MPC at each gridpoint
        EndOfPrdvPP = (
            self.DiscFacEff
            * self.Rfree
            * self.Rfree
            * np.sum(
                self.vPPfuncNext(self.mLvlNext, self.pLvlNext) * self.ShkPrbs_temp,
                axis=0,
            )
        )
        dcda = EndOfPrdvPP / self.uPP(np.array(cLvl[1:, 1:]))
        MPC = dcda / (dcda + 1.0)
        MPC = np.concatenate((np.reshape(MPC[:, 0], (MPC.shape[0], 1)), MPC), axis=1)
        # Stick an extra MPC value at bottom; MPCmax doesn't work
        MPC = np.concatenate(
            (self.MPCminNow * np.ones((1, self.aXtraGrid.size + 1)), MPC), axis=0
        )

        # Make cubic consumption function with respect to mLvl for each persistent income level
        cFunc_by_pLvl_list = []  # list of consumption functions for each pLvl
        for j in range(pLvl.shape[0]):
            pLvl_j = pLvl[j, 0]
            m_temp = mLvl[j, :] - self.BoroCnstNat(pLvl_j)
            c_temp = cLvl[j, :]  # Make a cubic consumption function for this pLvl
            MPC_temp = MPC[j, :]
            if pLvl_j > 0:
                cFunc_by_pLvl_list.append(
                    CubicInterp(
                        m_temp,
                        c_temp,
                        MPC_temp,
                        lower_extrap=True,
                        slope_limit=self.MPCminNow,
                        intercept_limit=self.MPCminNow * self.hLvlNow(pLvl_j),
                    )
                )
            else:  # When pLvl=0, cFunc is linear
                cFunc_by_pLvl_list.append(
                    LinearInterp(m_temp, c_temp, lower_extrap=True)
                )
        pLvl_list = pLvl[:, 0]
        cFuncUncBase = LinearInterpOnInterp1D(
            cFunc_by_pLvl_list, pLvl_list
        )  # Combine all linear cFuncs
        cFuncUnc = VariableLowerBoundFunc2D(cFuncUncBase, self.BoroCnstNat)
        # Re-adjust for lower bound of natural borrowing constraint
        return cFuncUnc

    def addMPCandHumanWealth(self, solution):
        """
        Take a solution and add human wealth and the bounding MPCs to it.

        Parameters
        ----------
        solution : ConsumerSolution
            The solution to this period's consumption-saving problem.

        Returns:
        ----------
        solution : ConsumerSolution
            The solution to this period's consumption-saving problem, but now
            with human wealth and the bounding MPCs.
        """
        solution.hNrm = 0.0  # Can't have None or setAndUpdateValues breaks, should fix
        solution.hLvl = self.hLvlNow
        solution.mLvlMin = self.mLvlMinNow
        solution.MPCmin = self.MPCminNow
        solution.MPCmax = 0.0  # MPCmax is actually a function in this model
        return solution

    def addvPPfunc(self, solution):
        """
        Adds the marginal marginal value function to an existing solution, so
        that the next solver can evaluate vPP and thus use cubic interpolation.

        Parameters
        ----------
        solution : ConsumerSolution
            The solution to this single period problem, which must include the
            consumption function.

        Returns
        -------
        solution : ConsumerSolution
            The same solution passed as input, but with the marginal marginal
            value function for this period added as the attribute vPPfunc.
        """
        vPPfuncNow = MargMargValueFunc2D(solution.cFunc, self.CRRA)
        solution.vPPfunc = vPPfuncNow
        return solution

    def solve(self):
        """
        Solves a one period consumption saving problem with risky income, with
        persistent income explicitly tracked as a state variable.

        Parameters
        ----------
        None

        Returns
        -------
        solution : ConsumerSolution
            The solution to the one period problem, including a consumption
            function (defined over market resources and persistent income), a
            marginal value function, bounding MPCs, and human wealth as a func-
            tion of persistent income.  Might also include a value function and
            marginal marginal value function, depending on options selected.
        """
        aLvl, pLvl = self.prepareToCalcEndOfPrdvP()
        EndOfPrdvP = self.calcEndOfPrdvP()
        if self.vFuncBool:
            self.makeEndOfPrdvFunc(EndOfPrdvP)
        if self.CubicBool:
            interpolator = self.makeCubiccFunc
        else:
            interpolator = self.makeLinearcFunc
        solution = self.makeBasicSolution(EndOfPrdvP, aLvl, pLvl, interpolator)
        solution = self.addMPCandHumanWealth(solution)
        if self.vFuncBool:
            solution.vFunc = self.makevFunc(solution)
        if self.CubicBool:
            solution = self.addvPPfunc(solution)
        return solution


###############################################################################

# -----------------------------------------------------------------------------
# ----- Define additional parameters for the persistent shocks model ----------
# -----------------------------------------------------------------------------

pLvlPctiles = np.concatenate(
    (
        [0.001, 0.005, 0.01, 0.03],
        np.linspace(0.05, 0.95, num=19),
        [0.97, 0.99, 0.995, 0.999],
    )
)
PrstIncCorr = 0.98  # Serial correlation coefficient for permanent income

# Make a dictionary for the "explicit permanent income" idiosyncratic shocks model
init_explicit_perm_inc = init_idiosyncratic_shocks.copy()
init_explicit_perm_inc["pLvlPctiles"] = pLvlPctiles
init_explicit_perm_inc["PermGroFac"] = [
    1.0
]  # long run permanent income growth doesn't work yet
init_explicit_perm_inc["aXtraMax"] = 30
init_explicit_perm_inc["aXtraExtra"] = [0.005, 0.01]


class GenIncProcessConsumerType(IndShockConsumerType):
    """
    A consumer type with idiosyncratic shocks to persistent and transitory income.
    His problem is defined by a sequence of income distributions, survival prob-
    abilities, and persistent income growth functions, as well as time invariant
    values for risk aversion, discount factor, the interest rate, the grid of
    end-of-period assets, and an artificial borrowing constraint.
    """

    cFunc_terminal_ = BilinearInterp(
        np.array([[0.0, 0.0], [1.0, 1.0]]), np.array([0.0, 1.0]), np.array([0.0, 1.0])
    )
    solution_terminal_ = ConsumerSolution(
        cFunc=cFunc_terminal_, mNrmMin=0.0, hNrm=0.0, MPCmin=1.0, MPCmax=1.0
    )
    poststate_vars_ = ["aLvlNow", "pLvlNow"]

    def __init__(self, cycles=0, **kwds):
        """
        Instantiate a new ConsumerType with given data.
        See ConsumerParameters.init_explicit_perm_inc for a dictionary of the
        keywords that should be passed to the constructor.

        Parameters
        ----------
        cycles : int
            Number of times the sequence of periods should be solved.

        Returns
        -------
        None
        """
        params = init_explicit_perm_inc.copy()
        params.update(kwds)

        # Initialize a basic ConsumerType
        IndShockConsumerType.__init__(self, cycles=cycles, **params)
        self.solveOnePeriod = makeOnePeriodOOSolver(ConsGenIncProcessSolver)

    def preSolve(self):
        #        AgentType.preSolve()
        self.updateSolutionTerminal()

    def update(self):
        """
        Update the income process, the assets grid, the persistent income grid,
        and the terminal solution.

        Parameters
        ----------
        None

        Returns
        -------
        None
        """
        IndShockConsumerType.update(self)
        self.updatepLvlNextFunc()
        self.updatepLvlGrid()

    def updateSolutionTerminal(self):
        """
        Update the terminal period solution.  This method should be run when a
        new AgentType is created or when CRRA changes.

        Parameters
        ----------
        None

        Returns
        -------
        None
        """
        self.solution_terminal.vFunc = ValueFunc2D(self.cFunc_terminal_, self.CRRA)
        self.solution_terminal.vPfunc = MargValueFunc2D(self.cFunc_terminal_, self.CRRA)
        self.solution_terminal.vPPfunc = MargMargValueFunc2D(
            self.cFunc_terminal_, self.CRRA
        )
        self.solution_terminal.hNrm = 0.0  # Don't track normalized human wealth
        self.solution_terminal.hLvl = lambda p: np.zeros_like(p)
        # But do track absolute human wealth by persistent income
        self.solution_terminal.mLvlMin = lambda p: np.zeros_like(p)
        # And minimum allowable market resources by perm inc

    def updatepLvlNextFunc(self):
        """
        A dummy method that creates a trivial pLvlNextFunc attribute that has
        no persistent income dynamics.  This method should be overwritten by
        subclasses in order to make (e.g.) an AR1 income process.

        Parameters
        ----------
        None

        Returns
        -------
        None
        """
        pLvlNextFuncBasic = LinearInterp(np.array([0.0, 1.0]), np.array([0.0, 1.0]))
        self.pLvlNextFunc = self.T_cycle * [pLvlNextFuncBasic]
        self.addToTimeVary("pLvlNextFunc")

    def installRetirementFunc(self):
        """
        Installs a special pLvlNextFunc representing retirement in the correct
        element of self.pLvlNextFunc.  Draws on the attributes T_retire and
        pLvlNextFuncRet.  If T_retire is zero or pLvlNextFuncRet does not
        exist, this method does nothing.  Should only be called from within the
        method updatepLvlNextFunc, which ensures that time is flowing forward.

        Parameters
        ----------
        None

        Returns
        -------
        None
        """
        if (not hasattr(self, "pLvlNextFuncRet")) or self.T_retire == 0:
            return
        t = self.T_retire
        self.pLvlNextFunc[t] = self.pLvlNextFuncRet

    def updatepLvlGrid(self):
        """
        Update the grid of persistent income levels.  Currently only works for
        infinite horizon models (cycles=0) and lifecycle models (cycles=1).  Not
        clear what to do about cycles>1 because the distribution of persistent
        income will be different within a period depending on how many cycles
        have elapsed.  This method uses a simulation approach to generate the
        pLvlGrid at each period of the cycle, drawing on the initial distribution
        of persistent income, the pLvlNextFuncs, and the attribute pLvlPctiles.

        Parameters
        ----------
        None

        Returns
        -------
        None
        """
        LivPrbAll = np.array(self.LivPrb)

        # Simulate the distribution of persistent income levels by t_cycle in a lifecycle model
        if self.cycles == 1:
            pLvlNow = Lognormal(
                self.pLvlInitMean, sigma=self.pLvlInitStd, seed=31382
            ).draw(self.AgentCount)
            pLvlGrid = []  # empty list of time-varying persistent income grids
            # Calculate distribution of persistent income in each period of lifecycle
            for t in range(len(self.PermShkStd)):
                if t > 0:
                    PermShkNow = self.PermShkDstn[t - 1].drawDiscrete(N=self.AgentCount)
                    pLvlNow = self.pLvlNextFunc[t - 1](pLvlNow) * PermShkNow
                pLvlGrid.append(getPercentiles(pLvlNow, percentiles=self.pLvlPctiles))

        # Calculate "stationary" distribution in infinite horizon (might vary across periods of cycle)
        elif self.cycles == 0:
            T_long = 1000  # Number of periods to simulate to get to "stationary" distribution
            pLvlNow = Lognormal(
                mu=self.pLvlInitMean, sigma=self.pLvlInitStd, seed=31382
            ).draw(self.AgentCount)
            t_cycle = np.zeros(self.AgentCount, dtype=int)
            for t in range(T_long):
                LivPrb = LivPrbAll[
                    t_cycle
                ]  # Determine who dies and replace them with newborns
                draws = Uniform(seed=t).draw(self.AgentCount)
                who_dies = draws > LivPrb
                pLvlNow[who_dies] = Lognormal(
                    self.pLvlInitMean, self.pLvlInitStd, seed=t + 92615
                ).draw(np.sum(who_dies))
                t_cycle[who_dies] = 0

                for j in range(self.T_cycle):  # Update persistent income
                    these = t_cycle == j
                    PermShkTemp = self.PermShkDstn[j].drawDiscrete(N=np.sum(these))
                    pLvlNow[these] = self.pLvlNextFunc[j](pLvlNow[these]) * PermShkTemp
                t_cycle = t_cycle + 1
                t_cycle[t_cycle == self.T_cycle] = 0

            # We now have a "long run stationary distribution", extract percentiles
            pLvlGrid = []  # empty list of time-varying persistent income grids
            for t in range(self.T_cycle):
                these = t_cycle == t
                pLvlGrid.append(
                    getPercentiles(pLvlNow[these], percentiles=self.pLvlPctiles)
                )

        # Throw an error if cycles>1
        else:
            assert False, "Can only handle cycles=0 or cycles=1!"

        # Store the result and add attribute to time_vary
        self.pLvlGrid = pLvlGrid
        self.addToTimeVary("pLvlGrid")

    def simBirth(self, which_agents):
        """
        Makes new consumers for the given indices.  Initialized variables include aNrm and pLvl, as
        well as time variables t_age and t_cycle.  Normalized assets and persistent income levels
        are drawn from lognormal distributions given by aNrmInitMean and aNrmInitStd (etc).

        Parameters
        ----------
        which_agents : np.array(Bool)
            Boolean array of size self.AgentCount indicating which agents should be "born".

        Returns
        -------
        None
        """
        # Get and store states for newly born agents
        N = np.sum(which_agents)  # Number of new consumers to make
        aNrmNow_new = Lognormal(
            self.aNrmInitMean, self.aNrmInitStd, seed=self.RNG.randint(0, 2 ** 31 - 1)
        ).draw(N)
        self.pLvlNow[which_agents] = Lognormal(
            self.pLvlInitMean, self.pLvlInitStd, seed=self.RNG.randint(0, 2 ** 31 - 1)
        ).draw(N)
        self.aLvlNow[which_agents] = aNrmNow_new * self.pLvlNow[which_agents]
        self.t_age[which_agents] = 0  # How many periods since each agent was born
        self.t_cycle[
            which_agents
        ] = 0  # Which period of the cycle each agent is currently in

    def getStates(self):
        """
        Calculates updated values of normalized market resources and persistent income level for each
        agent.  Uses pLvlNow, aLvlNow, PermShkNow, TranShkNow.

        Parameters
        ----------
        None

        Returns
        -------
        None
        """
        aLvlPrev = self.aLvlNow
        RfreeNow = self.getRfree()

        # Calculate new states: normalized market resources and persistent income level
        pLvlNow = np.zeros_like(aLvlPrev)
        for t in range(self.T_cycle):
            these = t == self.t_cycle
<<<<<<< HEAD
            pLvlNow[these] = (
                self.pLvlNextFunc[t - 1](self.pLvlNow[these]) * self.PermShkNow[these]
            )
        self.pLvlNow = pLvlNow  # Updated persistent income level
        self.bLvlNow = RfreeNow * aLvlPrev  # Bank balances before labor income
        self.mLvlNow = (
            self.bLvlNow + self.TranShkNow * self.pLvlNow
        )  # Market resources after income
=======
            pLvlNow[these] = self.pLvlNextFunc[t-1](self.pLvlNow[these])*self.shocks['PermShkNow'][these]
        self.pLvlNow = pLvlNow                  # Updated persistent income level
        self.bLvlNow = RfreeNow*aLvlPrev        # Bank balances before labor income
        self.mLvlNow = self.bLvlNow + self.shocks['TranShkNow']*self.pLvlNow  # Market resources after income
>>>>>>> 9bff0b1b

    def getControls(self):
        """
        Calculates consumption for each consumer of this type using the consumption functions.

        Parameters
        ----------
        None

        Returns
        -------
        None
        """
        cLvlNow = np.zeros(self.AgentCount) + np.nan
        MPCnow = np.zeros(self.AgentCount) + np.nan
        for t in range(self.T_cycle):
            these = t == self.t_cycle
            cLvlNow[these] = self.solution[t].cFunc(
                self.mLvlNow[these], self.pLvlNow[these]
            )
            MPCnow[these] = self.solution[t].cFunc.derivativeX(
                self.mLvlNow[these], self.pLvlNow[these]
            )
        self.cLvlNow = cLvlNow
        self.MPCnow = MPCnow

    def getPostStates(self):
        """
        Calculates end-of-period assets for each consumer of this type.
        Identical to version in IndShockConsumerType but uses Lvl rather than Nrm variables.

        Parameters
        ----------
        None

        Returns
        -------
        None
        """
        self.aLvlNow = self.mLvlNow - self.cLvlNow


###############################################################################


class IndShockExplicitPermIncConsumerType(GenIncProcessConsumerType):
    """
    A consumer type with idiosyncratic shocks to permanent and transitory income.
    The problem is defined by a sequence of income distributions, survival prob-
    abilities, and permanent income growth rates, as well as time invariant values
    for risk aversion, discount factor, the interest rate, the grid of end-of-
    period assets, and an artificial borrowing constraint.  This agent type is
    identical to an IndShockConsumerType but for explicitly tracking pLvl as a
    state variable during solution.  There is no real economic use for it.
    """

    def updatepLvlNextFunc(self):
        """
        A method that creates the pLvlNextFunc attribute as a sequence of
        linear functions, indicating constant expected permanent income growth
        across permanent income levels.  Draws on the attribute PermGroFac, and
        installs a special retirement function when it exists.

        Parameters
        ----------
        None

        Returns
        -------
        None
        """
        pLvlNextFunc = []
        for t in range(self.T_cycle):
            pLvlNextFunc.append(
                LinearInterp(np.array([0.0, 1.0]), np.array([0.0, self.PermGroFac[t]]))
            )

        self.pLvlNextFunc = pLvlNextFunc
        self.addToTimeVary("pLvlNextFunc")


###############################################################################


# Make a dictionary for the "persistent idiosyncratic shocks" model
init_persistent_shocks = init_explicit_perm_inc.copy()
init_persistent_shocks["PrstIncCorr"] = PrstIncCorr


class PersistentShockConsumerType(GenIncProcessConsumerType):
    """
    Type with idiosyncratic shocks to persistent ('Prst') and transitory income.
    The problem is defined by a sequence of income distributions, survival prob-
    abilities, and persistent income growth rates, as well as time invariant values
    for risk aversion, discount factor, the interest rate, the grid of end-of-
    period assets, an artificial borrowing constraint, and the AR1 correlation
    coefficient for (log) persistent income.
    """

    def __init__(self, cycles=0, **kwds):
        """
        Instantiate a new ConsumerType with given data.

        Parameters
        ----------
        cycles : int
            Number of times the sequence of periods should be solved.

        Returns
        -------
        None
        """
        params = init_persistent_shocks.copy()
        params.update(kwds)

        GenIncProcessConsumerType.__init__(self, cycles=cycles, **params)

    def updatepLvlNextFunc(self):
        """
        A method that creates the pLvlNextFunc attribute as a sequence of
        AR1-style functions.  Draws on the attributes PermGroFac and PrstIncCorr.
        If cycles=0, the product of PermGroFac across all periods must be 1.0,
        otherwise this method is invalid.

        Parameters
        ----------
        None

        Returns
        -------
        None
        """

        pLvlNextFunc = []
        pLogMean = self.pLvlInitMean  # Initial mean (log) persistent income

        for t in range(self.T_cycle):
            pLvlNextFunc.append(
                pLvlFuncAR1(pLogMean, self.PermGroFac[t], self.PrstIncCorr)
            )
            pLogMean += np.log(self.PermGroFac[t])

        self.pLvlNextFunc = pLvlNextFunc
        self.addToTimeVary("pLvlNextFunc")<|MERGE_RESOLUTION|>--- conflicted
+++ resolved
@@ -1391,21 +1391,10 @@
         pLvlNow = np.zeros_like(aLvlPrev)
         for t in range(self.T_cycle):
             these = t == self.t_cycle
-<<<<<<< HEAD
-            pLvlNow[these] = (
-                self.pLvlNextFunc[t - 1](self.pLvlNow[these]) * self.PermShkNow[these]
-            )
-        self.pLvlNow = pLvlNow  # Updated persistent income level
-        self.bLvlNow = RfreeNow * aLvlPrev  # Bank balances before labor income
-        self.mLvlNow = (
-            self.bLvlNow + self.TranShkNow * self.pLvlNow
-        )  # Market resources after income
-=======
             pLvlNow[these] = self.pLvlNextFunc[t-1](self.pLvlNow[these])*self.shocks['PermShkNow'][these]
         self.pLvlNow = pLvlNow                  # Updated persistent income level
         self.bLvlNow = RfreeNow*aLvlPrev        # Bank balances before labor income
         self.mLvlNow = self.bLvlNow + self.shocks['TranShkNow']*self.pLvlNow  # Market resources after income
->>>>>>> 9bff0b1b
 
     def getControls(self):
         """
