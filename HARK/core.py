--- conflicted
+++ resolved
@@ -128,12 +128,8 @@
         Returns
         -------
         none
-<<<<<<< HEAD
-        """
-=======
-        '''
+        """
         self.parameters = kwds
->>>>>>> 8ef76096
         for key in kwds:
             setattr(self, key, kwds[key])
 
