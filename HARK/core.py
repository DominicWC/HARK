"""
High-level functions and classes for solving a wide variety of economic models.
The "core" of HARK is a framework for "microeconomic" and "macroeconomic"
models.  A micro model concerns the dynamic optimization problem for some type
of agents, where agents take the inputs to their problem as exogenous.  A macro
model adds an additional layer, endogenizing some of the inputs to the micro
problem by finding a general equilibrium dynamic rule.
"""

# Set logging and define basic functions
# Set logging and define basic functions
import logging
import sys
from collections import namedtuple
from copy import copy, deepcopy
from dataclasses import dataclass, field
from time import time
<<<<<<< HEAD
from typing import Any, Callable, Dict, List, NewType, Optional, Union
=======
from typing import Any, Dict, List, Optional, Union
>>>>>>> bbb07a54
from warnings import warn

import numpy as np
import pandas as pd
from HARK.distribution import (
    Distribution,
    IndexDistribution,
    TimeVaryingDiscreteDistribution,
    combine_indep_dstns,
)
from HARK.parallel import multi_thread_commands, multi_thread_commands_fake
from HARK.utilities import NullFunc, get_arg_names
from xarray import DataArray

logging.basicConfig(format="%(message)s")
_log = logging.getLogger("HARK")
_log.setLevel(logging.ERROR)


def disable_logging():
    _log.disabled = True


def enable_logging():
    _log.disabled = False


def warnings():
    _log.setLevel(logging.WARNING)


def quiet():
    _log.setLevel(logging.ERROR)


def verbose():
    _log.setLevel(logging.INFO)


def set_verbosity_level(level):
    _log.setLevel(level)


class Parameters:
    """
    This class defines an object that stores all of the parameters for a model
    as an internal dictionary. It is designed to also handle the age-varying
    dynamics of parameters.

    Attributes
    ----------

    _length : int
        The terminal age of the agents in the model.
    _invariant_params : list
        A list of the names of the parameters that are invariant over time.
    _varying_params : list
        A list of the names of the parameters that vary over time.
    """

    def __init__(self, **parameters: Any):
        """
        Initializes a Parameters object and parses the age-varying
        dynamics of the parameters.

        Parameters
        ----------

        parameters : keyword arguments
            Any number of keyword arguments of the form key=value.
            To parse a dictionary of parameters, use the ** operator.
        """
        params = parameters.copy()
        self._length = params.pop("T_cycle", None)
        self._invariant_params = set()
        self._varying_params = set()
        self._parameters: Dict[str, Union[int, float, np.ndarray, list, tuple]] = {}

        for key, value in params.items():
            self._parameters[key] = self.__infer_dims__(key, value)

    def __infer_dims__(
        self, key: str, value: Union[int, float, np.ndarray, list, tuple, None]
    ) -> Union[int, float, np.ndarray, list, tuple]:
        """
        Infers the age-varying dimensions of a parameter.

        If the parameter is a scalar, numpy array, boolean, distribution, callable or None,
        it is assumed to be invariant over time. If the parameter is a list or
        tuple, it is assumed to be varying over time. If the parameter is a list
        or tuple of length greater than 1, the length of the list or tuple must match
        the `_term_age` attribute of the Parameters object.

        Parameters
        ----------
        key : str
            name of parameter
        value : Any
            value of parameter

        """
        if isinstance(
            value, (int, float, np.ndarray, type(None), Distribution, bool, Callable)
        ):
            self.__add_to_invariant__(key)
            return value
        if isinstance(value, (list, tuple)):
            if len(value) == 1:
                self.__add_to_invariant__(key)
                return value[0]
            if self._length is None or self._length == 1:
                self._length = len(value)
            if len(value) == self._length:
                self.__add_to_varying__(key)
                return value
            raise ValueError(
                f"Parameter {key} must be of length 1 or {self._length}, not {len(value)}"
            )
        raise ValueError(f"Parameter {key} has unsupported type {type(value)}")

    def __add_to_invariant__(self, key: str):
        """
        Adds parameter name to invariant set and removes from varying set.
        """
        self._varying_params.discard(key)
        self._invariant_params.add(key)

    def __add_to_varying__(self, key: str):
        """
        Adds parameter name to varying set and removes from invariant set.
        """
        self._invariant_params.discard(key)
        self._varying_params.add(key)

    def __getitem__(self, item_or_key: Union[int, str]):
        """
        If item_or_key is an integer, returns a Parameters object with the parameters
        that apply to that age. This includes all invariant parameters and the
        `item_or_key`th element of all age-varying parameters. If item_or_key is a string,
        it returns the value of the parameter with that name.
        """
        if isinstance(item_or_key, int):
            if item_or_key >= self._length:
                raise ValueError(
                    f"Age {item_or_key} is greater than or equal to terminal age {self._length}."
                )

            params = {key: self._parameters[key] for key in self._invariant_params}
            params.update(
                {
                    key: self._parameters[key][item_or_key]
                    for key in self._varying_params
                }
            )
            return Parameters(**params)
        elif isinstance(item_or_key, str):
            return self._parameters[item_or_key]

    def __setitem__(self, key: str, value: Any):
        """
        Sets the value of a parameter.

        Parameters
        ----------
        key : str
            name of parameter
        value : Any
            value of parameter

        """
        if not isinstance(key, str):
            raise ValueError("Parameters must be set with a string key")
        self._parameters[key] = self.__infer_dims__(key, value)

    def keys(self):
        """
        Returns a list of the names of the parameters.
        """
        return self._invariant_params | self._varying_params

    def values(self):
        """
        Returns a list of the values of the parameters.
        """
        return list(self._parameters.values())

    def items(self):
        """
        Returns a list of tuples of the form (name, value) for each parameter.
        """
        return list(self._parameters.items())

    def __iter__(self):
        """
        Allows for iterating over the parameter names.
        """
        return iter(self.keys())

    def __deepcopy__(self, memo):
        """
        Returns a deep copy of the Parameters object.
        """
        return Parameters(**deepcopy(self.to_dict(), memo))

    def to_dict(self):
        """
        Returns a dictionary of the parameters.
        """
        return {key: self._parameters[key] for key in self.keys()}

    def to_namedtuple(self):
        """
        Returns a namedtuple of the parameters.
        """
        return namedtuple("Parameters", self.keys())(**self.to_dict())

    def update(self, other_params):
        """
        Updates the parameters with the values from another
        Parameters object or a dictionary.

        Parameters
        ----------
        other_params : Parameters or dict
            Parameters object or dictionary of parameters to update with.
        """
        if isinstance(other_params, Parameters):
            self._parameters.update(other_params.to_dict())
        elif isinstance(other_params, dict):
            self._parameters.update(other_params)
        else:
            raise ValueError("Parameters must be a dict or a Parameters object")

    def __str__(self):
        """
        Returns a simple string representation of the Parameters object.
        """
        return f"Parameters({str(self.to_dict())})"

    def __repr__(self):
        """
        Returns a detailed string representation of the Parameters object.
        """
        return f"Parameters( _age_inv = {self._invariant_params}, _age_var = {self._varying_params}, | {self.to_dict()})"


class Model:
    """
    A class with special handling of parameters assignment.
    """

    def __init__(self):
        if not hasattr(self, "parameters"):
            self.parameters = {}

    def assign_parameters(self, **kwds):
        """
        Assign an arbitrary number of attributes to this agent.

        Parameters
        ----------
        **kwds : keyword arguments
            Any number of keyword arguments of the form key=value.  Each value
            will be assigned to the attribute named in self.

        Returns
        -------
        none
        """
        self.parameters.update(kwds)
        for key in kwds:
            setattr(self, key, kwds[key])

    def get_parameter(self, name):
        """
        Returns a parameter of this model

        Parameters
        ----------
        name : string
            The name of the parameter to get

        Returns
        -------
        value :
            The value of the parameter
        """
        return self.parameters[name]

    def __eq__(self, other):
        if isinstance(other, type(self)):
            return self.parameters == other.parameters

        return NotImplemented

    def __str__(self):
        type_ = type(self)
        module = type_.__module__
        qualname = type_.__qualname__

        s = f"<{module}.{qualname} object at {hex(id(self))}.\n"
        s += "Parameters:"

        for p in self.parameters:
            s += f"\n{p}: {self.parameters[p]}"

        s += ">"
        return s

    def describe(self):
        return self.__str__()


class AgentType(Model):
    """
    A superclass for economic agents in the HARK framework. Each model should
    specify its own subclass of AgentType, inheriting its methods and overwriting
    as necessary.  Critically, every subclass of AgentType should define class-
    specific static values of the attributes time_vary and time_inv as lists of
    strings.  Each element of time_vary is the name of a field in AgentSubType
    that varies over time in the model.  Each element of time_inv is the name of
    a field in AgentSubType that is constant over time in the model.

    Parameters
    ----------
    solution_terminal : Solution
        A representation of the solution to the terminal period problem of
        this AgentType instance, or an initial guess of the solution if this
        is an infinite horizon problem.
    cycles : int
        The number of times the sequence of periods is experienced by this
        AgentType in their "lifetime".  cycles=1 corresponds to a lifecycle
        model, with a certain sequence of one period problems experienced
        once before terminating.  cycles=0 corresponds to an infinite horizon
        model, with a sequence of one period problems repeating indefinitely.
    pseudo_terminal : boolean
        Indicates whether solution_terminal isn't actually part of the
        solution to the problem (as a known solution to the terminal period
        problem), but instead represents a "scrap value"-style termination.
        When True, solution_terminal is not included in the solution; when
        false, solution_terminal is the last element of the solution.
    tolerance : float
        Maximum acceptable "distance" between successive solutions to the
        one period problem in an infinite horizon (cycles=0) model in order
        for the solution to be considered as having "converged".  Inoperative
        when cycles>0.
    seed : int
        A seed for this instance's random number generator.

    Attributes
    ----------
    AgentCount : int
        The number of agents of this type to use in simulation.

    state_vars : list of string
        The string labels for this AgentType's model state variables.
    """

    state_vars = []

    def __init__(
        self,
        solution_terminal=None,
        pseudo_terminal=True,
        tolerance=0.000001,
        seed=0,
        **kwds,
    ):
        super().__init__()

        if solution_terminal is None:
            solution_terminal = NullFunc()

        self.solution_terminal = solution_terminal  # NOQA
        self.pseudo_terminal = pseudo_terminal  # NOQA
        self.solve_one_period = NullFunc()  # NOQA
        self.tolerance = tolerance  # NOQA
        self.seed = seed  # NOQA
        self.track_vars = []  # NOQA
        self.state_now = {sv: None for sv in self.state_vars}
        self.state_prev = self.state_now.copy()
        self.controls = {}
        self.shocks = {}
        self.read_shocks = False  # NOQA
        self.shock_history = {}
        self.newborn_init_history = {}
        self.history = {}
        self.assign_parameters(**kwds)  # NOQA
        self.reset_rng()  # NOQA

    def add_to_time_vary(self, *params):
        """
        Adds any number of parameters to time_vary for this instance.

        Parameters
        ----------
        params : string
            Any number of strings naming attributes to be added to time_vary

        Returns
        -------
        None
        """
        for param in params:
            if param not in self.time_vary:
                self.time_vary.append(param)

    def add_to_time_inv(self, *params):
        """
        Adds any number of parameters to time_inv for this instance.

        Parameters
        ----------
        params : string
            Any number of strings naming attributes to be added to time_inv

        Returns
        -------
        None
        """
        for param in params:
            if param not in self.time_inv:
                self.time_inv.append(param)

    def del_from_time_vary(self, *params):
        """
        Removes any number of parameters from time_vary for this instance.

        Parameters
        ----------
        params : string
            Any number of strings naming attributes to be removed from time_vary

        Returns
        -------
        None
        """
        for param in params:
            if param in self.time_vary:
                self.time_vary.remove(param)

    def del_from_time_inv(self, *params):
        """
        Removes any number of parameters from time_inv for this instance.

        Parameters
        ----------
        params : string
            Any number of strings naming attributes to be removed from time_inv

        Returns
        -------
        None
        """
        for param in params:
            if param in self.time_inv:
                self.time_inv.remove(param)

    def unpack(self, parameter):
        """
        Unpacks a parameter from a solution object for easier access.
        After the model has been solved, the parameters (like consumption function)
        reside in the attributes of each element of `ConsumerType.solution`
        (e.g. `cFunc`).  This method creates a (time varying) attribute of the given
        parameter name that contains a list of functions accessible by `ConsumerType.parameter`.

        Parameters
        ----------
        parameter: str
            Name of the function to unpack from the solution

        Returns
        -------
        none
        """
        setattr(self, parameter, list())
        for solution_t in self.solution:
            self.__dict__[parameter].append(solution_t.__dict__[parameter])
        self.add_to_time_vary(parameter)

    def solve(self, verbose=False):
        """
        Solve the model for this instance of an agent type by backward induction.
        Loops through the sequence of one period problems, passing the solution
        from period t+1 to the problem for period t.

        Parameters
        ----------
        verbose : boolean
            If True, solution progress is printed to screen.

        Returns
        -------
        none
        """

        # Ignore floating point "errors". Numpy calls it "errors", but really it's excep-
        # tions with well-defined answers such as 1.0/0.0 that is np.inf, -1.0/0.0 that is
        # -np.inf, np.inf/np.inf is np.nan and so on.
        with np.errstate(
            divide="ignore", over="ignore", under="ignore", invalid="ignore"
        ):
            self.pre_solve()  # Do pre-solution stuff
            self.solution = solve_agent(
                self, verbose
            )  # Solve the model by backward induction
            self.post_solve()  # Do post-solution stuff

    def reset_rng(self):
        """
        Reset the random number generator for this type.

        Parameters
        ----------
        none

        Returns
        -------
        none
        """
        self.RNG = np.random.default_rng(self.seed)

    def check_elements_of_time_vary_are_lists(self):
        """
        A method to check that elements of time_vary are lists.
        """
        for param in self.time_vary:
            if not isinstance(
                getattr(self, param),
                (TimeVaryingDiscreteDistribution, IndexDistribution),
            ):
                assert type(getattr(self, param)) == list, (
                    param
                    + " is not a list or time varying distribution,"
                    + " but should be because it is in time_vary"
                )

    def check_restrictions(self):
        """
        A method to check that various restrictions are met for the model class.
        """
        return

    def pre_solve(self):
        """
        A method that is run immediately before the model is solved, to check inputs or to prepare
        the terminal solution, perhaps.

        Parameters
        ----------
        none

        Returns
        -------
        none
        """
        self.check_restrictions()
        self.check_elements_of_time_vary_are_lists()
        return None

    def post_solve(self):
        """
        A method that is run immediately after the model is solved, to finalize
        the solution in some way.  Does nothing here.

        Parameters
        ----------
        none

        Returns
        -------
        none
        """
        return None

    def initialize_sim(self):
        """
        Prepares this AgentType for a new simulation.  Resets the internal random number generator,
        makes initial states for all agents (using sim_birth), clears histories of tracked variables.

        Parameters
        ----------
        None

        Returns
        -------
        None
        """
        if not hasattr(self, "T_sim"):
            raise Exception(
                "To initialize simulation variables it is necessary to first "
                + "set the attribute T_sim to the largest number of observations "
                + "you plan to simulate for each agent including re-births."
            )
        elif self.T_sim <= 0:
            raise Exception(
                "T_sim represents the largest number of observations "
                + "that can be simulated for an agent, and must be a positive number."
            )

        self.reset_rng()
        self.t_sim = 0
        all_agents = np.ones(self.AgentCount, dtype=bool)
        blank_array = np.empty(self.AgentCount)
        blank_array[:] = np.nan
        for var in self.state_now:
            if self.state_now[var] is None:
                self.state_now[var] = copy(blank_array)

            # elif self.state_prev[var] is None:
            #    self.state_prev[var] = copy(blank_array)
        self.t_age = np.zeros(
            self.AgentCount, dtype=int
        )  # Number of periods since agent entry
        self.t_cycle = np.zeros(
            self.AgentCount, dtype=int
        )  # Which cycle period each agent is on
        self.sim_birth(all_agents)

        # If we are asked to use existing shocks and a set of initial conditions
        # exist, use them
        if self.read_shocks and bool(self.newborn_init_history):
            for var_name in self.state_now:
                # Check that we are actually given a value for the variable
                if var_name in self.newborn_init_history.keys():
                    # Copy only array-like idiosyncratic states. Aggregates should
                    # not be set by newborns
                    idio = (
                        isinstance(self.state_now[var_name], np.ndarray)
                        and len(self.state_now[var_name]) == self.AgentCount
                    )
                    if idio:
                        self.state_now[var_name] = self.newborn_init_history[var_name][
                            0
                        ]

                else:
                    warn(
                        "The option for reading shocks was activated but "
                        + "the model requires state "
                        + var_name
                        + ", not contained in "
                        + "newborn_init_history."
                    )

        self.clear_history()
        return None

    def sim_one_period(self):
        """
        Simulates one period for this type.  Calls the methods get_mortality(), get_shocks() or
        read_shocks, get_states(), get_controls(), and get_poststates().  These should be defined for
        AgentType subclasses, except get_mortality (define its components sim_death and sim_birth
        instead) and read_shocks.

        Parameters
        ----------
        None

        Returns
        -------
        None
        """
        if not hasattr(self, "solution"):
            raise Exception(
                "Model instance does not have a solution stored. To simulate, it is necessary"
                " to run the `solve()` method of the class first."
            )

        # Mortality adjusts the agent population
        self.get_mortality()  # Replace some agents with "newborns"

        # state_{t-1}
        for var in self.state_now:
            self.state_prev[var] = self.state_now[var]

            if isinstance(self.state_now[var], np.ndarray):
                self.state_now[var] = np.empty(self.AgentCount)
            else:
                # Probably an aggregate variable. It may be getting set by the Market.
                pass

        if self.read_shocks:  # If shock histories have been pre-specified, use those
            self.read_shocks_from_history()
        else:  # Otherwise, draw shocks as usual according to subclass-specific method
            self.get_shocks()
        self.get_states()  # Determine each agent's state at decision time
        self.get_controls()  # Determine each agent's choice or control variables based on states
        self.get_poststates()  # Move now state_now to state_prev

        # Advance time for all agents
        self.t_age = self.t_age + 1  # Age all consumers by one period
        self.t_cycle = self.t_cycle + 1  # Age all consumers within their cycle
        self.t_cycle[self.t_cycle == self.T_cycle] = (
            0  # Resetting to zero for those who have reached the end
        )

    def make_shock_history(self):
        """
        Makes a pre-specified history of shocks for the simulation.  Shock variables should be named
        in self.shock_vars, a list of strings that is subclass-specific.  This method runs a subset
        of the standard simulation loop by simulating only mortality and shocks; each variable named
        in shock_vars is stored in a T_sim x AgentCount array in history dictionary self.history[X].
        Automatically sets self.read_shocks to True so that these pre-specified shocks are used for
        all subsequent calls to simulate().

        Parameters
        ----------
        None

        Returns
        -------
        None
        """
        # Re-initialize the simulation
        self.initialize_sim()

        # Make blank history arrays for each shock variable (and mortality)
        for var_name in self.shock_vars:
            self.shock_history[var_name] = (
                np.zeros((self.T_sim, self.AgentCount)) + np.nan
            )
        self.shock_history["who_dies"] = np.zeros(
            (self.T_sim, self.AgentCount), dtype=bool
        )

        # Also make blank arrays for the draws of newborns' initial conditions
        for var_name in self.state_vars:
            self.newborn_init_history[var_name] = (
                np.zeros((self.T_sim, self.AgentCount)) + np.nan
            )

        # Record the initial condition of the newborns created by
        # initialize_sim -> sim_births
        for var_name in self.state_vars:
            # Check whether the state is idiosyncratic or an aggregate
            idio = (
                isinstance(self.state_now[var_name], np.ndarray)
                and len(self.state_now[var_name]) == self.AgentCount
            )
            if idio:
                self.newborn_init_history[var_name][self.t_sim] = self.state_now[
                    var_name
                ]
            else:
                # Aggregate state is a scalar. Assign it to every agent.
                self.newborn_init_history[var_name][self.t_sim, :] = self.state_now[
                    var_name
                ]

        # Make and store the history of shocks for each period
        for t in range(self.T_sim):
            # Deaths
            self.get_mortality()
            self.shock_history["who_dies"][t, :] = self.who_dies

            # Initial conditions of newborns
            if np.sum(self.who_dies) > 0:
                for var_name in self.state_vars:
                    # Check whether the state is idiosyncratic or an aggregate
                    idio = (
                        isinstance(self.state_now[var_name], np.ndarray)
                        and len(self.state_now[var_name]) == self.AgentCount
                    )
                    if idio:
                        self.newborn_init_history[var_name][t, self.who_dies] = (
                            self.state_now[var_name][self.who_dies]
                        )
                    else:
                        self.newborn_init_history[var_name][t, self.who_dies] = (
                            self.state_now[var_name]
                        )

            # Other Shocks
            self.get_shocks()
            for var_name in self.shock_vars:
                self.shock_history[var_name][t, :] = self.shocks[var_name]

            self.t_sim += 1
            self.t_age = self.t_age + 1  # Age all consumers by one period
            self.t_cycle = self.t_cycle + 1  # Age all consumers within their cycle
            self.t_cycle[self.t_cycle == self.T_cycle] = (
                0  # Resetting to zero for those who have reached the end
            )

        # Flag that shocks can be read rather than simulated
        self.read_shocks = True

    def get_mortality(self):
        """
        Simulates mortality or agent turnover according to some model-specific rules named sim_death
        and sim_birth (methods of an AgentType subclass).  sim_death takes no arguments and returns
        a Boolean array of size AgentCount, indicating which agents of this type have "died" and
        must be replaced.  sim_birth takes such a Boolean array as an argument and generates initial
        post-decision states for those agent indices.

        Parameters
        ----------
        None

        Returns
        -------
        None
        """
        if self.read_shocks:
            who_dies = self.shock_history["who_dies"][self.t_sim, :]
            # Instead of simulating births, assign the saved newborn initial conditions
            if np.sum(who_dies) > 0:
                for var_name in self.state_now:
                    if var_name in self.newborn_init_history.keys():
                        # Copy only array-like idiosyncratic states. Aggregates should
                        # not be set by newborns
                        idio = (
                            isinstance(self.state_now[var_name], np.ndarray)
                            and len(self.state_now[var_name]) == self.AgentCount
                        )
                        if idio:
                            self.state_now[var_name][who_dies] = (
                                self.newborn_init_history[
                                    var_name
                                ][self.t_sim, who_dies]
                            )

                    else:
                        warn(
                            "The option for reading shocks was activated but "
                            + "the model requires state "
                            + var_name
                            + ", not contained in "
                            + "newborn_init_history."
                        )

                # Reset ages of newborns
                self.t_age[who_dies] = 0
                self.t_cycle[who_dies] = 0
        else:
            who_dies = self.sim_death()
            self.sim_birth(who_dies)
        self.who_dies = who_dies
        return None

    def sim_death(self):
        """
        Determines which agents in the current population "die" or should be replaced.  Takes no
        inputs, returns a Boolean array of size self.AgentCount, which has True for agents who die
        and False for those that survive. Returns all False by default, must be overwritten by a
        subclass to have replacement events.

        Parameters
        ----------
        None

        Returns
        -------
        who_dies : np.array
            Boolean array of size self.AgentCount indicating which agents die and are replaced.
        """
        who_dies = np.zeros(self.AgentCount, dtype=bool)
        return who_dies

    def sim_birth(self, which_agents):
        """
        Makes new agents for the simulation.  Takes a boolean array as an input, indicating which
        agent indices are to be "born".  Does nothing by default, must be overwritten by a subclass.

        Parameters
        ----------
        which_agents : np.array(Bool)
            Boolean array of size self.AgentCount indicating which agents should be "born".

        Returns
        -------
        None
        """
        print("AgentType subclass must define method sim_birth!")
        return None

    def get_shocks(self):
        """
        Gets values of shock variables for the current period.  Does nothing by default, but can
        be overwritten by subclasses of AgentType.

        Parameters
        ----------
        None

        Returns
        -------
        None
        """
        return None

    def read_shocks_from_history(self):
        """
        Reads values of shock variables for the current period from history arrays.
        For each variable X named in self.shock_vars, this attribute of self is
        set to self.history[X][self.t_sim,:].

        This method is only ever called if self.read_shocks is True.  This can
        be achieved by using the method make_shock_history() (or manually after
        storing a "handcrafted" shock history).

        Parameters
        ----------
        None

        Returns
        -------
        None
        """
        for var_name in self.shock_vars:
            self.shocks[var_name] = self.shock_history[var_name][self.t_sim, :]

    def get_states(self):
        """
        Gets values of state variables for the current period.
        By default, calls transition function and assigns values
        to the state_now dictionary.

        Parameters
        ----------
        None

        Returns
        -------
        None
        """
        new_states = self.transition()

        for i, var in enumerate(self.state_now):
            # a hack for now to deal with 'post-states'
            if i < len(new_states):
                self.state_now[var] = new_states[i]

        return None

    def transition(self):
        """

        Parameters
        ----------
        None

        [Eventually, to match dolo spec:
        exogenous_prev, endogenous_prev, controls, exogenous, parameters]

        Returns
        -------

        endogenous_state: ()
            Tuple with new values of the endogenous states
        """

        return ()

    def get_controls(self):
        """
        Gets values of control variables for the current period, probably by using current states.
        Does nothing by default, but can be overwritten by subclasses of AgentType.

        Parameters
        ----------
        None

        Returns
        -------
        None
        """
        return None

    def get_poststates(self):
        """
        Gets values of post-decision state variables for the current period,
        probably by current
        states and controls and maybe market-level events or shock variables.
        Does nothing by
        default, but can be overwritten by subclasses of AgentType.

        DEPRECATED: New models should use the state now/previous rollover
        functionality instead of poststates.

        Parameters
        ----------
        None

        Returns
        -------
        None
        """

        return None

    def simulate(self, sim_periods=None):
        """
        Simulates this agent type for a given number of periods. Defaults to
        self.T_sim if no input.
        Records histories of attributes named in self.track_vars in
        self.history[varname].

        Parameters
        ----------
        None

        Returns
        -------
        history : dict
            The history tracked during the simulation.
        """
        if not hasattr(self, "t_sim"):
            raise Exception(
                "It seems that the simulation variables were not initialize before calling "
                + "simulate(). Call initialize_sim() to initialize the variables before calling simulate() again."
            )

        if not hasattr(self, "T_sim"):
            raise Exception(
                "This agent type instance must have the attribute T_sim set to a positive integer."
                + "Set T_sim to match the largest dataset you might simulate, and run this agent's"
                + "initalizeSim() method before running simulate() again."
            )

        if sim_periods is not None and self.T_sim < sim_periods:
            raise Exception(
                "To simulate, sim_periods has to be larger than the maximum data set size "
                + "T_sim. Either increase the attribute T_sim of this agent type instance "
                + "and call the initialize_sim() method again, or set sim_periods <= T_sim."
            )

        # Ignore floating point "errors". Numpy calls it "errors", but really it's excep-
        # tions with well-defined answers such as 1.0/0.0 that is np.inf, -1.0/0.0 that is
        # -np.inf, np.inf/np.inf is np.nan and so on.
        with np.errstate(
            divide="ignore", over="ignore", under="ignore", invalid="ignore"
        ):
            if sim_periods is None:
                sim_periods = self.T_sim

            for t in range(sim_periods):
                self.sim_one_period()

                for var_name in self.track_vars:
                    if var_name in self.state_now:
                        self.history[var_name][self.t_sim, :] = self.state_now[var_name]
                    elif var_name in self.shocks:
                        self.history[var_name][self.t_sim, :] = self.shocks[var_name]
                    elif var_name in self.controls:
                        self.history[var_name][self.t_sim, :] = self.controls[var_name]
                    else:
                        if var_name == "who_dies" and self.t_sim > 1:
                            self.history[var_name][self.t_sim - 1, :] = getattr(
                                self, var_name
                            )
                        else:
                            self.history[var_name][self.t_sim, :] = getattr(
                                self, var_name
                            )
                self.t_sim += 1

            return self.history

    def clear_history(self):
        """
        Clears the histories of the attributes named in self.track_vars.

        Parameters
        ----------
        None

        Returns
        -------
        None
        """
        for var_name in self.track_vars:
            self.history[var_name] = np.empty((self.T_sim, self.AgentCount))
            self.history[var_name].fill(np.nan)


def solve_agent(agent, verbose):
    """
    Solve the dynamic model for one agent type
    using backwards induction.
    This function iterates on "cycles"
    of an agent's model either a given number of times
    or until solution convergence
    if an infinite horizon model is used
    (with agent.cycles = 0).

    Parameters
    ----------
    agent : AgentType
        The microeconomic AgentType whose dynamic problem
        is to be solved.
    verbose : boolean
        If True, solution progress is printed to screen (when cycles != 1).

    Returns
    -------
    solution : [Solution]
        A list of solutions to the one period problems that the agent will
        encounter in his "lifetime".
    """
    # Check to see whether this is an (in)finite horizon problem
    cycles_left = agent.cycles  # NOQA
    infinite_horizon = cycles_left == 0  # NOQA
    # Initialize the solution, which includes the terminal solution if it's not a pseudo-terminal period
    solution = []
    if not agent.pseudo_terminal:
        solution.insert(0, deepcopy(agent.solution_terminal))

    # Initialize the process, then loop over cycles
    solution_last = agent.solution_terminal  # NOQA
    go = True  # NOQA
    completed_cycles = 0  # NOQA
    max_cycles = 5000  # NOQA  - escape clause
    if verbose:
        t_last = time()
    while go:
        # Solve a cycle of the model, recording it if horizon is finite
        solution_cycle = solve_one_cycle(agent, solution_last)
        if not infinite_horizon:
            solution = solution_cycle + solution

        # Check for termination: identical solutions across
        # cycle iterations or run out of cycles
        solution_now = solution_cycle[0]
        if infinite_horizon:
            if completed_cycles > 0:
                solution_distance = solution_now.distance(solution_last)
                agent.solution_distance = (
                    solution_distance  # Add these attributes so users can
                )
                agent.completed_cycles = (
                    completed_cycles  # query them to see if solution is ready
                )
                go = (
                    solution_distance > agent.tolerance
                    and completed_cycles < max_cycles
                )
            else:  # Assume solution does not converge after only one cycle
                solution_distance = 100.0
                go = True
        else:
            cycles_left += -1
            go = cycles_left > 0

        # Update the "last period solution"
        solution_last = solution_now
        completed_cycles += 1

        # Display progress if requested
        if verbose:
            t_now = time()
            if infinite_horizon:
                print(
                    "Finished cycle #"
                    + str(completed_cycles)
                    + " in "
                    + str(t_now - t_last)
                    + " seconds, solution distance = "
                    + str(solution_distance)
                )
            else:
                print(
                    "Finished cycle #"
                    + str(completed_cycles)
                    + " of "
                    + str(agent.cycles)
                    + " in "
                    + str(t_now - t_last)
                    + " seconds."
                )
            t_last = t_now

    # Record the last cycle if horizon is infinite (solution is still empty!)
    if infinite_horizon:
        solution = (
            solution_cycle  # PseudoTerminal=False impossible for infinite horizon
        )

    return solution


def solve_one_cycle(agent, solution_last):
    """
    Solve one "cycle" of the dynamic model for one agent type.  This function
    iterates over the periods within an agent's cycle, updating the time-varying
    parameters and passing them to the single period solver(s).

    Parameters
    ----------
    agent : AgentType
        The microeconomic AgentType whose dynamic problem is to be solved.
    solution_last : Solution
        A representation of the solution of the period that comes after the
        end of the sequence of one period problems.  This might be the term-
        inal period solution, a "pseudo terminal" solution, or simply the
        solution to the earliest period from the succeeding cycle.

    Returns
    -------
    solution_cycle : [Solution]
        A list of one period solutions for one "cycle" of the AgentType's
        microeconomic model.
    """
    # Calculate number of periods per cycle, defaults to 1 if all variables are time invariant
    if len(agent.time_vary) > 0:
        # name = agent.time_vary[0]
        # T = len(eval('agent.' + name))
        T = len(agent.__dict__[agent.time_vary[0]])
    else:
        T = 1

    solve_dict = {parameter: agent.__dict__[parameter] for parameter in agent.time_inv}
    solve_dict.update({parameter: None for parameter in agent.time_vary})

    # Initialize the solution for this cycle, then iterate on periods
    solution_cycle = []
    solution_next = solution_last

    cycles_range = [0] + list(range(T - 1, 0, -1))
    for k in range(T - 1, -1, -1) if agent.cycles == 1 else cycles_range:
        # Update which single period solver to use (if it depends on time)
        if hasattr(agent.solve_one_period, "__getitem__"):
            solve_one_period = agent.solve_one_period[k]
        else:
            solve_one_period = agent.solve_one_period

        if hasattr(solve_one_period, "solver_args"):
            these_args = solve_one_period.solver_args
        else:
            these_args = get_arg_names(solve_one_period)

        # Update time-varying single period inputs
        for name in agent.time_vary:
            if name in these_args:
                solve_dict[name] = agent.__dict__[name][k]
        solve_dict["solution_next"] = solution_next

        # Make a temporary dictionary for this period
        temp_dict = {name: solve_dict[name] for name in these_args}

        # Solve one period, add it to the solution, and move to the next period
        solution_t = solve_one_period(**temp_dict)
        solution_cycle.insert(0, solution_t)
        solution_next = solution_t

    # Return the list of per-period solutions
    return solution_cycle


def make_one_period_oo_solver(solver_class):
    """
    Returns a function that solves a single period consumption-saving
    problem.
    Parameters
    ----------
    solver_class : Solver
        A class of Solver to be used.
    -------
    solver_function : function
        A function for solving one period of a problem.
    """

    def one_period_solver(**kwds):
        solver = solver_class(**kwds)

        # not ideal; better if this is defined in all Solver classes
        if hasattr(solver, "prepare_to_solve"):
            solver.prepare_to_solve()

        solution_now = solver.solve()
        return solution_now

    one_period_solver.solver_class = solver_class
    # This can be revisited once it is possible to export parameters
    one_period_solver.solver_args = get_arg_names(solver_class.__init__)[1:]

    return one_period_solver


# ========================================================================
# ========================================================================


class Market(Model):
    """
    A superclass to represent a central clearinghouse of information.  Used for
    dynamic general equilibrium models to solve the "macroeconomic" model as a
    layer on top of the "microeconomic" models of one or more AgentTypes.

    Parameters
    ----------
    agents : [AgentType]
        A list of all the AgentTypes in this market.
    sow_vars : [string]
        Names of variables generated by the "aggregate market process" that should
        be "sown" to the agents in the market.  Aggregate state, etc.
    reap_vars : [string]
        Names of variables to be collected ("reaped") from agents in the market
        to be used in the "aggregate market process".
    const_vars : [string]
        Names of attributes of the Market instance that are used in the "aggregate
        market process" but do not come from agents-- they are constant or simply
        parameters inherent to the process.
    track_vars : [string]
        Names of variables generated by the "aggregate market process" that should
        be tracked as a "history" so that a new dynamic rule can be calculated.
        This is often a subset of sow_vars.
    dyn_vars : [string]
        Names of variables that constitute a "dynamic rule".
    mill_rule : function
        A function that takes inputs named in reap_vars and returns a tuple the same size and order as sow_vars.  The "aggregate market process" that
        transforms individual agent actions/states/data into aggregate data to
        be sent back to agents.
    calc_dynamics : function
        A function that takes inputs named in track_vars and returns an object
        with attributes named in dyn_vars.  Looks at histories of aggregate
        variables and generates a new "dynamic rule" for agents to believe and
        act on.
    act_T : int
        The number of times that the "aggregate market process" should be run
        in order to generate a history of aggregate variables.
    tolerance: float
        Minimum acceptable distance between "dynamic rules" to consider the
        Market solution process converged.  Distance is a user-defined metric.
    """

    def __init__(
        self,
        agents=None,
        sow_vars=None,
        reap_vars=None,
        const_vars=None,
        track_vars=None,
        dyn_vars=None,
        mill_rule=None,
        calc_dynamics=None,
        act_T=1000,
        tolerance=0.000001,
        **kwds,
    ):
        super().__init__()
        self.agents = agents if agents is not None else list()  # NOQA

        self.reap_vars = reap_vars if reap_vars is not None else list()  # NOQA
        self.reap_state = {var: [] for var in self.reap_vars}

        self.sow_vars = sow_vars if sow_vars is not None else list()  # NOQA
        # dictionaries for tracking initial and current values
        # of the sow variables.
        self.sow_init = {var: None for var in self.sow_vars}
        self.sow_state = {var: None for var in self.sow_vars}

        const_vars = const_vars if const_vars is not None else list()  # NOQA
        self.const_vars = {var: None for var in const_vars}

        self.track_vars = track_vars if track_vars is not None else list()  # NOQA
        self.dyn_vars = dyn_vars if dyn_vars is not None else list()  # NOQA

        if mill_rule is not None:  # To prevent overwriting of method-based mill_rules
            self.mill_rule = mill_rule
        if calc_dynamics is not None:  # Ditto for calc_dynamics
            self.calc_dynamics = calc_dynamics
        self.act_T = act_T  # NOQA
        self.tolerance = tolerance  # NOQA
        self.max_loops = 1000  # NOQA
        self.history = {}
        self.assign_parameters(**kwds)

        self.print_parallel_error_once = True
        # Print the error associated with calling the parallel method
        # "solve_agents" one time. If set to false, the error will never
        # print. See "solve_agents" for why this prints once or never.

    def solve_agents(self):
        """
        Solves the microeconomic problem for all AgentTypes in this market.

        Parameters
        ----------
        None

        Returns
        -------
        None
        """
        try:
            multi_thread_commands(self.agents, ["solve()"])
        except Exception as err:
            if self.print_parallel_error_once:
                # Set flag to False so this is only printed once.
                self.print_parallel_error_once = False
                print(
                    "**** WARNING: could not execute multi_thread_commands in HARK.core.Market.solve_agents() ",
                    "so using the serial version instead. This will likely be slower. "
                    "The multiTreadCommands() functions failed with the following error:",
                    "\n",
                    sys.exc_info()[0],
                    ":",
                    err,
                )  # sys.exc_info()[0])
            multi_thread_commands_fake(self.agents, ["solve()"])

    def solve(self):
        """
        "Solves" the market by finding a "dynamic rule" that governs the aggregate
        market state such that when agents believe in these dynamics, their actions
        collectively generate the same dynamic rule.

        Parameters
        ----------
        None

        Returns
        -------
        None
        """
        go = True
        max_loops = self.max_loops  # Failsafe against infinite solution loop
        completed_loops = 0
        old_dynamics = None

        while go:  # Loop until the dynamic process converges or we hit the loop cap
            self.solve_agents()  # Solve each AgentType's micro problem
            self.make_history()  # "Run" the model while tracking aggregate variables
            new_dynamics = self.update_dynamics()  # Find a new aggregate dynamic rule

            # Check to see if the dynamic rule has converged (if this is not the first loop)
            if completed_loops > 0:
                distance = new_dynamics.distance(old_dynamics)
            else:
                distance = 1000000.0

            # Move to the next loop if the terminal conditions are not met
            old_dynamics = new_dynamics
            completed_loops += 1
            go = distance >= self.tolerance and completed_loops < max_loops

        self.dynamics = new_dynamics  # Store the final dynamic rule in self

    def reap(self):
        """
        Collects attributes named in reap_vars from each AgentType in the market,
        storing them in respectively named attributes of self.

        Parameters
        ----------
        none

        Returns
        -------
        none
        """
        for var in self.reap_state:
            harvest = []

            for agent in self.agents:
                # TODO: generalized variable lookup across namespaces
                if var in agent.state_now:
                    # or state_now ??
                    harvest.append(agent.state_now[var])

            self.reap_state[var] = harvest

    def sow(self):
        """
        Distributes attrributes named in sow_vars from self to each AgentType
        in the market, storing them in respectively named attributes.

        Parameters
        ----------
        none

        Returns
        -------
        none
        """
        for sow_var in self.sow_state:
            for this_type in self.agents:
                if sow_var in this_type.state_now:
                    this_type.state_now[sow_var] = self.sow_state[sow_var]
                if sow_var in this_type.shocks:
                    this_type.shocks[sow_var] = self.sow_state[sow_var]
                else:
                    setattr(this_type, sow_var, self.sow_state[sow_var])

    def mill(self):
        """
        Processes the variables collected from agents using the function mill_rule,
        storing the results in attributes named in aggr_sow.

        Parameters
        ----------
        none

        Returns
        -------
        none
        """
        # Make a dictionary of inputs for the mill_rule
        mill_dict = copy(self.reap_state)
        mill_dict.update(self.const_vars)

        # Run the mill_rule and store its output in self
        product = self.mill_rule(**mill_dict)

        for i, sow_var in enumerate(self.sow_state):
            self.sow_state[sow_var] = product[i]

    def cultivate(self):
        """
        Has each AgentType in agents perform their market_action method, using
        variables sown from the market (and maybe also "private" variables).
        The market_action method should store new results in attributes named in
        reap_vars to be reaped later.

        Parameters
        ----------
        none

        Returns
        -------
        none
        """
        for this_type in self.agents:
            this_type.market_action()

    def reset(self):
        """
        Reset the state of the market (attributes in sow_vars, etc) to some
        user-defined initial state, and erase the histories of tracked variables.

        Parameters
        ----------
        none

        Returns
        -------
        none
        """
        # Reset the history of tracked variables
        self.history = {var_name: [] for var_name in self.track_vars}

        # Set the sow variables to their initial levels
        for var_name in self.sow_state:
            self.sow_state[var_name] = self.sow_init[var_name]

        # Reset each AgentType in the market
        for this_type in self.agents:
            this_type.reset()

    def store(self):
        """
        Record the current value of each variable X named in track_vars in an
        dictionary field named history[X].

        Parameters
        ----------
        none

        Returns
        -------
        none
        """
        for var_name in self.track_vars:
            if var_name in self.sow_state:
                value_now = self.sow_state[var_name]
            elif var_name in self.reap_state:
                value_now = self.reap_state[var_name]
            elif var_name in self.const_vars:
                value_now = self.const_vars[var_name]
            else:
                value_now = getattr(self, var_name)

            self.history[var_name].append(value_now)

    def make_history(self):
        """
        Runs a loop of sow-->cultivate-->reap-->mill act_T times, tracking the
        evolution of variables X named in track_vars in dictionary fields
        history[X].

        Parameters
        ----------
        none

        Returns
        -------
        none
        """
        self.reset()  # Initialize the state of the market
        for t in range(self.act_T):
            self.sow()  # Distribute aggregated information/state to agents
            self.cultivate()  # Agents take action
            self.reap()  # Collect individual data from agents
            self.mill()  # Process individual data into aggregate data
            self.store()  # Record variables of interest

    def update_dynamics(self):
        """
        Calculates a new "aggregate dynamic rule" using the history of variables
        named in track_vars, and distributes this rule to AgentTypes in agents.

        Parameters
        ----------
        none

        Returns
        -------
        dynamics : instance
            The new "aggregate dynamic rule" that agents believe in and act on.
            Should have attributes named in dyn_vars.
        """
        # Make a dictionary of inputs for the dynamics calculator
        arg_names = list(get_arg_names(self.calc_dynamics))
        if "self" in arg_names:
            arg_names.remove("self")
        update_dict = {name: self.history[name] for name in arg_names}
        # Calculate a new dynamic rule and distribute it to the agents in agent_list
        dynamics = self.calc_dynamics(**update_dict)  # User-defined dynamics calculator
        for var_name in self.dyn_vars:
            this_obj = getattr(dynamics, var_name)
            for this_type in self.agents:
                setattr(this_type, var_name, this_obj)
        return dynamics


def distribute_params(agent, param_name, param_count, distribution):
    """
    Distributes heterogeneous values of one parameter to the AgentTypes in self.agents.
    Parameters
    ----------
    agent: AgentType
        An agent to clone.
    param_name : string
        Name of the parameter to be assigned.
    param_count : int
        Number of different values the parameter will take on.
    distribution : Distribution
        A 1-D distribution.

    Returns
    -------
    agent_set : [AgentType]
        A list of param_count agents, ex ante heterogeneous with
        respect to param_name. The AgentCount of the original
        will be split between the agents of the returned
        list in proportion to the given distribution.
    """
    param_dist = distribution.discretize(N=param_count)

    agent_set = [deepcopy(agent) for i in range(param_count)]

    for j in range(param_count):
        agent_set[j].assign_parameters(
            **{"AgentCount": int(agent.AgentCount * param_dist.pmv[j])}
        )
        # agent_set[j].__dict__[param_name] = param_dist.atoms[j]

        agent_set[j].assign_parameters(**{param_name: param_dist.atoms[0, j]})

    return agent_set


@dataclass
class AgentPopulation:
    """
    A class for representing a population of ex-ante heterogeneous agents.
    """

    agent_type: AgentType  # type of agent in the population
    parameters: dict  # dictionary of parameters
    seed: int = 0  # random seed
    time_var: List[str] = field(init=False)
    time_inv: List[str] = field(init=False)
    distributed_params: List[str] = field(init=False)
    agent_type_count: Optional[int] = field(init=False)
    term_age: Optional[int] = field(init=False)
    continuous_distributions: Dict[str, Distribution] = field(init=False)
    discrete_distributions: Dict[str, Distribution] = field(init=False)
    population_parameters: List[Dict[str, Union[List[float], float]]] = field(
        init=False
    )
    agents: List[AgentType] = field(init=False)
    agent_database: pd.DataFrame = field(init=False)
    solution: List[Any] = field(init=False)

    def __post_init__(self):
        """
        Initialize the population of agents, determine distributed parameters,
        and infer `agent_type_count` and `term_age`.
        """
        # create a dummy agent and obtain its time-varying
        # and time-invariant attributes
        dummy_agent = self.agent_type()
        self.time_var = dummy_agent.time_vary
        self.time_inv = dummy_agent.time_inv

        # create list of distributed parameters
        # these are parameters that differ across agents
        self.distributed_params = [
            key
            for key, param in self.parameters.items()
            if (isinstance(param, list) and isinstance(param[0], list))
            or isinstance(param, Distribution)
            or (isinstance(param, DataArray) and param.dims[0] == "agent")
        ]

        self.__infer_counts__()

    def __infer_counts__(self):
        """
        Infer `agent_type_count` and `term_age` from the parameters.
        If parameters include a `Distribution` type, a list of lists,
        or a `DataArray` with `agent` as the first dimension, then
        the AgentPopulation contains ex-ante heterogenous agents.
        """

        # infer agent_type_count from distributed parameters
        agent_type_count = 1
        for key in self.distributed_params:
            param = self.parameters[key]
            if isinstance(param, Distribution):
                agent_type_count = None
                warn(
                    "Cannot infer agent_type_count from a Distribution. "
                    "Please provide approximation parameters."
                )
                break
            elif isinstance(param, list):
                agent_type_count = max(agent_type_count, len(param))
            elif isinstance(param, DataArray) and param.dims[0] == "agent":
                agent_type_count = max(agent_type_count, param.shape[0])

        self.agent_type_count = agent_type_count

        # infer term_age from all parameters
        term_age = 1
        for param in self.parameters.values():
            if isinstance(param, Distribution):
                term_age = None
                warn(
                    "Cannot infer term_age from a Distribution. "
                    "Please provide approximation parameters."
                )
                break
            elif isinstance(param, list) and isinstance(param[0], list):
                term_age = max(term_age, len(param[0]))
            elif isinstance(param, DataArray) and param.dims[-1] == "age":
                term_age = max(term_age, param.shape[-1])

        self.term_age = term_age

    def approx_distributions(self, approx_params: dict):
        """
        Approximate continuous distributions with discrete ones. If the initial
        parameters include a `Distribution` type, then the AgentPopulation is
        not ready to solve, and stands for an abstract population. To solve the
        AgentPopulation, we need discretization parameters for each continuous
        distribution. This method approximates the continuous distributions with
        discrete ones, and updates the parameters dictionary.
        """
        self.continuous_distributions = {}
        self.discrete_distributions = {}

        for key, points in approx_params.items():
            param = self.parameters[key]
            if key in self.distributed_params and isinstance(param, Distribution):
                self.continuous_distributions[key] = param
                self.discrete_distributions[key] = param.discretize(points)
            else:
                raise ValueError(
                    f"Warning: parameter {key} is not a Distribution found "
                    f"in agent type {self.agent_type}"
                )

        if len(self.discrete_distributions) > 1:
            joint_dist = combine_indep_dstns(*self.discrete_distributions.values())
        else:
            joint_dist = list(self.discrete_distributions.values())[0]

        for i, key in enumerate(self.discrete_distributions):
            self.parameters[key] = DataArray(joint_dist.atoms[i], dims=("agent"))

        self.__infer_counts__()

    def __parse_parameters__(self) -> None:
        """
        Creates distributed dictionaries of parameters for each ex-ante
        heterogeneous agent in the parameterized population. The parameters
        are stored in a list of dictionaries, where each dictionary contains
        the parameters for one agent. Expands parameters that vary over time
        to a list of length `term_age`.
        """

        population_parameters = []  # container for dictionaries of each agent subgroup
        for agent in range(self.agent_type_count):
            agent_parameters = {}
            for key, param in self.parameters.items():
                if key in self.time_var:
                    # parameters that vary over time have to be repeated
                    if isinstance(param, (int, float)):
                        parameter_per_t = [param] * self.term_age
                    elif isinstance(param, list):
                        if isinstance(param[0], list):
                            parameter_per_t = param[agent]
                        else:
                            parameter_per_t = param
                    elif isinstance(param, DataArray):
                        if param.dims[0] == "agent":
                            if param.dims[-1] == "age":
                                parameter_per_t = param[agent].item()
                            else:
                                parameter_per_t = param.item()
                        elif param.dims[0] == "age":
                            parameter_per_t = param.item()

                    agent_parameters[key] = parameter_per_t

                elif key in self.time_inv:
                    if isinstance(param, (int, float)):
                        agent_parameters[key] = param
                    elif isinstance(param, list):
                        if isinstance(param[0], list):
                            agent_parameters[key] = param[agent]
                        else:
                            agent_parameters[key] = param
                    elif isinstance(param, DataArray) and param.dims[0] == "agent":
                        agent_parameters[key] = param[agent].item()

                else:
                    if isinstance(param, (int, float)):
                        agent_parameters[key] = param  # assume time inv
                    elif isinstance(param, list):
                        if isinstance(param[0], list):
                            agent_parameters[key] = param[agent]  # assume agent vary
                        else:
                            agent_parameters[key] = param  # assume time vary
                    elif isinstance(param, DataArray):
                        if param.dims[0] == "agent":
                            if param.dims[-1] == "age":
                                agent_parameters[key] = param[
                                    agent
                                ].item()  # assume agent vary
                            else:
                                agent_parameters[key] = param.item()  # assume time vary
                        elif param.dims[0] == "age":
                            agent_parameters[key] = param.item()  # assume time vary

            population_parameters.append(agent_parameters)

        self.population_parameters = population_parameters

    def create_distributed_agents(self):
        """
        Parses the parameters dictionary and creates a list of agents with the
        appropriate parameters. Also sets the seed for each agent.
        """

        self.__parse_parameters__()

        rng = np.random.default_rng(self.seed)

        self.agents = [
            self.agent_type(seed=rng.integers(0, 2**31 - 1), **agent_dict)
            for agent_dict in self.population_parameters
        ]

    def create_database(self):
        """
        Optionally creates a pandas DataFrame with the parameters for each agent.
        """
        database = pd.DataFrame(self.population_parameters)
        database["agents"] = self.agents

        self.agent_database = database

    def solve(self):
        """
        Solves each agent of the population serially.
        """

        # see Market class for an example of how to solve distributed agents in parallel

        for agent in self.agents:
            agent.solve()

    def unpack_solutions(self):
        """
        Unpacks the solutions of each agent into an attribute of the population.
        """
        self.solution = [agent.solution for agent in self.agents]

    def initialize_sim(self):
        """
        Initializes the simulation for each agent.
        """
        for agent in self.agents:
            agent.initialize_sim()

    def simulate(self):
        """
        Simulates each agent of the population serially.
        """
        for agent in self.agents:
            agent.simulate()

    def __iter__(self):
        """
        Allows for iteration over the agents in the population.
        """
        return iter(self.agents)

    def __getitem__(self, idx):
        """
        Allows for indexing into the population.
        """
        return self.agents[idx]<|MERGE_RESOLUTION|>--- conflicted
+++ resolved
@@ -15,11 +15,7 @@
 from copy import copy, deepcopy
 from dataclasses import dataclass, field
 from time import time
-<<<<<<< HEAD
-from typing import Any, Callable, Dict, List, NewType, Optional, Union
-=======
 from typing import Any, Dict, List, Optional, Union
->>>>>>> bbb07a54
 from warnings import warn
 
 import numpy as np
