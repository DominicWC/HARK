--- conflicted
+++ resolved
@@ -175,12 +175,6 @@
 
     def get_parameter(self, name):
         """
-<<<<<<< HEAD
-        Assign an arbitrary number of attributes to this agent, as a convenience.
-        See assign_parameters.
-        """
-        self.assign_parameters(**kwds)
-=======
         Returns a parameter of this model
 
         Parameters
@@ -194,7 +188,6 @@
             The value of the parameter
         """
         return self.parameters[name]
->>>>>>> c6b3b22c
 
     def __eq__(self, other):
         if isinstance(other, type(self)):
