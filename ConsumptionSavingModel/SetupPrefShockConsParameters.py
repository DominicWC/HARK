--- conflicted
+++ resolved
@@ -14,23 +14,14 @@
 Rboro = 1.20                     # Interest factor on assets when negative
 Rsave = 1.03                       # Interest factor on assets when positive
 
-<<<<<<< HEAD
-PermShkCount = 15                           # Number of points in discrete approximation to permanent income shocks
-TranShkCount = 15                           # Number of points in discrete approximation to transitory income shocks
-=======
 PermShkCount = 7                           # Number of points in discrete approximation to permanent income shocks
 TranShkCount = 7                           # Number of points in discrete approximation to transitory income shocks
->>>>>>> d1d861b9
 PermShkStd = [0.1]                   # Standard deviation of permanent income shocks
 TranShkStd = [0.1]                    # Standard deviation of transitory income shocks
 
 UnempPrb = 0.05                  # Probability of unemployment while working
 UnempPrbRet = 0.0005          # Probability of "unemployment" while retired
-<<<<<<< HEAD
-IncUnemp = 0.4               # Unemployment benefits replacement rate
-=======
 IncUnemp = 0.3               # Unemployment benefits replacement rate
->>>>>>> d1d861b9
 IncUnempRet = 0.0        # Ditto when retired
 
 PrefShkStd = 0.30              # Standard deviation of marginal utility shocks
@@ -45,11 +36,7 @@
 seed = 31382                        # Any old integer
 RNG = RandomState(seed)             # A random number generator
 
-<<<<<<< HEAD
-CRRA = 3.0                          # Coefficient of relative risk aversion
-=======
 CRRA = 4.0                          # Coefficient of relative risk aversion
->>>>>>> d1d861b9
 DiscFac = 0.96                         # Time preference discount factor
 PermGroFac = [1.02]                      # Timepath of expected permanent income growth
 LivPrb = [0.98]                     # Timepath of survival probabilities
