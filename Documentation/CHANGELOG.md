# Release Notes

## Introduction

This document contains the release notes of HARK. HARK aims to produce an open source repository of highly modular, easily interoperable code for solving, simulating, and estimating dynamic economic models with heterogeneous agents.

For more information on HARK, see [our Github organization](https://github.com/econ-ark).

## Changes

### 0.12.0

Release Data: TBD

#### Major Changes

<<<<<<< HEAD
* FrameAgentType for modular definitions of agents [#865](https://github.com/econ-ark/HARK/pull/865)
* PortfolioConsumerFrameType, a port of PortfolioConsumerType to use Frames [#865](https://github.com/econ-ark/HARK/pull/865)
=======
* Input parameters for cyclical models now indexed by t [#1039](https://github.com/econ-ark/HARK/pull/1039)
>>>>>>> 10fe1efb
* A IndexDistribution class for representing time-indexed probability distributions [#1018](https://github.com/econ-ark/pull/1018/).
* Adds new consumption-savings-portfolio model `RiskyContrib`, which represents an agent who can save in risky and risk-free assets but faces
frictions to moving funds between them. To circumvent these frictions, he has access to an income-deduction scheme to accumulate risky assets.
PR: [#832](https://github.com/econ-ark/HARK/pull/832). See [this forthcoming REMARK](https://github.com/Mv77/RiskyContrib) for the model's details.
* 'cycles' agent property moved from constructor argument to parameter [#1031](https://github.com/econ-ark/HARK/pull/1031)

#### Minor Changes

* Using Lognormal.from_mean_std in the forward simulation of the RiskyAsset model [#1019](https://github.com/econ-ark/HARK/pull/1019)
* Fix bug in DCEGM's primary kink finder due to numpy no longer accepting NaN in integer arrays [#990](https://github.com/econ-ark/HARK/pull/990).
* Add a general class for consumers who can save using a risky asset [#1012](https://github.com/econ-ark/HARK/pull/1012/).
Add Boolean attribute 'PerfMITShk' to consumption models. When true, allows perfect foresight MIT shocks to be simulated. [#1013](https://github.com/econ-ark/HARK/pull/1013).
* Track and update start-of-period (pre-income) risky and risk-free assets as states in the `RiskyContrib` model [1046](https://github.com/econ-ark/HARK/pull/1046).
* distribute_params now uses assign_params to create consistent output [#1044](https://github.com/econ-ark/HARK/pull/1044)
* The function that computes end-of-period derivatives of the value function was moved to the inside of `ConsRiskyContrib`'s solver [#1057](https://github.com/econ-ark/HARK/pull/1057)

### 0.11.0

Release Data: March 4, 2021

#### Major Changes

* Converts non-mathematical code to PEP8 compliant form [#953](https://github.com/econ-ark/HARK/pull/953)
* Adds a constructor for LogNormal distributions from mean and standard deviation [#891](https://github.com/econ-ark/HARK/pull/891/)
* Uses new LogNormal constructor in ConsPortfolioModel [#891](https://github.com/econ-ark/HARK/pull/891/)
* calcExpectations method for taking the expectation of a distribution over a function [#884](https://github.com/econ-ark/HARK/pull/884/] (#897)[https://github.com/econ-ark/HARK/pull/897/)
* Implements the multivariate normal as a supported distribution, with a discretization method. See [#948](https://github.com/econ-ark/HARK/pull/948).
* Centralizes the definition of value, marginal value, and marginal marginal value functions that use inverse-space
interpolation for problems with CRRA utility. See [#888](https://github.com/econ-ark/HARK/pull/888).
* MarkovProcess class used in ConsMarkovModel, ConsRepAgentModel, ConsAggShockModel [#902](https://github.com/econ-ark/HARK/pull/902) [#929](https://github.com/econ-ark/HARK/pull/929)
* replace HARKobject base class with MetricObject and Model classes [#903](https://github.com/econ-ark/HARK/pull/903/)
* Add __repr__ and __eq__ methods to Model class [#903](https://github.com/econ-ark/HARK/pull/903/)
* Adds SSA life tables and methods to extract survival probabilities from them [#986](https://github.com/econ-ark/HARK/pull/906).
* Adds the U.S. CPI research series and tools to extract inflation adjustments from it [#930](https://github.com/econ-ark/HARK/pull/930).
* Adds a module for extracting initial distributions of permanent income (`pLvl`) and normalized assets (`aNrm`) from the SCF [#932](https://github.com/econ-ark/HARK/pull/932).
* Fix the return fields of `dcegm/calcCrossPoints`[#909](https://github.com/econ-ark/HARK/pull/909).
* Corrects location of constructor documentation to class string for Sphinx rendering [#908](https://github.com/econ-ark/HARK/pull/908)
* Adds a module with tools for parsing and using various income calibrations from the literature. It includes the option of using life-cycle profiles of income shock variances from [Sabelhaus and Song (2010)](https://www.sciencedirect.com/science/article/abs/pii/S0304393210000358). See [#921](https://github.com/econ-ark/HARK/pull/921), [#941](https://github.com/econ-ark/HARK/pull/941), [#980](https://github.com/econ-ark/HARK/pull/980).
* remove "Now" from model variable names [#936](https://github.com/econ-ark/HARK/pull/936)
* remove Model.__call__; use Model init in Market and AgentType init to standardize on parameters dictionary [#947](https://github.com/econ-ark/HARK/issues/947)
* Moves state MrkvNow to shocks['Mrkv'] in AggShockMarkov and KrusellSmith models [#935](https://github.com/econ-ark/HARK/pull/935)
* Replaces `ConsIndShock`'s `init_lifecycle` with an actual life-cycle calibration [#951](https://github.com/econ-ark/HARK/pull/951).

#### Minor Changes

* Move AgentType constructor parameters docs to class docstring so it is rendered by Sphinx.
* Remove uses of deprecated time.clock [#887](https://github.com/econ-ark/HARK/pull/887)
* Change internal representation of parameters to Distributions to ndarray type
* Rename IncomeDstn to IncShkDstn
* AgentType simulate() method now returns history. [#916](https://github.com/econ-ark/HARK/pull/916)
* Rename DiscreteDistribution.drawDiscrete() to draw()
* Update documentation and warnings around IncShkDstn [#955](https://github.com/econ-ark/HARK/pull/955)
* Adds csv files to `MANIFEST.in`. [957](https://github.com/econ-ark/HARK/pull/957)

### 0.10.8

Release Data: Nov. 05 2020

#### Major Changes

* Namespace variables for the Market class [#765](https://github.com/econ-ark/HARK/pull/765)
* We now have a Numba based implementation of PerfForesightConsumerType model available as PerfForesightConsumerTypeFast [#774](https://github.com/econ-ark/HARK/pull/774)
* Namespace for exogenous shocks [#803](https://github.com/econ-ark/HARK/pull/803)
* Namespace for controls [#855](https://github.com/econ-ark/HARK/pull/855)
* State and poststate attributes replaced with state_now and state_prev namespaces [#836](https://github.com/econ-ark/HARK/pull/836)

#### Minor Changes 

* Use shock_history namespace for pre-evaluated shock history [#812](https://github.com/econ-ark/HARK/pull/812)
* Fixes seed of PrefShkDstn on initialization and add tests for simulation output
* Reformat code style using black

### 0.10.7

Release Date: 08-08-2020

#### Major Changes

- Add a custom KrusellSmith Model [#762](https://github.com/econ-ark/HARK/pull/762)
- Simulations now uses a dictionary `history` to store state history instead of `_hist` attributes [#674](https://github.com/econ-ark/HARK/pull/674)
- Removed time flipping and time flow state, "forward/backward time" through data access [#570](https://github.com/econ-ark/HARK/pull/570)
- Simulation draw methods are now individual distributions like `Uniform`, `Lognormal`, `Weibull` [#624](https://github.com/econ-ark/HARK/pull/624)

#### Minor Changes 

- unpackcFunc is deprecated, use unpack(parameter) to unpack a parameter after solving the model [#784](https://github.com/econ-ark/HARK/pull/784)
- Remove deprecated Solution Class, use HARKObject across the codebase [#772](https://github.com/econ-ark/HARK/pull/772)
- Add option to find crossing points in the envelope step of DCEGM algorithm [#758](https://github.com/econ-ark/HARK/pull/758)
- Fix reset bug in the behaviour of AgentType.resetRNG(), implemented individual resetRNG methods for AgentTypes [#757](https://github.com/econ-ark/HARK/pull/757)
- Seeds are set at initialisation of a distribution object rather than draw method [#691](https://github.com/econ-ark/HARK/pull/691) [#750](https://github.com/econ-ark/HARK/pull/750), [#729](https://github.com/econ-ark/HARK/pull/729)
- Deal with portfolio share of 'bad' assets [#749](https://github.com/econ-ark/HARK/pull/749)
- Fix bug in make_figs utilities function [#755](https://github.com/econ-ark/HARK/pull/755)
- Fix typo bug in Perfect Foresight Model solver [#743](https://github.com/econ-ark/HARK/pull/743)
- Add initial support for logging in ConsIndShockModel [#714](https://github.com/econ-ark/HARK/pull/714)
- Speed up simulation in AggShockMarkovConsumerType [#702](https://github.com/econ-ark/HARK/pull/702)
- Fix logic bug in DiscreteDistribution draw method [#715](https://github.com/econ-ark/HARK/pull/715)
- Implemented distributeParams to distributes heterogeneous values of one parameter to a set of agents [#692](https://github.com/econ-ark/HARK/pull/692)
- NelderMead is now part of estimation [#693](https://github.com/econ-ark/HARK/pull/693)
- Fix typo bug in parallel [#682](https://github.com/econ-ark/HARK/pull/682)
- Fix DiscreteDstn to make it work with multivariate distributions [#646](https://github.com/econ-ark/HARK/pull/646)
- BayerLuetticke removed from HARK, is now a REMARK [#603](https://github.com/econ-ark/HARK/pull/603)
- cstwMPC removed from HARK, is now a REMARK [#666](https://github.com/econ-ark/HARK/pull/666)
- SolvingMicroDSOPs removed from HARK, is now a REMARK [#651](https://github.com/econ-ark/HARK/pull/651)
- constructLogNormalIncomeProcess is now a method of IndShockConsumerType [#661](https://github.com/econ-ark/HARK/pull/661)
- Discretize continuous distributions [#657](https://github.com/econ-ark/HARK/pull/657)
- Data used in cstwMPC is now in HARK.datasets [#622](https://github.com/econ-ark/HARK/pull/622)
- Refactor checkConditions by adding a checkCondition method instead of writing custom checks for each condition [#568](https://github.com/econ-ark/HARK/pull/568)
- Examples update [#768](https://github.com/econ-ark/HARK/pull/768), [#759](https://github.com/econ-ark/HARK/pull/759), [#756](https://github.com/econ-ark/HARK/pull/756), [#727](https://github.com/econ-ark/HARK/pull/727), [#698](https://github.com/econ-ark/HARK/pull/698), [#697](https://github.com/econ-ark/HARK/pull/697), [#561](https://github.com/econ-ark/HARK/pull/561), [#654](https://github.com/econ-ark/HARK/pull/654), [#633](https://github.com/econ-ark/HARK/pull/633), [#775](https://github.com/econ-ark/HARK/pull/775)


### 0.10.6

Release Date: 17-04-2020

#### Major Changes

* Add Bellman equations for cyclical model example [#600](https://github.com/econ-ark/HARK/pull/600)

* read_shocks now reads mortality as well [#613](https://github.com/econ-ark/HARK/pull/613)

* Discrete probability distributions are now classes [#610](https://github.com/econ-ark/HARK/pull/610)

#### Minor Changes 



### 0.10.5

Release Date: 24-03-2020

#### Major Changes
 * Default parameters dictionaries for ConsumptionSaving models have been moved from ConsumerParameters to nearby the classes that use them. [#527](https://github.com/econ-ark/HARK/pull/527)

 * Improvements and cleanup of ConsPortfolioModel, and adding the ability to specify an age-varying list of RiskyAvg and RiskyStd. [#577](https://github.com/econ-ark/HARK/pull/527)

 * Rewrite and simplification of ConsPortfolioModel solver. [#594](https://github.com/econ-ark/HARK/pull/594)

#### Minor Changes 

### 0.10.4

Release Date: 05-03-2020

#### Major Changes
 - Last release to support Python 2.7, future releases of econ-ark will support Python 3.6+ [#478](https://github.com/econ-ark/HARK/pull/478)
 - Move non-reusable model code to examples directory, BayerLuetticke, FashionVictim now in examples instead of in HARK code [#442](https://github.com/econ-ark/HARK/pull/442)
 - Load default parameters for ConsumptionSaving models [#466](https://github.com/econ-ark/HARK/pull/466)
 - Improved implementaion of parallelNelderMead [#300](https://github.com/econ-ark/HARK/pull/300)
 
#### Minor Changes 
 - Notebook utility functions for determining platform, GUI, latex (installation) are available in HARK.utilities [#512](https://github.com/econ-ark/HARK/pull/512)
 - Few DemARKs moved to examples [#472](https://github.com/econ-ark/HARK/pull/472)
 - MaxKinks available in ConsumerParameters again [#486](https://github.com/econ-ark/HARK/pull/486)


### 0.10.3

Release Date: 12-12-2019

#### Major Changes

- Added constrained perfect foresight model solution. ([#299](https://github.com/econ-ark/HARK/pull/299)

#### Minor Changes

- Fixed slicing error in minimizeNelderMead. ([#460](https://github.com/econ-ark/HARK/pull/460))
- Fixed matplotlib GUI error. ([#444](https://github.com/econ-ark/HARK/pull/444))
- Pinned sphinx dependency. ([#436](https://github.com/econ-ark/HARK/pull/436))
- Fixed bug in ConsPortfolioModel in which the same risky rate of return would be drawn over and over. ([#433](https://github.com/econ-ark/HARK/pull/433))
- Fixed sphinx dependency errors. ([#411](https://github.com/econ-ark/HARK/pull/411))
- Refactored simultation.py. ([#408](https://github.com/econ-ark/HARK/pull/408))
- AgentType.simulate() now throws informative errors if
attributes required for simulation do not exist, or initializeSim() has
never been called. ([#320](https://github.com/econ-ark/HARK/pull/320))

### 0.10.2

Release Date: 10-03-2019

#### Minor Changes
- Add some bugfixes and unit tests to HARK.core. ([#401](https://github.com/econ-ark/HARK/pull/401))
- Fix error in discrete portfolio choice's AdjustPrb. ([#391](https://github.com/econ-ark/HARK/pull/391))

### 0.10.1.dev5

Release Date: 09-25-2019

#### Minor Changes
- Added portfolio choice between risky and safe assets (ConsPortfolioModel). ([#241](https://github.com/econ-ark/HARK/pull/241))

### 0.10.1.dev4

Release Date: 09-19-2019

#### Minor Changes
- Fixes cubic interpolation in KinkedRSolver. ([#386](https://github.com/econ-ark/HARK/pull/386))
- Documentes the procedure for constructing value function inverses and fixes bug in which survival rate was not included in absolute patience factor. ([#383](https://github.com/econ-ark/HARK/pull/383))
- Fixes problems that sometimes prevented multiprocessing from working. ([#377](https://github.com/econ-ark/HARK/pull/377))

### 0.10.1.dev3

Release Date: 07-23-2019

#### Minor Changes
- Missed pre-solve fix (see [#363](https://github.com/econ-ark/HARK/pull/363) for more context). ([#367](https://github.com/econ-ark/HARK/pull/367))

### 0.10.1.dev2

Release Date: 07-22-2019

#### Minor Changes
- Revert pre-solve commit due to bug.  ([#363](https://github.com/econ-ark/HARK/pull/363))

### 0.10.1.dev1

Release Date: 07-20-2019

#### Breaking Changes
- See #302 under minor changes.

#### Major Changes
- Adds BayerLuetticke notebooks and functionality. ([#328](https://github.com/econ-ark/HARK/pull/328))

#### Minor Changes
- Fixes one-asset HANK models for endowment economy (had MP wired in as the shock). ([#355](https://github.com/econ-ark/HARK/pull/355))
- Removes jupytext *.py files. ([#354](https://github.com/econ-ark/HARK/pull/354))
- Reorganizes documentation and configures it to work with Read the Docs. ([#353](https://github.com/econ-ark/HARK/pull/353))
- Adds notebook illustrating dimensionality reduction in Bayer and Luetticke. ([#345](https://github.com/econ-ark/HARK/pull/345))
- Adds notebook illustrating how the Bayer & Luetticke invoke the discrete cosine transformation(DCT) and fixed copula to reduce dimensions of the problem.([#344](https://github.com/econ-ark/HARK/pull/344))
- Makes BayerLuetticke HANK tools importable as a module. ([#342](https://github.com/econ-ark/HARK/pull/342))
- Restores functionality of SGU_solver. ([#341](https://github.com/econ-ark/HARK/pull/341))
- Fixes datafile packaging issue. ([#332](https://github.com/econ-ark/HARK/pull/332))
- Deletes .py file from Bayer-Luetticke folder. ([#329](https://github.com/econ-ark/HARK/pull/329))
- Add an empty method for preSolve called checkRestrictions that can be overwritten in classes inheriting from AgentType to check for illegal parameter values. ([#324](https://github.com/econ-ark/HARK/pull/324))
- Adds a call to updateIncomeProcess() in preSolve() to avoid solutions being based on wrong income process specifications if some parameters change between two solve() calls. ([#323](https://github.com/econ-ark/HARK/pull/323))
- Makes checkConditions() less verbose when the checks are not actually performed by converting a print statement to an inline comment. ([#321](https://github.com/econ-ark/HARK/pull/321))
- Raises more readable exception when simultate() is called without solving first. ([#315](https://github.com/econ-ark/HARK/pull/315)) 
- Removes testing folder (part of ongoing test restructuring). ([#304](https://github.com/econ-ark/HARK/pull/304))
- Fixes unintended behavior in default simDeath(). Previously, all agents would die off in the first period, but they were meant to always survive. ([#302](https://github.com/econ-ark/HARK/pull/302)) __Warning__: Potentially breaking change.

### 0.10.1

Release Date: 05-30-2019

No changes from 0.10.0.dev3.

### 0.10.0.dev3

Release Date: 05-18-2019

#### Major Changes
- Fixes multithreading problems by using Parallels(backend='multiprocessing'). ([287](https://github.com/econ-ark/HARK/pull/287))
- Fixes bug caused by misapplication of check_conditions. ([284](https://github.com/econ-ark/HARK/pull/284))
- Adds functions to calculate quadrature nodes and weights for numerically evaluating expectations in the presence of (log-)normally distributed random variables. ([258](https://github.com/econ-ark/HARK/pull/258))

#### Minor Changes
- Adds method decorator which validates that arguments passed in are not empty. ([282](https://github.com/econ-ark/HARK/pull/282)
- Lints a variety of files.  These PRs include some additional/related minor changes, like replacing an exec function, removing some lambdas, adding some files to .gitignore, etc. ([274](https://github.com/econ-ark/HARK/pull/274), [276](https://github.com/econ-ark/HARK/pull/276), [277](https://github.com/econ-ark/HARK/pull/277), [278](https://github.com/econ-ark/HARK/pull/278), [281](https://github.com/econ-ark/HARK/pull/281))
- Adds vim swp files to gitignore. ([269](https://github.com/econ-ark/HARK/pull/269))
- Adds version dunder in init. ([265](https://github.com/econ-ark/HARK/pull/265))
- Adds flake8 to requirements.txt and config. ([261](https://github.com/econ-ark/HARK/pull/261))
- Adds some unit tests for IndShockConsumerType. ([256](https://github.com/econ-ark/HARK/pull/256))

### 0.10.0.dev2

Release Date: 04-18-2019

#### Major Changes

None

#### Minor Changes

* Fix verbosity check in ConsIndShockModel. ([250](https://github.com/econ-ark/HARK/pull/250))

#### Other Changes

None

### 0.10.0.dev1

Release Date: 04-12-2019

#### Major Changes

* Adds [tools](https://github.com/econ-ark/HARK/blob/master/HARK/dcegm.py) to solve problems that arise from the interaction of discrete and continuous variables, using the [DCEGM](https://github.com/econ-ark/DemARK/blob/master/notebooks/DCEGM-Upper-Envelope.ipynb) method of [Iskhakov et al.](https://onlinelibrary.wiley.com/doi/abs/10.3982/QE643), who apply the their discrete-continuous solution algorithm to the problem of optimal endogenous retirement; their results are replicated using our new tool [here](https://github.com/econ-ark/REMARK/blob/master/REMARKs/EndogenousRetirement/Endogenous-Retirement.ipynb). ([226](https://github.com/econ-ark/HARK/pull/226))
* Parameters of ConsAggShockModel.CobbDouglasEconomy.updateAFunc and ConsAggShockModel.CobbDouglasMarkovEconomy.updateAFunc that govern damping and the number of discarded 'burn-in' periods were previously hardcoded, now proper instance-level parameters. ([244](https://github.com/econ-ark/HARK/pull/244))
* Improve accuracy and performance of functions for evaluating the integrated value function and conditional choice probabilities for models with extreme value type I taste shocks. ([242](https://github.com/econ-ark/HARK/pull/242))
* Add calcLogSum, calcChoiceProbs, calcLogSumChoiceProbs to HARK.interpolation. ([209](https://github.com/econ-ark/HARK/pull/209), [217](https://github.com/econ-ark/HARK/pull/217))
* Create tool to produce an example "template" of a REMARK based on SolvingMicroDSOPs. ([176](https://github.com/econ-ark/HARK/pull/176))

#### Minor Changes

* Moved old utilities tests. ([245](https://github.com/econ-ark/HARK/pull/245))
* Deleted old files related to "cstwMPCold". ([239](https://github.com/econ-ark/HARK/pull/239))
* Set numpy floating point error level to ignore. ([238](https://github.com/econ-ark/HARK/pull/238))
* Fixed miscellaneous imports. ([212](https://github.com/econ-ark/HARK/pull/212), [224](https://github.com/econ-ark/HARK/pull/224), [225](https://github.com/econ-ark/HARK/pull/225))
* Improve the tests of buffer stock model impatience conditions in IndShockConsumerType. ([219](https://github.com/econ-ark/HARK/pull/219))
* Add basic support for Travis continuous integration testing. ([208](https://github.com/econ-ark/HARK/pull/208))
* Add SciPy to requirements.txt. ([207](https://github.com/econ-ark/HARK/pull/207))
* Fix indexing bug in bilinear interpolation. ([194](https://github.com/econ-ark/HARK/pull/194))
* Update the build process to handle Python 2 and 3 compatibility. ([172](https://github.com/econ-ark/HARK/pull/172))
* Add MPCnow attribute to ConsGenIncProcessModel. ([170](https://github.com/econ-ark/HARK/pull/170))
* All standalone demo files have been removed. The content that was in these files can now be found in similarly named Jupyter notebooks in the DEMARK repository. Some of these notebooks are also linked from econ-ark.org.  ([229](https://github.com/econ-ark/HARK/pull/229), [243](https://github.com/econ-ark/HARK/pull/243))

#### Other Notes

* Not all changes from 0.9.1 may be listed in these release notes.  If you are having trouble addressing a breaking change, please reach out to us.
<|MERGE_RESOLUTION|>--- conflicted
+++ resolved
@@ -14,12 +14,9 @@
 
 #### Major Changes
 
-<<<<<<< HEAD
 * FrameAgentType for modular definitions of agents [#865](https://github.com/econ-ark/HARK/pull/865)
 * PortfolioConsumerFrameType, a port of PortfolioConsumerType to use Frames [#865](https://github.com/econ-ark/HARK/pull/865)
-=======
 * Input parameters for cyclical models now indexed by t [#1039](https://github.com/econ-ark/HARK/pull/1039)
->>>>>>> 10fe1efb
 * A IndexDistribution class for representing time-indexed probability distributions [#1018](https://github.com/econ-ark/pull/1018/).
 * Adds new consumption-savings-portfolio model `RiskyContrib`, which represents an agent who can save in risky and risk-free assets but faces
 frictions to moving funds between them. To circumvent these frictions, he has access to an income-deduction scheme to accumulate risky assets.
