{
 "cells": [
  {
   "cell_type": "markdown",
   "metadata": {
    "lines_to_next_cell": 2
   },
   "source": [
    "# PerfForesightConsumerType: Perfect foresight consumption-saving"
   ]
  },
  {
   "cell_type": "code",
   "execution_count": 1,
   "metadata": {
    "code_folding": [
     0
    ]
   },
   "outputs": [
    {
     "name": "stderr",
     "output_type": "stream",
     "text": [
      "/home/sb/projects/econ-ark/HARK/HARK/Calibration/Income/IncomeTools.py:449: UserWarning: Sabelhaus and Song (2010) provide variance profiles for ages 27 to 54. Extrapolating variances using the extreme points.\n",
      "  warn(\n",
      "/home/sb/projects/econ-ark/HARK/HARK/datasets/SCF/WealthIncomeDist/SCFDistTools.py:79: UserWarning: Returning SCF summary statistics for ages (20,25].\n",
      "  warn(\"Returning SCF summary statistics for ages \" + age_bracket + \".\")\n"
     ]
    }
   ],
   "source": [
    "# Initial imports and notebook setup, click arrow to show\n",
    "\n",
    "from copy import copy\n",
    "\n",
    "import matplotlib.pyplot as plt\n",
    "import numpy as np\n",
    "\n",
    "from HARK.ConsumptionSaving.ConsIndShockModel import PerfForesightConsumerType\n",
    "from HARK.utilities import plot_funcs\n",
    "\n",
    "mystr = lambda number: \"{:.4f}\".format(number)"
   ]
  },
  {
   "cell_type": "markdown",
   "metadata": {},
   "source": [
    "The module `HARK.ConsumptionSaving.ConsIndShockModel` concerns consumption-saving models with idiosyncratic shocks to (non-capital) income.  All of the models assume CRRA utility with geometric discounting, no bequest motive, and income shocks are fully transitory or fully permanent.\n",
    "\n",
    "`ConsIndShockModel` currently includes three models:\n",
    "1. A very basic \"perfect foresight\" model with no uncertainty.\n",
    "2. A model with risk over transitory and permanent income shocks.\n",
    "3. The model described in (2), with an interest rate for debt that differs from the interest rate for savings.\n",
    "\n",
    "This notebook provides documentation for the first of these three models.\n",
    "$\\newcommand{\\CRRA}{\\rho}$\n",
    "$\\newcommand{\\DiePrb}{\\mathsf{D}}$\n",
    "$\\newcommand{\\PermGroFac}{\\Gamma}$\n",
    "$\\newcommand{\\Rfree}{\\mathsf{R}}$\n",
    "$\\newcommand{\\DiscFac}{\\beta}$"
   ]
  },
  {
   "cell_type": "markdown",
   "metadata": {},
   "source": [
    "## Statement of perfect foresight consumption-saving model\n",
    "\n",
    "The `PerfForesightConsumerType` class the problem of a consumer with Constant Relative Risk Aversion utility\n",
    "${\\CRRA}$\n",
    "\\begin{equation}\n",
    "U(C) = \\frac{C^{1-\\CRRA}}{1-\\rho},\n",
    "\\end{equation}\n",
    "has perfect foresight about everything except whether he will die between the end of period $t$ and the beginning of period $t+1$, which occurs with probability $\\DiePrb_{t+1}$.  Permanent labor income $P_t$ grows from period $t$ to period $t+1$ by factor $\\PermGroFac_{t+1}$.\n",
    "\n",
    "At the beginning of period $t$, the consumer has an amount of market resources $M_t$ (which includes both market wealth and currrent income) and must choose how much of those resources to consume $C_t$ and how much to retain in a riskless asset $A_t$, which will earn return factor $\\Rfree$.  The consumer cannot necessarily borrow arbitarily; instead, he might be constrained to have a wealth-to-income ratio at least as great as some \"artificial borrowing constraint\" $\\underline{a} \\leq 0$.\n",
    "\n",
    "The agent's flow of future utility $U(C_{t+n})$ from consumption is geometrically discounted by factor $\\DiscFac$ per period. If the consumer dies, he receives zero utility flow for the rest of time.\n",
    "\n",
    "The agent's problem can be written in Bellman form as:\n",
    "\n",
    "\\begin{eqnarray*}\n",
    "V_t(M_t,P_t) &=& \\max_{C_t}~U(C_t) ~+ \\DiscFac (1 - \\DiePrb_{t+1}) V_{t+1}(M_{t+1},P_{t+1}), \\\\\n",
    "& s.t. & \\\\\n",
    "A_t &=& M_t - C_t, \\\\\n",
    "A_t/P_t &\\geq& \\underline{a}, \\\\\n",
    "M_{t+1} &=& \\Rfree A_t + Y_{t+1}, \\\\\n",
    "Y_{t+1} &=& P_{t+1}, \\\\\n",
    "P_{t+1} &=& \\PermGroFac_{t+1} P_t.\n",
    "\\end{eqnarray*}\n",
    "\n",
    "The consumer's problem is characterized by a coefficient of relative risk aversion $\\CRRA$, an intertemporal discount factor $\\DiscFac$, an interest factor $\\Rfree$, and age-varying sequences of the permanent income growth factor $\\PermGroFac_t$ and survival probability $(1 - \\DiePrb_t)$.\n",
    "\n",
    "While it does not reduce the computational complexity of the problem (as permanent income is deterministic, given its initial condition $P_0$), HARK represents this problem with *normalized* variables (represented in lower case), dividing all real variables by permanent income $P_t$ and utility levels by $P_t^{1-\\CRRA}$.  The Bellman form of the model thus reduces to:\n",
    "\n",
    "\\begin{eqnarray*}\n",
    "v_t(m_t) &=& \\max_{c_t}~U(c_t) ~+ \\DiscFac (1 - \\DiePrb_{t+1}) \\PermGroFac_{t+1}^{1-\\CRRA} v_{t+1}(m_{t+1}), \\\\\n",
    "& s.t. & \\\\\n",
    "a_t &=& m_t - c_t, \\\\\n",
    "a_t &\\geq& \\underline{a}, \\\\\n",
    "m_{t+1} &=& \\Rfree/\\PermGroFac_{t+1} a_t + 1.\n",
    "\\end{eqnarray*}"
   ]
  },
  {
   "cell_type": "markdown",
   "metadata": {},
   "source": [
    "## Solution method for PerfForesightConsumerType\n",
    "\n",
    "Because of the assumptions of CRRA utility, no risk other than mortality, and no artificial borrowing constraint, the problem has a closed form solution.  In fact, the consumption function is perfectly linear, and the value function composed with the inverse utility function is also linear.  The mathematical solution of this model is described in detail in the lecture notes [PerfForesightCRRA](https://www.econ2.jhu.edu/people/ccarroll/public/lecturenotes/consumption/PerfForesightCRRA).\n",
    "\n",
    "The one period problem for this model is solved by the function `solveConsPerfForesight`, which creates an instance of the class `ConsPerfForesightSolver`. To construct an instance of the class `PerfForesightConsumerType`, several parameters must be passed to its constructor as shown in the table below."
   ]
  },
  {
   "cell_type": "markdown",
   "metadata": {},
   "source": [
    "## Example parameter values to construct an instance of PerfForesightConsumerType\n",
    "\n",
    "| Parameter | Description | Code | Example value | Time-varying? |\n",
    "| :---: | --- | --- | --- | --- |\n",
    "| $\\DiscFac$ |Intertemporal discount factor  | $\\texttt{DiscFac}$ | $0.96$ |  |\n",
    "| $\\CRRA $ |Coefficient of relative risk aversion | $\\texttt{CRRA}$ | $2.0$ | |\n",
    "| $\\Rfree$ | Risk free interest factor | $\\texttt{Rfree}$ | $1.03$ | |\n",
    "| $1 - \\DiePrb_{t+1}$ |Survival probability | $\\texttt{LivPrb}$ | $[0.98]$ | $\\surd$ |\n",
    "|$\\PermGroFac_{t+1}$|Permanent income growth factor|$\\texttt{PermGroFac}$| $[1.01]$ | $\\surd$ |\n",
    "|$\\underline{a}$|Artificial borrowing constraint|$\\texttt{BoroCnstArt}$| $None$ |  |\n",
    "|$(none)$|Maximum number of gridpoints in consumption function |$\\texttt{aXtraCount}$| $200$ |  |\n",
    "|$T$| Number of periods in this type's \"cycle\" |$\\texttt{T_cycle}$| $1$ | |\n",
    "|(none)| Number of times the \"cycle\" occurs |$\\texttt{cycles}$| $0$ | |\n",
    "\n",
    "Note that the survival probability and income growth factor have time subscripts; likewise, the example values for these parameters are *lists* rather than simply single floats.  This is because those parameters are *time-varying*: their values can depend on which period of the problem the agent is in.  All time-varying parameters *must* be specified as lists, even if the same value occurs in each period for this type.\n",
    "\n",
    "The artificial borrowing constraint can be any non-positive `float`, or it can be `None` to indicate no artificial borrowing constraint.  The maximum number of gridpoints in the consumption function is only relevant if the borrowing constraint is not `None`; without an upper bound on the number of gridpoints, kinks in the consumption function will propagate indefinitely in an infinite horizon model if there is a borrowing constraint, eventually resulting in an overflow error.  If there is no artificial borrowing constraint, then the number of gridpoints used to represent the consumption function is always exactly two.\n",
    "\n",
    "The last two parameters in the table specify the \"nature of time\" for this type: the number of (non-terminal) periods in this type's \"cycle\", and the number of times that the \"cycle\" occurs.  *Every* subclass of `AgentType` uses these two code parameters to define the nature of time.  Here, `T_cycle` has the value $1$, indicating that there is exactly one period in the cycle, while `cycles` is $0$, indicating that the cycle is repeated in *infinite* number of times-- it is an infinite horizon model, with the same \"kind\" of period repeated over and over.\n",
    "\n",
    "In contrast, we could instead specify a life-cycle model by setting `T_cycle` to $1$, and specifying age-varying sequences of income growth and survival probability.  In all cases, the number of elements in each time-varying parameter should exactly equal $\\texttt{T_cycle}$.\n",
    "\n",
    "The parameter $\\texttt{AgentCount}$ specifies how many consumers there are of this *type*-- how many individuals have these exact parameter values and are *ex ante* homogeneous.  This information is not relevant for solving the model, but is needed in order to simulate a population of agents, introducing *ex post* heterogeneity through idiosyncratic shocks.  Of course, simulating a perfect foresight model is quite boring, as there are *no* idiosyncratic shocks other than death!\n",
    "\n",
    "The cell below defines a dictionary that can be passed to the constructor method for `PerfForesightConsumerType`, with the values from the table here."
   ]
  },
  {
   "cell_type": "code",
   "execution_count": 2,
   "metadata": {
    "code_folding": []
   },
   "outputs": [],
   "source": [
    "PerfForesightDict = {\n",
    "    # Parameters actually used in the solution method\n",
    "    \"CRRA\": 2.0,  # Coefficient of relative risk aversion\n",
    "    \"Rfree\": 1.03,  # Interest factor on assets\n",
    "    \"DiscFac\": 0.96,  # Default intertemporal discount factor\n",
    "    \"LivPrb\": [0.98],  # Survival probability\n",
    "    \"PermGroFac\": [1.01],  # Permanent income growth factor\n",
    "    \"BoroCnstArt\": None,  # Artificial borrowing constraint\n",
    "    \"aXtraCount\": 200,  # Maximum number of gridpoints in consumption function\n",
    "    # Parameters that characterize the nature of time\n",
    "    \"T_cycle\": 1,  # Number of periods in the cycle for this agent type\n",
    "    \"cycles\": 0,  # Number of times the cycle occurs (0 --> infinitely repeated)\n",
    "}"
   ]
  },
  {
   "cell_type": "markdown",
   "metadata": {},
   "source": [
    "## Solving and examining the solution of the perfect foresight model\n",
    "\n",
    "With the dictionary we have just defined, we can create an instance of `PerfForesightConsumerType` by passing the dictionary to the class (as if the class were a function).  This instance can then be solved by invoking its `solve` method."
   ]
  },
  {
   "cell_type": "code",
   "execution_count": 3,
   "metadata": {},
   "outputs": [],
   "source": [
    "PFexample = PerfForesightConsumerType(**PerfForesightDict)\n",
    "PFexample.cycles = 0\n",
    "PFexample.solve()"
   ]
  },
  {
   "cell_type": "markdown",
   "metadata": {},
   "source": [
    "The $\\texttt{solve}$ method fills in the instance's attribute `solution` as a time-varying list of solutions to each period of the consumer's problem.  In this case, `solution` will be a list with exactly one instance of the class `ConsumerSolution`, representing the solution to the infinite horizon model we specified."
   ]
  },
  {
   "cell_type": "code",
   "execution_count": 11,
   "metadata": {},
   "outputs": [
    {
     "name": "stdout",
     "output_type": "stream",
     "text": [
      "[<HARK.ConsumptionSaving.ConsIndShockModel.ConsumerSolution object at 0x7ff4c780f8e0>]\n"
     ]
    }
   ],
   "source": [
    "print(PFexample.solution)"
   ]
  },
  {
   "cell_type": "markdown",
   "metadata": {},
   "source": [
    "Each element of `solution` has a few attributes. To see all of them, we can use the \\texttt{vars} built in function:\n",
    "\n",
    "the consumption functions reside in the attribute $\\texttt{cFunc}$ of each element of `ConsumerType.solution`.  This method creates a (time varying) attribute $\\texttt{cFunc}$ that contains a list of consumption functions."
   ]
  },
  {
   "cell_type": "code",
   "execution_count": 5,
   "metadata": {},
   "outputs": [
    {
     "name": "stdout",
     "output_type": "stream",
     "text": [
      "{'cFunc': <HARK.interpolation.LinearInterp object at 0x7ff4c780fca0>, 'vFunc': <HARK.interpolation.ValueFuncCRRA object at 0x7ff4c780fa30>, 'vPfunc': <HARK.interpolation.MargValueFuncCRRA object at 0x7ff4c780fb80>, 'vPPfunc': <HARK.utilities.NullFunc object at 0x7ff4c780f8b0>, 'mNrmMin': -50.49994992551661, 'hNrm': 50.49994992551661, 'MPCmin': 0.04428139169919579, 'MPCmax': 0.04428139169919579, 'mNrmSS': -50.49991081984768}\n"
     ]
    }
   ],
   "source": [
    "print(vars(PFexample.solution[0]))"
   ]
  },
  {
   "cell_type": "markdown",
   "metadata": {},
   "source": [
    "The two most important attributes of a single period solution of this model are the (normalized) consumption function $\\texttt{cFunc}$ and the (normalized) value function $\\texttt{vFunc}$.  Let's plot those functions near the lower bound of the permissible state space (the attribute $\\texttt{mNrmMin}$ tells us the lower bound of $m_t$ where the consumption function is defined)."
   ]
  },
  {
   "cell_type": "code",
   "execution_count": 6,
   "metadata": {},
   "outputs": [
    {
     "name": "stdout",
     "output_type": "stream",
     "text": [
      "Linear perfect foresight consumption function:\n"
     ]
    },
    {
     "data": {
      "image/png": "iVBORw0KGgoAAAANSUhEUgAAAXQAAAD4CAYAAAD8Zh1EAAAAOXRFWHRTb2Z0d2FyZQBNYXRwbG90bGliIHZlcnNpb24zLjMuNCwgaHR0cHM6Ly9tYXRwbG90bGliLm9yZy8QVMy6AAAACXBIWXMAAAsTAAALEwEAmpwYAAAhe0lEQVR4nO3deXxU9b3/8deXhAAJEJYQlkBIgEASQLYQqEsRRfZFq62I+/Kj7dXaa692sRUiFMWlKipuxf3WS73e9hp2QVBRXAA3mCwQEsjCHkiAhKzz/f2RqLkpSwgzczKT9/Px8PHIOXMy8358Td5Mzsz5jLHWIiIi/q+F0wFERMQzVOgiIgFChS4iEiBU6CIiAUKFLiISIIKdeuCIiAgbExPj1MOLiPilrVu3HrbWdjnVbY4VekxMDFu2bHHq4UVE/JIxZs/pbtMpFxGRAKFCFxEJECp0EZEAoUIXEQkQKnQRkQChQhcRCRAqdBGRAOHY+9BFRKThqt2W//oi94zHqNBFRJq4LbuPMOddF2n7jp3xOJ1yERFpog4eK+Oev3/NNS98ytHSCp6dNeyMx+sZuohIE1NR5ebVT3J4+v2dVFZb7hrbj38b25fQkDNXtgpdRKQJ+XDHIR5c5iL7UAnjEiJ5YGoivTuHNeh7VegiIk1A3pFS5i1PY23aAWIjwnj11pGMHRB5TvehQhcRcdDJimqe/3AXL3y4i+AWht9NjOe2i2NoFRx0zvelQhcRcYC1ltXb9/PnFekUFJ1k+pAe3D85gW7hrRt9nyp0EREf23ngOCnLXHySVUh8t3b8ffZoRvXpfN73q0IXEfGR42WVLFq3k9c27SY0JIh5MwYyKzma4CDPvINchS4i4mVut+UfXxWwcFUGhSXlzBwZzX0TBtApLMSjj6NCFxHxom35xcxJ3c5XuUUMi+7Aq7eMZHDPcK88lgpdRMQLjpRU8NiaDJZuzqNzWCse/+kQfjIsihYtjNceU4UuIuJBVdVu3voil8fXZFJaUc3tF8Vy97g42rdu6fXHVqGLiHjI59mFzE11kbH/OBf3iyBleiL9Itv57PFV6CIi52l/cRkPrUwn9Zu9RHVow/PXD2fioG4Y473TK6eiQhcRaaTyqmpe/jiHZ9dnUeW23H15HL8c05c2Ied+lacnNKjQjTETgUVAELDEWrvwNMddDbwDjLTWbvFYShGRJmZDxkHmLU8j53AJ4xO78sDURHp1CnU001kL3RgTBCwGrgDygc3GmFRrbVq949oBvwY+90ZQEZGmYE9hCfOXp7Eu/SB9uoTxxm3J/Lh/F6djAQ17hp4MZFlrswGMMUuBGUBavePmA48A93k0oYhIE1BaUcVzG3bx0sZsWrYw3D85nlsujCUkuOl8TlBDCj0KyKuznQ+MqnuAMWY40Mtau8IYc9pCN8bMBmYDREdHn3taEREfs9ayYts+HlqRzt7iMq4aFsXvJ8XTtX3jh2h5y3m/KGqMaQE8AdxytmOttS8BLwEkJSXZ831sERFvytx/nJRUF59mF5LYvT1PXzeMpJhOTsc6rYYUegHQq852z9p932kHDAI+qH2LTjcg1RgzXS+Miog/Kj5ZyVPrdvDGp3to1zqYP185iOuSowny4lWentCQQt8MxBljYqkp8pnArO9utNYWAxHfbRtjPgDuVZmLiL9xuy3vbM3nkdUZHCmtYFZyNPeOH0BHDw/R8pazFrq1tsoYcxewhpq3Lb5irXUZY+YBW6y1qd4OKSLibV/nFTE31cU3eUUk9e7I69OTGRTlnSFa3tKgc+jW2pXAynr75pzm2EvPP5aIiG8cPlHOo6szeHtLPpHtWvHktUO4cmiUz6/y9ARdKSoizVJVtZs3P9vDE2t3cLKimp//uA+/ujyOtq38txb9N7mISCN9uquQlFQXmQeOc0lcBHOnDaRfZFunY503FbqINBt7i06yYGU6K77dR8+ObXjxxhGMT+zql6dXTkWFLiIBr6yymiUbs1m8YRdua7lnXH9+PqYPrVs6M0TLW1ToIhLQ3k8/wLzlaewpLGXSoG78cUoCPTs6O0TLW1ToIhKQcg6XMG+Ziw2Zh+gX2Zb/vH0UF8dFnP0b/ZgKXUQCSkl5Fc9uyOLljTmEBLfgT1MSuPnCGFoGNZ0hWt6iQheRgGCtZdm3NUO09h8r4+rhPfndpAFEtmt6Q7S8RYUuIn4vfd8xUlJdfJ5zhMFR4Sy+fjgjend0OpbPqdBFxG8Vl1byxNpM3vxsD+FtWvLQVYO5dmSvJj9Ey1tU6CLid6rdlre35PHYmkyKSiu4YXRvfnNFfzqE+scQLW9RoYuIX/ky9yhz33WxraCY5JhOpEwfSGKP9k7HahJU6CLiFw4dL+eR1Rm8szWfru1bsWjmUKYP6REwV3l6ggpdRJq0ymo3r2/azaJ1OymrquYXY/ryq8v6EebHQ7S8RSsiIk3WJ1mHSUl1sfPgCS4d0IU5UxPp08X/h2h5iwpdRJqcgqKTLFiRxspt+4nuFMqSm5K4PCFSp1fOQoUuIk1GWWU1L32UzXMfZAFw7/j+3HFJ4A3R8hYVuog4zlrL2rQDzF+RRt6Rk0wZ3J37pyQQ1aGN09H8igpdRBy169AJHlyWxkc7DtG/a1veumMUF/YL7CFa3qJCFxFHnCiv4pn1O3nl4xxaBwcxZ2oiN/6od7MYouUtKnQR8SlrLe9+vZeHVqZz8Hg5P0vqyW8nxhPRtpXT0fyeCl1EfMa1t5iUVBebdx9lSM9wXrxxBMOim98QLW9RoYuI1xWVVvD4e5m89XkuHUNDeOTqwfx0RC9aNNMhWt6iQhcRr6l2W/7ri1wefy+T42VV3PSjGO65oj/hbVo6HS0gqdBFxCu27jnCnHdduPYeY3SfmiFa8d00RMubVOgi4lEHj5WxcFUG//iqgO7hrXnmumFMvaC7rvL0ARW6iHhERZWb1zbl8PT7WVRUublzbF/uHNuP0BDVjK9opUXkvH204xApy1xkHyrh8vhIHpiaSExEmNOxmh0Vuog0Wt6RUv68Io01rgPEdA7l1VtGMjY+0ulYzZYKXUTOWVllNc9/sIsXPtxFC2P47cQB3H5xLK2CNUTLSSp0EWkway1rXPuZvzydgqKTTBvSg/snx9M9XEO0mgIVuog0SNbBEzy4zMXGnYeJ79aOpbNHM7pPZ6djSR0qdBE5o+NllTz9/k5e/WQ3oSFBpExL5IbRvQnWEK0mR4UuIqfkdlv++VUBC1dncPhEOdcm9eK+CQPorCFaTZYKXUT+xfaCYua8u50vc4sY2qsDS25KYkivDk7HkrNQoYvI946UVPDYmkyWbs6lc1gIj11zAVcP76khWn6iQYVujJkILAKCgCXW2oX1bv8FcCdQDZwAZltr0zycVUS8pNpteevzPTz+3g5OlFdx20Wx/HpcHO1ba4iWPzlroRtjgoDFwBVAPrDZGJNar7Dfsta+UHv8dOAJYKIX8oqIh32Rc4S5qS7S9x3jwr6dSZk+kP5d2zkdSxqhIc/Qk4Esa202gDFmKTAD+L7QrbXH6hwfBlhPhhQRz9tfXMbDq9J59+u99AhvzXPXD2fSoG4aouXHGlLoUUBene18YFT9g4wxdwK/AUKAy051R8aY2cBsgOjo6HPNKiIeUFHl5pVPcnj6/Z1UuS13X9aPX17ajzYhusrT33nsRVFr7WJgsTFmFvAn4OZTHPMS8BJAUlKSnsWL+NgHmQeZtyyN7MMlXJHYlQemJBLdOdTpWOIhDSn0AqBXne2etftOZynw/PmEEhHPyi0sZd7yNNalH6BPRBiv3TqSSwdoiFagaUihbwbijDGx1BT5TGBW3QOMMXHW2p21m1OAnYiI405WVPPcB1m8+FE2LVsYfj8pntsuiiUkWFd5BqKzFrq1tsoYcxewhpq3Lb5irXUZY+YBW6y1qcBdxphxQCVwlFOcbhER37HWsnLbfhasSGNvcRlXDu3BHyYn0LV9a6ejiRc16By6tXYlsLLevjl1vv61h3OJSCPtOHCclFQXm3YVktC9PU/NHEZybCenY4kP6EpRkQBxrKySp9bu5PVPd9O2VTDzZwxk1qjeBOkqz2ZDhS7i59xuyztf5vPo6gwKSyq4Ljmae8cPoFNYiNPRxMdU6CJ+7Ju8Iuamuvg6r4gRvTvy2q3JDIoKdzqWOESFLuKHCk+U8+jqTN7emkfnsFY88bMhXDUsSld5NnMqdBE/UlXt5j8/28MTa3dQWlHNHRfHcvflcbTTEC1BhS7iNz7LLiQl1UXG/uNcEhfB3GmJ9IvUEC35gQpdpInbV3ySBSvSWf7tPqI6tOGFG0YwYWBXnV6Rf6FCF2miyquqWbIxh2fXZ+G2ln8fF8cvxvSldUsN0ZJTU6GLNEHrMw4wb1kauwtLmTCwK3+akkivThqiJWemQhdpQnYfLmHe8jTWZxykb5cw3rw9mUviujgdS/yECl2kCSitqOLZ9Vks2ZhDSHAL/jg5gZsvjNEQLTknKnQRB1lrWf7tPh5amc6+4jJ+MiyK30+KJ1JDtKQRVOgiDsnYf4yUVBefZR9hYI/2PDtrGCN6a4iWNJ4KXcTHiksreXLdDt78bA/tWgez4KpBzBwZrSFact5U6CI+4nZb3t6Sx6NrMikqreD6Ub35j/H96RCqIVriGSp0ER/4KvcoKakuvskvZmRMR1KmJzOwh4ZoiWep0EW86NDxch5dncF/b80nsl0rnrp2KDOG9tBVnuIVKnQRL6isdvPGp3t4au0Oyqqq+fmYPvzqsjjattKvnHiPfrpEPGxT1mFSlrnYceAEY/p3Yc60RPp2aet0LGkGVOgiHlJQdJKHVqSzYts+enVqw19vSmJcQqROr4jPqNBFzlNZZTV//SibxR9kAfCbK/oz+8d9NERLfE6FLtJI1lrWpR9k/vI0co+UMnlwN+6fnEDPjhqiJc5QoYs0QvahEzy4LI0PdxwiLrItf7tjFBf1i3A6ljRzKnSRc1BSXsUz67N4+eNsWgcH8acpNUO0WgZpiJY4T4Uu0gDWWlK/2ctDK9M5cKyca0b05HcT4+nSrpXT0US+p0IXOYu0vTVDtL7YfYQLeobz/A0jGB7d0elYIv9ChS5yGkWlFfzlvR387fM9dAgNYeFPBvOzpF600BAtaaJU6CL1VLstf9+cx2NrMig+WclNP4rhnnH9CQ9t6XQ0kTNSoYvUsXXPUeambmd7wTGSYzvx4PSBJHRv73QskQZRoYsAB4+XsXBVBv/4soBu7Vvz9HXDmHZBd13lKX5FhS7NWmW1m9c+2c2i93dSUeXm3y7ty51j+xGmIVrih/RTK83Wxp2HSEl1setQCZfFR/LA1ERiI8KcjiXSaCp0aXbyjpSyYEU6q1376d05lJdvTuLyhK5OxxI5byp0aTbKKqt54cNdPP/BLloYw30TBnD7xbEaoiUBQ4UuAc9ayxrXAf68Io38oyeZekF37p+cQI8ObZyOJuJRDSp0Y8xEYBEQBCyx1i6sd/tvgDuAKuAQcJu1do+Hs4qcs6yDJ3hwmYuNOw8zoGs73vp/o7iwr4ZoSWA6a6EbY4KAxcAVQD6w2RiTaq1Nq3PYV0CStbbUGPNL4FHgWm8EFmmI42WVPLM+i1c+zqFNSBBzpyVy4+jeBGuIlgSwhjxDTwayrLXZAMaYpcAM4PtCt9ZuqHP8Z8ANngwp0lDWWv75VQEPr8rg8IlyfjaiF/dNHEBEWw3RksDXkEKPAvLqbOcDo85w/O3AqvMJJdIY2wuKmZvqYuueowzp1YElNyUxpFcHp2OJ+IxHXxQ1xtwAJAFjTnP7bGA2QHR0tCcfWpqxoyUVPP5eJm99kUun0BAeveYCrhneU0O0pNlpSKEXAL3qbPes3fd/GGPGAX8Exlhry091R9bal4CXAJKSkuw5pxWpo9pteeuLXP7yXibHy6q45cIY/n1cf8LbaIiWNE8NKfTNQJwxJpaaIp8JzKp7gDFmGPAiMNFae9DjKUXq2bz7CHPfdZG27xg/6tOZlOkDGdCtndOxRBx11kK31lYZY+4C1lDztsVXrLUuY8w8YIu1NhV4DGgL/HftMKNca+10L+aWZurAsTIeXpnO/369l+7hrXl21jCmDNYQLRFo4Dl0a+1KYGW9fXPqfD3Ow7lE/o+KKjevfpLD0+/vpLLactfYfvzb2L6EhujaOJHv6LdBmrwPdxziwWUusg+VMC6hZohW784aoiVSnwpdmqy8I6XMW57G2rQDxEaE8eqtIxk7INLpWCJNlgpdmpyTFdU8/0EWL3yUTXALw+8mxnPbxTG0CtYQLZEzUaFLk2GtZdX2/SxYkU5B0UmmD+nB/ZMT6Bbe2uloIn5BhS5Nws4Dx0lZ5uKTrELiu7Xj77NHM6pPZ6djifgVFbo46lhZJYvW7eT1TbsJDQli3oyBzEqO1hAtkUZQoYsj3G7LP74qYOGqDApLypk5Mpr7JgygU1iI09FE/JYKXXxuW34xc1K381VuEcOiO/DqLSMZ3DPc6Vgifk+FLj5TeKKcx9/LZOnmPDqHteLxnw7hJ8OiNERLxENU6OJ1VdVu/vZ5zRCt0opqbr8olrvHxdG+tYZoiXiSCl286vPsQuamusjYf5yL+nUmZdpA4rpqiJaIN6jQxSv2F5fx0Mp0Ur/ZS1SHNjx//XAmDuqmIVoiXqRCF48qr6rm5Y9zeHZ9FlVuy92Xx/HLMX1pE6KrPEW8TYUuHrMh4yDzlqeRc7iE8YldeWBqIr06hTodS6TZUKHLedtTWMK8ZWm8n3GQPhFhvH5bMmP6d3E6lkizo0KXRiutqGLxhiz++lEOLYMMf5gUz60XxRISrKs8RZygQpdzZq1lxbZ9LFiRzr7iMq4aFsXvJ8XTtb2GaIk4SYUu5yRz/3FSUl18ml1IYvf2PHPdMJJiOjkdS0RQoUsDFZ+s5Mm1O3jzsz20ax3Mn68cxHXJ0QTpKk+RJkOFLmfkdlve2ZrPI6szOFJawazkaO4dP4COGqIl0uSo0OW0vs4rYm6qi2/yikjq3ZHXpyczKEpDtESaKhW6/IvDJ8p5dHUGb2/Jp0u7Vjx57RCuHBqlqzxFmjgVunyvqtrNG5/u4cl1OzhZUc3sH/fhV5f1o52GaIn4BRW6ALBp12FSUl3sOHCCS+IimDttIP0i2zodS0TOgQq9mdtbdJIFK9NZ8e0+enZsw4s3jmB8YledXhHxQyr0ZqqsspolG7NZvGEXbmu5Z1x/fj6mD61baoiWiL9SoTdD76cf4MFlaeQeKWXSoG78cUoCPTtqiJaIv1OhNyM5h0uYt8zFhsxD9Itsy3/ePoqL4yKcjiUiHqJCbwZKyqt4dkMWL2/MISS4BX+aksDNF8bQMkhDtEQCiQo9gFlrSf1mLw+vzGD/sTKuHt6T300aQGQ7DdESCUQq9ACVvu8Yc1NdfJFzhMFR4Sy+fjgjend0OpaIeJEKPcAUl1byxNpM3vxsD+FtWvLQVYO5dmQvDdESaQZU6AGi2m15e0sej63JpKi0ghtG9+Y3V/SnQ6iGaIk0Fyr0APBl7lHmvutiW0ExyTGdSJk+kMQe7Z2OJSI+pkL3YwePl/HIqkz+58t8urZvxaKZQ5k+pIeu8hRpplTofqiy2s3rm3azaN1Oyqqq+cWYvvzqsn6EtdL/TpHmrEENYIyZCCwCgoAl1tqF9W7/MfAUcAEw01r7jodzSq1Psg4zN9VF1sETXDqgC3OmJtKni4ZoiUgDCt0YEwQsBq4A8oHNxphUa21ancNygVuAe70RUiD/aCkLVqSzavt+ojuFsuSmJC5PiNTpFRH5XkOeoScDWdbabABjzFJgBvB9oVtrd9fe5vZCxmatrLKaFz/M5vkPswC4d3x/7rhEQ7RE5F81pNCjgLw62/nAqMY8mDFmNjAbIDo6ujF30WxYa1mbdoD5K9LIO3KSKYO7c/+UBKI6tHE6mog0UT59Fc1a+xLwEkBSUpL15WP7k12HTvDgsjQ+2nGI/l3b8tYdo7iwn4ZoiciZNaTQC4BedbZ71u4TDztRXsUz7+/klU9yaB0cxJypidz4o94aoiUiDdKQQt8MxBljYqkp8pnALK+mamastfzv1wU8vDKDg8fL+VlST347MZ6Itq2cjiYifuSshW6trTLG3AWsoeZti69Ya13GmHnAFmttqjFmJPBPoCMwzRjzoLV2oFeTBwjX3mLmvutiy56jDOkZzos3jmBYtIZoici5a9A5dGvtSmBlvX1z6ny9mZpTMdJAR0sq+MvaTN76PJeOoSE8cvVgfjqiFy00REtEGkmXFvpYtdvyX1/k8vh7mRwvq+KmH8VwzxX9CW/T0uloIuLnVOg+tGX3EeamunDtPcboPjVDtOK7aYiWiHiGCt0HDh4r4+FVGfzzqwK6h7fmmeuGMfWC7rrKU0Q8SoXuRRVVbl7blMOidTuprLbcObYvd47tR2iIll1EPE/N4iUf7ThEyjIX2YdKuDw+kgemJhITEeZ0LBEJYCp0D8s7Usr85Wm8l3aAmM6hvHJLEpfFd3U6log0Ayp0DzlZUc3zH+7ixQ930cIY7pswgDsuiaVVsIZoiYhvqNDPk7WWNa79zF+eTkHRSaYN6cH9k+PpHq4hWiLiWyr085B18DgpqWl8nHWY+G7tWDp7NKP7dHY6log0Uyr0RjheVsmidTt5bdNuQkOCSJmWyA2jexOsIVoi4iAV+jlwuy3/+KqAhasyKCwp59qkXtw3YQCdNURLRJoAFXoDbS8oZs672/kyt4ihvTrw8s1JDOnVwelYIiLfU6GfxZGSCh5bk8nSzbl0DgvhsWsu4OrhPTVES0SaHBX6aVRVu3nri1z+8t4OTpRXcdtFsfx6XBztW2uIlog0TSr0U/gip2aIVvq+Y1zYtzMp0wfSv2s7p2OJiJyRCr2O/cVlPLwqnXe/3kuP8NY8d/1wJg3qpiFaIuIXVOhAeVU1r3y8m2fW76TKbbn7sn788tJ+tAnRVZ4i4j+afaFvyDzIvGVp5BwuYVxCV+ZMTSS6c6jTsUREzlmzLfQ9hSXMX57GuvSD9IkI47VbR3LpgEinY4mINFqzK/STFdU890EWL36UTcsWht9Piue2i2IJCdZVniLi35pNoVtrWbltPwtWpLG3uIwrh/bgD5MT6Nq+tdPRREQ8olkU+o4Dx0lJdbFpVyEJ3dvz1MxhJMd2cjqWiIhHBXShF5+s5Kl1O3jj0z20bRXM/BkDmTWqN0G6ylNEAlBAFrrbbXnny3weXZ1BYUkF1yVHc+/4AXQKC3E6moiI1wRcoX+TV8TcVBdf5xUxondHXrs1mUFR4U7HEhHxuoAp9MIT5Ty6OpO3t+bROawVT/xsCFcNi9JVniLSbPh9oVdVu3nzsz08sXYHJyuquePiWO6+PI52GqIlIs2MXxf6p7sKSUl1kXngOJfERTB3WiL9IjVES0SaJ78s9H3FJ1mwIp3l3+4jqkMbXrhhBBMGdtXpFRFp1vyq0MurqlmyMYdn12fhtpZfXx7HLy/tS+uWGqIlIuI3hb4+4wAPLktjT2EpEwZ25U9TEunVSUO0RES+0+QLfffhEuYtT2N9xkH6dgnjzduTuSSui9OxRESanCZb6CXlVSzekMWSjTmEBLfgj5MTuPnCGA3REhE5jSZX6NZaln27j4dWpLP/WBk/GRbF7yfFE6khWiIiZ9SkCj193zFSUl18nnOEgT3as/j6YYzorSFaIiIN0SQKvbi0kifX7eCNT3fTvk1LFlw1iJkjozVES0TkHDSo0I0xE4FFQBCwxFq7sN7trYA3gBFAIXCttXb32e7X7ba8vSWPR9dkUlRawfWjevMf4/vTIVRDtEREztVZC90YEwQsBq4A8oHNxphUa21ancNuB45aa/sZY2YCjwDXnul+SyuqufK5T/g2v5iRMR1JmZ7MwB4aoiUi0lgNeYaeDGRZa7MBjDFLgRlA3UKfAaTUfv0O8Kwxxlhr7enudNehE7QtLuOpa4cyY2gPXeUpInKeGlLoUUBene18YNTpjrHWVhljioHOwOG6BxljZgOzATpGxbL+3ktp26pJnMYXEfF7Pn1Tt7X2JWttkrU2qU+3TipzEREPakihFwC96mz3rN13ymOMMcFAODUvjoqIiI80pNA3A3HGmFhjTAgwE0itd0wqcHPt19cA6890/lxERDzvrOc8as+J3wWsoeZti69Ya13GmHnAFmttKvAy8KYxJgs4Qk3pi4iIDzXoJLa1diWwst6+OXW+LgN+6tloIiJyLjTpSkQkQKjQRUQChApdRCRAqNBFRAKEcerdhcaYQ8Ce87ybCOpdjdqMaS1+oLX4gdbiB4GyFr2ttaf82DbHCt0TjDFbrLVJTudoCrQWP9Ba/EBr8YPmsBY65SIiEiBU6CIiAcLfC/0lpwM0IVqLH2gtfqC1+EHAr4Vfn0MXEZEf+PszdBERqaVCFxEJEH5X6MaYFGNMgTHm69r/Jte57Q/GmCxjTKYxZoKTOX3JGPMfxhhrjImo3Q43xiwzxnxjjHEZY251OqOv1F+L2n2X1v6suIwxHzqZz5dOtRa1+0caY6qMMdc4lc3XTvE7cr0x5ltjzDZjzCZjzBCnM3qCv35k0JPW2sfr7jDGJFIztncg0ANYZ4zpb62tdiKgrxhjegHjgdw6u+8E0qy104wxXYBMY8zfrLUVjoT0kVOthTGmA/AcMNFam2uMiXQonk+d5ufiuw99fwR4z4lcTjjNWuQAY6y1R40xk6h5wbT+R2v6Hb97hn4GM4Cl1tpya20OkEXNB1wHuieB3wJ1X922QDtT88nbbamZUV/lQDZfO9VazAL+Ya3NBbDWHnQimANOtRYAvwL+B2gu6wCnWAtr7SZr7dHazc+o+SQ2v+evhX5X7Z9LrxhjOtbuO9WHWUf5PprvGGNmAAXW2m/q3fQskADsBbYBv7bWun2dz5fOsBb9gY7GmA+MMVuNMTc5EM+nTrcWxpgo4CrgeUeCOeAMPxd13Q6s8lEkr2qSp1yMMeuAbqe46Y/U/DDOp+Zf2/nAX4DbfJfOt86yFvdT86dkfROAr4HLgL7AWmPMRmvtMW/l9IVGrkUwMAK4HGgDfGqM+cxau8NrQX2gkWvxFPA7a6275o+3wNDItfjue8dSU+gXeyedbzXJQrfWjmvIccaYvwLLazcb8mHWfud0a2GMGQzEAt/U/nL2BL40xiQDtwILaz/XNcsYkwPEA1/4JrV3NHIt8oFCa20JUGKM+QgYAvh1oTdyLZKApbX7I4DJxpgqa+3/+iS0lzRmLay1+40xFwBLgEnW2oD4UHu/u7DIGNPdWruv9ut7gFHW2pnGmIHAW9ScN+8BvA/EBfqLot8xxuwGkqy1h40xzwMHrLUpxpiuwJfAEGttIEyaO6t6a5FAzSmoCUAINf+ozbTWbncwos/UXYt6+18Dlltr33EilxPq/VxEA+uBm6y1m5xN5jlN8hn6WTxqjBlKzSmX3cDPAWo/uPptII2aFwDvbC5lfgrzgdeMMdsAQ82f2c2izOuz1qYbY1YD3wJuYElzKXM5ozlAZ+C52mfvVYEwidHvnqGLiMip+eu7XEREpB4VuohIgFChi4gECBW6iEiAUKGLiAQIFbqISIBQoYuIBIj/DzT1BLSMxSmNAAAAAElFTkSuQmCC\n",
      "text/plain": [
       "<Figure size 432x288 with 1 Axes>"
      ]
     },
     "metadata": {
      "needs_background": "light"
     },
     "output_type": "display_data"
    }
   ],
   "source": [
    "print(\"Linear perfect foresight consumption function:\")\n",
    "mMin = PFexample.solution[0].mNrmMin\n",
    "plot_funcs(PFexample.solution[0].cFunc, mMin, mMin + 10.0)"
   ]
  },
  {
   "cell_type": "code",
   "execution_count": 7,
   "metadata": {},
   "outputs": [
    {
     "name": "stdout",
     "output_type": "stream",
     "text": [
      "Perfect foresight value function:\n"
     ]
    },
    {
     "data": {
      "image/png": "iVBORw0KGgoAAAANSUhEUgAAAYUAAAD4CAYAAAAD6PrjAAAAOXRFWHRTb2Z0d2FyZQBNYXRwbG90bGliIHZlcnNpb24zLjMuNCwgaHR0cHM6Ly9tYXRwbG90bGliLm9yZy8QVMy6AAAACXBIWXMAAAsTAAALEwEAmpwYAAAby0lEQVR4nO3de5Bc5Xnn8e/T3XOVRprRBd1GeBQQRhJg2QyChGTXwQRJlBMBSyqQVIExayUVyG7tessGUxVcIVSMvS5STgy1sk2AFGuZkHhhWYGAxDY4IKPB3CRAMEgCSSBrdBlJc+3p7mf/6DM9rXGP5tI903NO/z5VXX3Oey799GF4f3rPOd1t7o6IiAhArNwFiIjI9KFQEBGRHIWCiIjkKBRERCRHoSAiIjmJchdQrHnz5nlLS0u5yxARCZVXXnnlsLvPH94e+lBoaWmhra2t3GWIiISKmX1QqF2nj0REJEehICIiOQoFERHJmXahYGbrzGyXmbWb2W3lrkdEpJJMq1AwszjwXWA9sBK43sxWlrcqEZHKMa1CAVgDtLv7bndPApuBDWWuSUSkYky3UFgC7Mub3x+0ncLMNppZm5m1dXR0TFlxIiJRF8rPKbj7JmATQGtrq777W0RG5e5kHDLuZNzx3HT22TNDy/LXyzhkMvnrZ9tG218mM8rruZPJMOL+MnnLB7d1htanwHaQvz44wXRmaFsPthnJdAuFA8DSvPnmoE1EAu5OOuOkBh/pTPDspDIZ0hlnIO3Bc2Zo3WB6IOOkM5ncOvn7yGScdNChpTNOOuhQUplsJ5UO2nPTuXUp0DY0f8o2eesW3GduG06tZ3CbvOU+rBM/peMe1snL2Ey3UNgOLDezZWTD4Drgj8tbkkSde7bT609l6BtI05/K0D+QZiCd7VST6QwDqWwnmkynSaay7YOPZNpJpoL51FBbbnkq2Efa85Znctvkd+iD04U69MEQSE+DHs4M4mbEYkbcjHjMiBnEY4PTRiIWLA/WieU/x/i1tkQsRk3CTtlHPEbedOH9xCy73GxwmmB+aLnltceMYD5/3bxtY0Prx4fve9z7G9rm1HUL1B0beX+xmGEMLWfwdRjaT7ZtaP/G0L4tb30L1rF7Cv+3nVah4O4pM7sV2ArEgQfcfWeZy5IycM920j3JND3JFL3JdDCdpncgRXd/OmhL0TuQoT+VHtapZ+hLpekfXBY89w17Htym1P1sdSJGdTxGVdyoiseoiseoSWSfqxJDbfXVCRLxbIeYiFkwbSTi2fl4LLtuPH9ZsG48blTFYsE6RjxvH/nbnbIst5/8fQ691qkd8mDnC4lYjFjQkceDTlOiaVqFAoC7bwG2lLsOGb9MxukZSHOyb4CuvhQn+lLZ6f4UJ/tSdAXzJ/Pmu5MpepJpuvtT9A4EnX7Q2Y+3o64OOt6aqhg1iXjuubYq2940ozq7PNc29FyTiFFbNbhNLOjU41Qnsh17dTxG1WCnHrehDj54VOd19gl1mhJi0y4UpPwyGedE3wDHegY41pOksydJZ092fmj61OcTQec/2k9+m8HMmgQNNQkaaquor4kzozrBnBnV1FfHqa+OU1eVyD5Xx5lRHae+OkHd4LJgPrtenBk1iVzHHo+pIxYplkKhgvQm03x8vJeOk/0c7krScbKPjq5+Ok4Gj65+Dp9Mcrirn9QI/0yPGcyuq6KpvprZ9VUsmFXLJxc2MKu2ilm12Y5+Zm2ChtpEtvOvraIhmG+oraK+Kk5MnbfItKVQiAh353BXkn3Hevioszd49GWfj2enj3Ynf227eMyYN7Oa+Q01zJ9Zw4qFs5jfUMPcmTU01Wc7/8b6Khrrq2mqr2JWbZU6dZEIUyiETGdPkvZDXew90sPew93sOdLN3sPdfHCkh67+1CnrzqxJsKSxjkWNtVzQ3MiSxjoWzqplwaxa5jVUM39mDU311erkRSRHoTBN9afStB/qYtfBk7wTPHYdPMGvTvTn1onHjOamOlrmzuCiljm0zK1n6Zx6ljTVsbixjlm1VWV8ByISRgqFacDd2Xukh9f3dfLavk5e3dfJ2x+dIJnOANm7as4+YyaXnjWPTy5sYPmCmbTMnUFzUz3Vien2TSUiEmYKhTJwd97v6Oal9w/z4vtH2Lb7CMd6BgCoq4pzfvNsbrq0hfOWzObchQ20zJtBVVydv4hMPoXCFOlJpnj+3Q6efesQL7zXwaGT2dNAi2fXctm5C2htaWL10kaWnzGThAJARMpEoTCJTvYN8NSOgzy94yA/bz9MMpVhdl0Vv7N8HpeePY/fOmsuZ86p1wedRGTaUCiUWDrjvPBeBz9+9QBbdx6kbyBDc1Mdf3LxmfzeygVc1DJHp4JEZNpSKJTI8d4BHt2+j4de2sv+Y73MrqviDy9cyjWfWcLqpY0aDYhIKCgUinToRB/3/+x9frR9Hz3JNGuWzeFrV67gcyvOoCYRL3d5IiLjolCYoKPdSf7Xz97noZf2MpB2NqxezBcvXcZ5S2aXuzQRkQlTKIxTOuM88osP+NbWXXT1p7h69RL+y+eW0zJvRrlLExEpmkJhHHYcOM5t//IGOw6c4NKz53Ln76/inAUN5S5LRKRkFApjkMk4m17Yzbef2UVTfTV/d/2n+fwFi3TxWEQiR6EwimPdSf7ih6/y8/bDrD9vIX9zzfk01leXuywRkUmhUDiN9kNd3PzQdj7u7OMb15zPH120VKMDEYk0hcIItu89yhcf3E5NIsYPN17MhZ+YU+6SREQmnUKhgJfeP8LND21n4axaHr55Dc1N9eUuSURkSigUhmnbe5SbHnyZpU31PPKlizmjobbcJYmITBmFQp49h7v5zw+3sWh2HT/ceAnzZtaUuyQRkSmlb2YLHOtO8oV/eJmYGf/whYsUCCJSkRQKZH/05sv/9Dofd/bxvRta9elkEalYCgXgBz/fw7+9c4ivXXkuF36iqdzliIiUTcWHQvuhk3zz6V2sXbWAG3+rpdzliIiUVUWHQibj3PbPb1JfE+fuq8/XB9NEpOJVdChs3r6Ptg+OcceVK3RhWUSECg6Frv4U335mF2uWzeHaC5vLXY6IyLRQsZ9T+P4LuznSneT768/VaSMRkUBRIwUz+0Mz22lmGTNrHbbsdjNrN7NdZrY2r31d0NZuZrfltS8zs18E7T8ys0n7KtIjXf187/ndrFu1kE+fqbuNREQGFXv6aAdwDfB8fqOZrQSuA1YB64D7zCxuZnHgu8B6YCVwfbAuwD3Ave5+NnAMuLnI2kb04It76RlI8z/WnjNZLyEiEkpFhYK7v+3uuwos2gBsdvd+d98DtANrgke7u+929ySwGdhg2fM3lwGPBds/BFxVTG0j6Umm+MdtH/B7KxZw9hn61TQRkXyTdaF5CbAvb35/0DZS+1yg091Tw9oLMrONZtZmZm0dHR3jKuyxV/bT2TPAxv/wG+PaTkSkEox6odnMngMWFlh0h7s/XvqSRufum4BNAK2trT6O7fjHlz7gU82z9cllEZECRg0Fd798Avs9ACzNm28O2hih/QjQaGaJYLSQv37JvLqvk/cOdfE31+iDaiIihUzW6aMngOvMrMbMlgHLgZeB7cDy4E6jarIXo59wdwd+AlwbbH8jUPJRyKPb91FXFefzFywq9a5FRCKh2FtSrzaz/cBvAv/PzLYCuPtO4FHgLeBp4BZ3TwejgFuBrcDbwKPBugBfBf67mbWTvcbwg2JqG65vIM2Tb3zMlecvoqG2qpS7FhGJjKI+vObuPwZ+PMKyu4G7C7RvAbYUaN9N9u6kSfH8ux109afYsHrxZL2EiEjoVczXXDy94yCz66r4zbPmlrsUEZFpqyJCIZnK8Ozbv+LyFQuoilfEWxYRmZCK6CFf2n2Ek30p1p9X6M5aEREZVBGh8Py7HVQnYvz28nnlLkVEZFqriFD49/bDXNTSRG1VvNyliIhMa5EPhUMn+3jn4EkuPVujBBGR0UQ+FF5sPwLA75w9v8yViIhMf5EPhX9vP0xjfRWrFs8qdykiItNe5EPhlQ+P0fqJOcRi+q4jEZHRRDoUjvcMsLujm0+f2VjuUkREQiHSofDa/k4APr20sax1iIiERaRD4dUPj2EGFygURETGJNKh8Nq+Ts45o4GZNUV975+ISMWIbCi4O6/t69T1BBGRcYhsKBzo7KWzZ4BVS2aXuxQRkdCIbCjsOngSgBULG8pciYhIeEQ2FN4JQuEchYKIyJhFOhSWNNYxSz+9KSIyZpENhV0HT7BikUYJIiLjEclQSKYy7O7o5pwFCgURkfGIZCjsO9ZDKuOcNX9muUsREQmVSIbC3sPdALTMm1HmSkREwiWSobAnCIXfUCiIiIxLZENhdl0VTTOqy12KiEioRDIU9h7p1qkjEZEJiGYoHO5h2dz6cpchIhI6kQuFvoE0Hx3v1UhBRGQCIhcKB4/34Q7NTRopiIiMV+RC4aPOXgAWN9aWuRIRkfCJXCgcCEJhSWNdmSsREQmfokLBzL5lZu+Y2Rtm9mMza8xbdruZtZvZLjNbm9e+LmhrN7Pb8tqXmdkvgvYfmdmE7if9qLMPgIWzNVIQERmvYkcKzwLnufsFwLvA7QBmthK4DlgFrAPuM7O4mcWB7wLrgZXA9cG6APcA97r72cAx4OaJFPRRZy/zG2qoScSLeFsiIpWpqFBw92fcPRXMbgOag+kNwGZ373f3PUA7sCZ4tLv7bndPApuBDWZmwGXAY8H2DwFXTaSmj473slinjkREJqSU1xS+CDwVTC8B9uUt2x+0jdQ+F+jMC5jB9nE70NlLs0JBRGRCRg0FM3vOzHYUeGzIW+cOIAU8MpnF5r3eRjNrM7O2jo6OXLu781Fnr+48EhGZoMRoK7j75adbbmZfAD4PfM7dPWg+ACzNW605aGOE9iNAo5klgtFC/vqFatoEbAJobW0dfE1O9KboG8iwYJZCQURkIoq9+2gd8BXgD9y9J2/RE8B1ZlZjZsuA5cDLwHZgeXCnUTXZi9FPBGHyE+DaYPsbgcfHW09HV/bOo/kNNRN8RyIilW3UkcIo/h6oAZ7NXitmm7v/mbvvNLNHgbfInla6xd3TAGZ2K7AViAMPuPvOYF9fBTab2V8DrwI/GG8xh072AwoFEZGJKioUgttHR1p2N3B3gfYtwJYC7bvJ3p00YYe7kgDMn6lQEBGZiEh9orlDIwURkaJELhSq4sbsuqpylyIiEkqRCoXDXf3Mm1lDcH1DRETGKVKh0HGyX6eORESKEL1Q0EVmEZEJi1QoDJ4+EhGRiYlMKGQyzpHupE4fiYgUITKhcKJvgHTGaZoxoZ9hEBERIhQKnT0DADTV63ZUEZGJik4o9GZDoVGhICIyYdEJhZ7sV1zMrtPpIxGRiYpMKBzXSEFEpGiRCYXBawqN+ooLEZEJi1wo6HuPREQmLjqh0JukoSZBIh6ZtyQiMuUi04Me7xlgtq4niIgUJTqh0Dugi8wiIkWKTCh09g7QqNtRRUSKEp1Q6EnqIrOISJEiEwrHe3VNQUSkWJEIBXens2dAn1EQESlSJEKhJ5kmlXFmKRRERIoSiVDo7k8BMLMmUeZKRETCLRKh0KVQEBEpiUiEQnd/GoAZCgURkaJEIhRO9me/92hGTbzMlYiIhFskQmFwpKDTRyIixYlIKGSvKej0kYhIcSIRCrrQLCJSGpEIBd2SKiJSGpEJBTOor9aFZhGRYhQVCmZ2l5m9YWavmdkzZrY4aDcz+46ZtQfLP5O3zY1m9l7wuDGv/UIzezPY5jtmZmOto6s/zYzqBOPYRERECih2pPAtd7/A3VcDTwJ/GbSvB5YHj43A/QBmNge4E7gYWAPcaWZNwTb3A1/K227dWIvo7k/pdlQRkRIoKhTc/UTe7AzAg+kNwMOetQ1oNLNFwFrgWXc/6u7HgGeBdcGyWe6+zd0deBi4aqx1dCVTuvNIRKQEiu5Jzexu4AbgOPC7QfMSYF/eavuDttO17y/QPtJrbiQ7AuHMM8+kuz+li8wiIiUw6kjBzJ4zsx0FHhsA3P0Od18KPALcOtkFB6+5yd1b3b11/vz52dNH1QoFEZFijdqTuvvlY9zXI8AWstcMDgBL85Y1B20HgM8Oa/9p0N5cYP0x6epPs6RRP8UpIlKsYu8+Wp43uwF4J5h+ArghuAvpEuC4u38MbAWuMLOm4ALzFcDWYNkJM7skuOvoBuDxsdbR1T/ATF1oFhEpWrHnXL5hZp8EMsAHwJ8F7VuAK4F2oAe4CcDdj5rZXcD2YL2/cvejwfSfAw8CdcBTwWNMuvvTutAsIlICRfWk7v6fRmh34JYRlj0APFCgvQ04byJ1dOlCs4hISYT+E80OJFMZjRREREog9KGQyWQ/GqGvuBARKV7oQ8GDj8vVVikURESKFfpQyASpUKdQEBEpWnRCQaePRESKFoFQyD7XVoX+rYiIlF3oe1IPRgq6piAiUrzQh8LgSEHXFEREiheBUNBIQUSkVEIfCq67j0RESib0oZA7faS7j0REihaBUAhOHyUUCiIixYpAKGSfa6tD/1ZERMou9D2puxMzqI6H/q2IiJRd6HvSjGfvPMr+No+IiBQjAqHguvNIRKREQh8K7vqMgohIqYQ+FDLu+t4jEZESCX1vmg0FjRREREoh9KGg00ciIqUTgVBw3Y4qIlIioe9NMw7VidC/DRGRaSH0vakrFERESib0vanjCgURkRIJfW+acahRKIiIlEToe1N3VyiIiJRI6HtTd30ZnohIqYS+N3V0oVlEpFRC35tmXBeaRURKJRK9aY1+dU1EpCRKEgpm9mUzczObF8ybmX3HzNrN7A0z+0zeujea2XvB48a89gvN7M1gm+/YOH4gQSMFEZHSKLo3NbOlwBXAh3nN64HlwWMjcH+w7hzgTuBiYA1wp5k1BdvcD3wpb7t1Y61BF5pFREqjFL3pvcBXyF7zHbQBeNiztgGNZrYIWAs86+5H3f0Y8CywLlg2y923ubsDDwNXjbUAjRREREqjqN7UzDYAB9z99WGLlgD78ub3B22na99foH2k191oZm1m1gYKBRGRUkmMtoKZPQcsLLDoDuBrZE8dTSl33wRsAqhZtNz14TURkdIYNRTc/fJC7WZ2PrAMeD24JtwM/NLM1gAHgKV5qzcHbQeAzw5r/2nQ3lxg/TFRKIiIlMaEe1N3f9Pdz3D3FndvIXvK5zPufhB4ArghuAvpEuC4u38MbAWuMLOm4ALzFcDWYNkJM7skuOvoBuDxsdai00ciIqUx6khhgrYAVwLtQA9wE4C7HzWzu4DtwXp/5e5Hg+k/Bx4E6oCngseYVMf1OQURkVIoWSgEo4XBaQduGWG9B4AHCrS3AedN5LU1UhARKY1I9Ka6piAiUhqR6E01UhARKY1I9KYKBRGR0ohEb6qvuRARKY1I9KYaKYiIlEYketNEbMxfqCoiIqcRjVDQ6SMRkZKIRG9aFddIQUSkFCIRColYJN6GiEjZRaI31UhBRKQ0Qh8KBozjlztFROQ0Qh8KKA9EREom9KFgSgURkZIJfygoE0RESib8oVDuAkREIiT8oaChgohIyYQ/FMpdgIhIhIQ/FJQKIiIlE/5Q0FhBRKRkwh8KygQRkZIJfSiIiEjphD4U9FMKIiKlE/pQ0C2pIiKlE/pQEBGR0gl9KGigICJSOuEPBd2SKiJSMuEPBWWCiEjJhD8Uyl2AiEiEhD8UNFQQESmZCIRCuSsQEYmOokLBzL5uZgfM7LXgcWXestvNrN3MdpnZ2rz2dUFbu5ndlte+zMx+EbT/yMyqx1RDMW9AREROUYqRwr3uvjp4bAEws5XAdcAqYB1wn5nFzSwOfBdYD6wErg/WBbgn2NfZwDHg5rG8uE4fiYiUzmSdPtoAbHb3fnffA7QDa4JHu7vvdvcksBnYYNme/TLgsWD7h4CrxvJCigQRkdIpRSjcamZvmNkDZtYUtC0B9uWtsz9oG6l9LtDp7qlh7QWZ2UYzazOztt7enhK8BRERgTGEgpk9Z2Y7Cjw2APcDZwGrgY+Bb09uuVnuvsndW929tb6+fipeUkSkIiRGW8HdLx/Ljszse8CTwewBYGne4uagjRHajwCNZpYIRgv564/2umNZTURExqDYu48W5c1eDewIpp8ArjOzGjNbBiwHXga2A8uDO42qyV6MfsLdHfgJcG2w/Y3A42OqoZg3ICIipxh1pDCKb5rZasCBvcCfArj7TjN7FHgLSAG3uHsawMxuBbYCceABd98Z7OurwGYz+2vgVeAHYymgpir0H7UQEZk2LPuP9PBqbW31tra2cpchIhIqZvaKu7cOb9c/s0VEJEehICIiOQoFERHJUSiIiEiOQkFERHIUCiIikqNQEBGRHIWCiIjkhP7Da2bWAXwwzs3mAYcnoZww0rEYomMxRMdiSFSPxSfcff7wxtCHwkSYWVuhT/JVIh2LIToWQ3QshlTasdDpIxERyVEoiIhITqWGwqZyFzCN6FgM0bEYomMxpKKORUVeUxARkcIqdaQgIiIFKBRERCSnokLBzL5uZgfM7LXgcWXestvNrN3MdpnZ2nLWOZXM7Mtm5mY2L5ifbWb/18xeN7OdZnZTuWucKsOPRdD22eBvZaeZ/ayc9U2lQsciaL/IzFJmdu1I20ZNgf9H/sTM3jCzN83sRTP7VLlrLKVif44zjO519/+Z32BmK8n+XvQqYDHwnJmdM/gTolFlZkuBK4AP85pvAd5y9983s/nALjN7xN2TZSlyihQ6FmbWCNwHrHP3D83sjDKVN6VG+LvAzOLAPcAz5airHEY4FnuA/+jux8xsPdkL0ReXo77JUFEjhdPYAGx293533wO0A2vKXNNUuBf4Ctnf2B7kQIOZGTATOEr2d7ajrtCx+GPgX9z9QwB3P1SOwsqg0LEA+Avgn4FKOQ5Q4Fi4+4vufiyY3QY0l6OwyVKJoXBrMPR7wMyagrYlwL68dfYHbZFlZhuAA+7++rBFfw+sAD4C3gT+q7tnprq+qXSaY3EO0GRmPzWzV8zshjKUN6VGOhZmtgS4Gri/LIWVwWn+LvLdDDw1RSVNicidPjKz54CFBRbdQfYP+i6yqX8X8G3gi1NX3dQa5Vh8jeyweLi1wGvAZcBZwLNm9oK7n5isOqfCBI9FArgQ+BxQB7xkZtvc/d1JK3QKTPBY/C3wVXfPZAeR0TDBYzG47e+SDYXfnpzqyiNyoeDul49lPTP7HvBkMHsAWJq3uDloC7WRjoWZnQ8sA14P/gdvBn5pZmuAm4BvePYDLO1mtgc4F3h5aqqeHBM8FvuBI+7eDXSb2fPAp4BQh8IEj0UrsDlonwdcaWYpd/8/U1L0JJnIsXD3g2Z2AfB9YL27H5mygqdARX14zcwWufvHwfR/Ay529+vMbBXwv8leR1gM/CuwPOoXmgeZ2V6g1d0Pm9n9wK/c/etmtgD4JfApd4/it0T+mmHHYgXZ02lrgWqywXidu+8oY4lTJv9YDGt/EHjS3R8rR13lMOzv4kzg34Ab3P3F8lZWepEbKYzim2a2muzpo73AnwK4+04zexR4i+xF1VsqJRAKuAt40MzeBIzsKYOKCITh3P1tM3saeAPIAN+vlECQ0/pLYC5wXzCKSEXpW1QraqQgIiKnV4l3H4mIyAgUCiIikqNQEBGRHIWCiIjkKBRERCRHoSAiIjkKBRERyfn/qmVg6WYK4uwAAAAASUVORK5CYII=\n",
      "text/plain": [
       "<Figure size 432x288 with 1 Axes>"
      ]
     },
     "metadata": {
      "needs_background": "light"
     },
     "output_type": "display_data"
    }
   ],
   "source": [
    "print(\"Perfect foresight value function:\")\n",
    "plot_funcs(PFexample.solution[0].vFunc, mMin + 0.1, mMin + 10.1)"
   ]
  },
  {
   "cell_type": "markdown",
   "metadata": {},
   "source": [
    "An element of `solution` also includes the (normalized) marginal value function $\\texttt{vPfunc}$, and the lower and upper bounds of the marginal propensity to consume (MPC) $\\texttt{MPCmin}$ and $\\texttt{MPCmax}$.  Note that with a linear consumption function, the MPC is constant, so its lower and upper bound are identical.\n",
    "\n",
    "### Liquidity constrained perfect foresight example\n",
    "\n",
    "Without an artificial borrowing constraint, a perfect foresight consumer is free to borrow against the PDV of his entire future stream of labor income-- his \"human wealth\" $\\texttt{hNrm}$-- and he will consume a constant proportion of his total wealth (market resources plus human wealth).  If we introduce an artificial borrowing constraint, both of these features vanish.  In the cell below, we define a parameter dictionary that prevents the consumer from borrowing *at all*, create and solve a new instance of `PerfForesightConsumerType` with it, and then plot its consumption function."
   ]
  },
  {
   "cell_type": "code",
   "execution_count": 12,
   "metadata": {
    "pycharm": {
     "name": "#%%\n"
    }
   },
   "outputs": [
    {
     "name": "stdout",
     "output_type": "stream",
     "text": [
      "Liquidity constrained perfect foresight consumption function:\n"
     ]
    },
    {
     "data": {
      "image/png": "iVBORw0KGgoAAAANSUhEUgAAAYAAAAD4CAYAAADlwTGnAAAAOXRFWHRTb2Z0d2FyZQBNYXRwbG90bGliIHZlcnNpb24zLjMuNCwgaHR0cHM6Ly9tYXRwbG90bGliLm9yZy8QVMy6AAAACXBIWXMAAAsTAAALEwEAmpwYAAAiiklEQVR4nO3deXhU933v8fdXEkJs2hcstIHBrAaDZTDxHmODHcdO0twW10mdNim3eZou6ZImvb1JH/c+96bL07R9kjahLjdxm9rpdZJb0msL7/USYyPMJoHZBGgB7RuLhLbv/WMGGGNAA4w4o5nP63n0MPM758x8NbbO58zv/M7vmLsjIiLJJyXoAkREJBgKABGRJKUAEBFJUgoAEZEkpQAQEUlSaUEXcCH5+fleUVERdBkiIuPG1q1b29294HK2icsAqKiooLq6OugyRETGDTM7crnbqAtIRCRJKQBERJKUAkBEJEkpAEREkpQCQEQkSSkARESSlAJARCRJxeV1ACIiMjp350jHKXY29VzR9goAEZFxwN1p6u5jV2MPOxp72NXUza7GHnr7h674NRUAIiJxqKW3n52NPexq7A7v8HvoPDkAwIRUY970TB5aUsziGVncWJLFoj+//PdQAIiIBKzjxGl2NvWwq7GHnY097GzspvX4aQBSDG4omsaq+YXcWJLN4hlZzJ0+jYwJqVf9vgoAEZFrqKdvMLSjD3fh7Gzsoam7DwAzmJU/hdtm57O4JIvFJVksuC6LSelXv7O/EAWAiMgY6R8cpvZoLzsautkZ7so51H7y7PLyvMksLcvmcx+p4MaSLBYWZzItY8I1q08BICISA0PDI+xvPcHOxm62N4S6cfY2H2doxAEoypzIkpJsPn1zCYtLsrhxRhbZk9MDrVkBICJymdydhs4+tjd2s7Ohmx2N3dQ09dI3OAxAZkYaS0qz+a93zWJxSTZLSrKZnpURcNUfpgAQERlF2/HToS6chlA3zs7GbrpODQIwMS2FhcWZrF1eypKSbJaUZlOeO5mUFAu46tEpAEREIhzvH2RXU+jkbKjv/txJ2jMjcu5fMJ0lpdksLgmNyJmQOj4nVVAAiEjSGhoeYW/LcbY3dLO9vpvtDd0caDuBh7rtKc+bzLLyHH71tgqWlGazsDiTyemJs9tMnN9EROQS3J2jPf3hHX0X2xu62dXUQ//gCAC5U9K5qTSbhxYXc1NZaLx9zpRgT9KONQWAiCSk4/2D7GzsYXtDN9vqQydq28IXV6WnpbCoOJNfXl7OktIslpbmUJo7CbP477ePpVEDwMw2AA8Bre6+6ALL/xB4LOL15gMF7t5pZoeB48AwMOTulbEqXETkjKHhEd5vDnXl7Gj4cFfOrPwp3DE7n5vKsrmpNJt50zNJTxuf/faxFM03gO8D3waeutBCd/9L4C8BzOzjwJfdvTNilXvcvf0q6xQRAaLvyvn4kmJuKg0NwcyafO0urhpPRg0Ad3/dzCqifL1HgaevqiIRkQh9A8PsbOxmW0M32+q72FZ/bp6cyK6cm8qyuakkOym7cq5UzM4BmNlkYA3wpYhmB14wMwe+5+7rL7H9OmAdQFlZWazKEpFx5Mz89tsaunjvSDfbGrrYc+w4w+GraSvyJnPb7HyWqisnJmJ5EvjjwFvndf/c7u5NZlYIvGhm77v76xfaOBwO6wEqKys9hnWJSJw6cXqIHRFH9tsaus9OeTwlPZWbyrL54l3Xn93h502dGHDFiSWWAbCW87p/3L0p/G+rmf0UWA5cMABEJLGNjDh17Sd4r/7cDn9vy/GzJ2pnF07l3nmFLCvPYWlZNnMKp5E6Dq6mHc9iEgBmlgXcBXwmom0KkOLux8OP7weeiMX7iUj86+kb/MCR/fb6rrN3r8rMSGNpWQ5rFk1naVkON5VmkzVJJ2qvtWiGgT4N3A3km1kj8A1gAoC7fze82ieBF9z9ZMSmRcBPwydj0oB/dfeq2JUuIvHC3alrP8nWI128d6SLrUe62N96Ajg3fcLHFheztCybZWU5zMqfMi7mykl00YwCejSKdb5PaLhoZFsdsORKCxOR+NU3MMyOxu6zO/z36rvOTo6WmZHGsvIcHl5SzLLyHJaUZjN1oq45jUf6ryIiozra3cfW8JH9e/Vd7D7ae3ae+1kFU1g1v4iby3O4uTyH6wum6uh+nFAAiMgHDA6PsPtob2iHXx86wj/W0w9AxoQUlpRks+7OWdxcnsPSshxyE3y+nESmABBJcj2nBtla38mWw6Ej/J2N3Wevqi3Oyjh7ZH9zeQ7zr8sct1Mfy4cpAESSiLvT2NVH9ZHQDr/6cCf7WkIna9NSjIXFmTy6vIyby3NYVpZDcfakgCuWsaQAEElgwyPOnmO9VB/uZMuR0A6/pTc0jcK0iaGTtR9fXExlRS43lWYzKT014IrlWlIAiCSQUwNDbK/vDh3dH+lkW303J06Hxt5fl5XB8pl53FKRQ2V5LnOn60KrZKcAEBnHWo/3s/VwF9Xho/uao70MjzhmMLdoGp9YWswtFblUVuQyQ905ch4FgMg4cab//p1DnWw51Mm7hzs51B669nJiWgpLSrP5jbtmUVmRy7KyHF1ZK6NSAIjEKXfnYNsJ3jnUybvhnzPDMbMmTeCWilzW3lLKLTNzWVScpVkx5bIpAETixJkTtpFH+GdmxiyYNpHlM3NZMTOX5TNzuaFwmi62kqumABAJyMDQCLuaus8e4W893MXx8Anb0txJ3DO3kBUzc7llZi4VeZN1kxOJOQWAyDXSPzjMtvpuNtd18O6hTt6r7+L0UOiCqzmFU/n4TcWhHX5FrsbfyzWhABAZI5E7/M11HWxr6GZgaIQUgwXFmTy2opzlM3O5pSJHNzqRQCgARGLk9NAHd/jv1Z/b4S8szuLxleXcOiuPyopcjdCRuKAAELlCp4eG2V7fzea6zvAOP9SlYwYLizP5lVtDO/xbZmqHL/FJASASpYGhEbY3nDvC33rk3A5/wXWZfCa8w19ekUvWZO3wJf4pAEQuYnjE2X20l7cOtvPWgXaqD3fRNziMGcyfHurDv3VWLitm5mmHL+NSNLeE3AA8BLS6+6ILLL8b+HfgULjpJ+7+RHjZGuBvgVTgSXf/ZmzKFom90IVXJ/n5wXZ+fqCDt+s66OkL3eVqTuFUfumWUlZen8eKmblkT9Yc+DL+RfMN4PvAt4GnLrHOG+7+UGSDmaUC3wHuAxqBLWa20d13X2GtIjF3tLuPtw608/bBDt462H52pswZ2ZNYvbCI22bns3JWHoWZGQFXKhJ70dwT+HUzq7iC114OHAjfGxgzewZ4BFAASGA6Tw6wua6Dtw608/ODHWfn0smbks7K6/P4yPX53DY7j7JcXXgliS9W5wBWmtkO4CjwB+5eC8wAGiLWaQRWXOwFzGwdsA6grKwsRmVJsjs9NMzWw128caCdN/a3UXu0F3eYkp7Kill5PLaijNtm5zO3SFMrSPKJRQC8B5S7+wkzexD4v8Ccy30Rd18PrAeorKz0GNQlScjdOdB6gtf3h3b479R10jc4TFqKsaw8h99bdQMfmZ3P4pIs3dpQkt5VB4C790Y8fs7M/t7M8oEmoDRi1ZJwm0hMdZw4zZsH2nljfztv7m+nuTc0Y+asgin80i2l3DEnnxWz8pg6UYPeRCJd9V+EmU0HWtzdzWw5kAJ0AN3AHDObSWjHvxb45at9P5HTQ8NsPdLFG+Gj/Jqm0DFI9uQJ3DY7nztm53P7nHxKciYHXKlIfItmGOjTwN1Avpk1At8AJgC4+3eBTwNfNLMhoA9Y6+4ODJnZl4BNhIaBbgifGxC5bEc6TvLa3jZe29vK5ohunZvLc/iD+2/gjjkFLJqRpVscilwGC+2r40tlZaVXV1cHXYYEqH9wmHcOdfLa3lb+c28bdeHROjPzp3DnnHzuvKFA3ToiEcxsq7tXXs42+uuRuFHfcYrX9rXy6vutvF3XQf/gCBPTUlh5fR6/srKcu+cWUpE/JegyRRKGAkACc7Gj/Iq8yay9pYy75hawclYeGRNSA65UJDEpAOSaaunt5+U9rby8p4W3DrafPcq/dVYenw0f5c/UUb7INaEAkDHl7tQe7eXlPa28tKeFXU09AJTkTOIXK0u5Z24ht87KY1K6jvJFrjUFgMRc/+Awb9d18NLuFl55v5VjPf2YwU2l2fzh6rmsml/EDUVTNdWCSMAUABIT7SdO88r7rby0u4U3D7RzamCYSRNSufOGfL583w18dF4h+brtoUhcUQDIFTvScZJNtc1U1TSzraEbd7guK4NPLZvBvfOLdAJXJM4pACRq7s6+lhNU1TRTVdvMnmOhK3AXFmfyu/fewL3zC1lYnKmuHZFxQgEglzQy4uxo7KaqtpkXals41H4SM6gsz+FPPjaf1QunU5qrKRdExiMFgHzI0PAI7x7uZFNNM5tqW2ju7SctxVh5fR5fuGMm9y0oonCabpAiMt4pAAQIHelvOdzJz3Ye5fldzXScHGBiWgp33VDAVxbN5d55RbrvrUiCUQAkMXdnW0M3/7HjGP9v11Faek+TMSGFe+cV8bHF13H33AImp+t/EZFEpb/uJHPmwqyf7TzKf+w4RlN3H+mpKdw1t4CHFl/HqvlFTNEEayJJQX/pSeJg2wn+fVsTP9t5jEPtJ0lLMW6fExqjf//CIjIz1L0jkmwUAAms6+QAP9t5lB+/18SOhm5SDFZen8e6O2exZuF0cqakB12iiARIAZBgBoZGeHVvKz/e2sire1sZHHbmTZ/Gn3xsPg8vKaYwU6N3RCREAZAA3J0djT385L1GNu44SvepQfKnTuTxlRV8alkJC4ozgy5RROJQNLeE3AA8BLS6+6ILLH8M+CPAgOPAF919R3jZ4XDbMDB0uXerkUtrP3GaH29t5EfVDdS1nWRiWgr3L5zOp5bN4I7Z+aSlpgRdoojEsWi+AXwf+Dbw1EWWHwLucvcuM3sAWA+siFh+j7u3X1WVctbIiLO5roMfvlvPC7XNDA47leU5rPvULB5cfJ1O5opI1EYNAHd/3cwqLrH85xFPNwMlMahLznPmaP/pd+s53HGKrEkT+Myt5fzy8jLmFE0LujwRGYdifQ7g88DzEc8deMHMHPieu6+/2IZmtg5YB1BWVhbjssYnd+ftug7+9Z16NoWP9m+pyOG3753Dgzdep5k2ReSqxCwAzOweQgFwe0Tz7e7eZGaFwItm9r67v36h7cPhsB6gsrLSY1XXeNQ/OMzG7UfZ8NYh3m8+rqN9ERkTMQkAM1sMPAk84O4dZ9rdvSn8b6uZ/RRYDlwwAATajp/mnzcf4Yebj9BxcoB506fxF59ezMNLinW0LyIxd9UBYGZlwE+Az7r7voj2KUCKux8PP74feOJq3y8R7T7ayz+9eYif7TjKwPAI984r5PO3z2Tl9XmaW19Exkw0w0CfBu4G8s2sEfgGMAHA3b8LfB3IA/4+vLM6M9yzCPhpuC0N+Fd3rxqD32Hc2lzXwbdfOcCbB9qZNCGVtctL+dxHKphVMDXo0kQkCUQzCujRUZZ/AfjCBdrrgCVXXlpicnfePtjB37y8n3cPdVIwbSJffWAej95SpumWReSa0pXA14i78/r+dv7u5f1sPdJFUeZE/vTjC1i7vEz9+yISCAXANfDG/jb+6oV97Gjopjgrgz/7xCL+y80l2vGLSKAUAGNoX8tx/udze3htbxszsifxvz51I7+wrIT0NE3RICLBUwCMgfYTp/nWi/t4+t16pkxM448fnMfjH6lgYpqO+EUkfigAYuj00DBPvnGIf3jtIH2Dw3z21nJ+Z9UN5GrefRGJQwqAGNne0M1Xnt3BvpYTrJpfxNcenMf1Gs4pInFMAXCV+geH+daL+/jHN+oonJbBhs9V8tF5RUGXJSIyKgXAVdhyuJOvPLuTQ+0neXR5KV97cL6mYxaRcUMBcAVGRpxvv3qAb720jxnZk/iXz6/g9jn5QZclInJZFACX6cTpIX7/37azqbaFTy6dwf/4xCKmTNTHKCLjj/Zcl+FIx0l+/alqDrad5L8/tIBfu61Ck7WJyLilAIjS3ubjrF3/Ng489WvLuW22unxEZHxTAEThUPtJHnvyHdLTUvjRupVU5E8JuiQRkaumOQlG0dh1isf+cTPuzg+/sEI7fxFJGAqASzg1MMRn/+ldTpwe4qnPL2d2oW7HKCKJQ11Al/DXL+zjUPtJnv71W1lYnBV0OSIiMaVvABexo6GbDW8d4rEVZay8Pi/ockREYi6qADCzDWbWamY1F1luZvZ3ZnbAzHaa2bKIZY+b2f7wz+OxKnys/c1L+8ibOpE/emBe0KWIiIyJaL8BfB9Yc4nlDwBzwj/rgH8AMLNcQvcQXgEsB75hZjlXWuy10tM3yJsH2vnk0hma2kFEElZUAeDurwOdl1jlEeApD9kMZJvZdcBq4EV373T3LuBFLh0kceHV91sZHHZWL5wedCkiImMmVucAZgANEc8bw20Xa/8QM1tnZtVmVt3W1hajsq5MVU0zRZkTWVqaHWgdIiJjKW5OArv7enevdPfKgoKCwOroGxjmtX2trF44nZQUTfMgIokrVgHQBJRGPC8Jt12sPW79575W+gdHWKPuHxFJcLEKgI3Ar4RHA90K9Lj7MWATcL+Z5YRP/t4fbotbVTXN5EyewPKZuUGXIiIypqK6EMzMngbuBvLNrJHQyJ4JAO7+XeA54EHgAHAK+NXwsk4z+zNgS/ilnnD3S51MDtTA0Agv72nlgRunk5YaN71jIiJjIqoAcPdHR1nuwG9eZNkGYMPll3bt/fxgO8dPD7Fmkbp/RCTx6TA3wqbaZqZOTOMj12uqZxFJfAqAsOER54XaFu6ZV0jGhNSgyxERGXMKgLAthzvpODmg0T8ikjQUAGFVNc1MTEvh7rnBXYMgInItKQAAd2dTbTN33lCgG7yLSNJQAAA7Gns41tOv7h8RSSoKAELdP2kpxqr5RUGXIiJyzSR9ALg7VTXHWHl9HlmTNfWziCSPpA+AfS0nONxxShd/iUjSSfoAeL7mGGZw3wJ1/4hIckn6AKiqaaayPIfCaRlBlyIick0ldQAcbj/J+83HWbPouqBLERG55pI6ADbVNgOweqG6f0Qk+SR1AFTVNnPjjCxKciYHXYqIyDWXtAFwrKePbfXdGv0jIkkraQPghdoWAFbr6l8RSVJJGwBVNc3MKZzK7MKpQZciIhKIqALAzNaY2V4zO2BmX73A8m+Z2fbwzz4z645YNhyxbGMMa79inScHeOdQh7p/RCSpjTr1pZmlAt8B7gMagS1mttHdd59Zx92/HLH+bwFLI16iz91vilnFMfDi7mZGXN0/IpLcovkGsBw44O517j4APAM8con1HwWejkVxY6WqppmSnEksLM4MuhQRkcBEEwAzgIaI543htg8xs3JgJvBKRHOGmVWb2WYz+8SVFhorvf2DvHWggwcWTcfMgi5HRCQwsb77yVrgWXcfjmgrd/cmM5sFvGJmu9z94Pkbmtk6YB1AWVlZjMs659X3WxkYHlH/v4gkvWi+ATQBpRHPS8JtF7KW87p/3L0p/G8d8BofPD8Qud56d69098qCgrG7LeOm2mYKpk1kaWnOmL2HiMh4EE0AbAHmmNlMM0sntJP/0GgeM5sH5ABvR7TlmNnE8ON84DZg9/nbXit9A8O8+n4bqxcWkZKi7h8RSW6jdgG5+5CZfQnYBKQCG9y91syeAKrd/UwYrAWecXeP2Hw+8D0zGyEUNt+MHD10rb2+v42+wWEe0ORvIiLRnQNw9+eA585r+/p5z//0Atv9HLjxKuqLqU01zWRPnsDymblBlyIiErikuRJ4YGiEl/a0sGp+ERNSk+bXFhG5qKTZE75d10Fv/xBrdPGXiAiQRAFQVdPMlPRUbp+TH3QpIiJxISkCYHjEeXF3M/fMKyRjQmrQ5YiIxIWkCICtR7poPzGgi79ERCIkRQA8X3OM9LQU7p5bGHQpIiJxI+EDwN3ZVNPMnXPymTox1jNfiIiMXwkfALuaejja088aXfwlIvIBCR8AVTXNpKYYq+ar+0dEJFJCB4C7U1XTzMpZeWRPTg+6HBGRuJLQAbC/9QR17SdZrdE/IiIfktABUFXTjBmsXlAUdCkiInEn4QPg5rIcCjMzgi5FRCTuJGwA1HecYvexXl38JSJyEQkbAFW1xwBYrcnfREQuKHEDoKaZhcWZlOZODroUEZG4lJAB0NLbz3v13Tyg7h8RkYtKyAB4obYZQP3/IiKXEFUAmNkaM9trZgfM7KsXWP45M2szs+3hny9ELHvczPaHfx6PZfEX83xNM9cXTGF24bRr8XYiIuPSqLOjmVkq8B3gPqAR2GJmGy9wc/cfufuXzts2F/gGUAk4sDW8bVdMqr+AzpMDvHOok9+4a9ZYvYWISEKI5hvAcuCAu9e5+wDwDPBIlK+/GnjR3TvDO/0XgTVXVmp0XtrTwvCI84AmfxMRuaRoAmAG0BDxvDHcdr5fMLOdZvasmZVe5raY2Tozqzaz6ra2tijKurBNNc3MyJ7EwuLMK34NEZFkEKuTwD8DKtx9MaGj/B9c7gu4+3p3r3T3yoKCgisq4sTpId7Y386aRdMxsyt6DRGRZBFNADQBpRHPS8JtZ7l7h7ufDj99Erg52m1j6ZX3WxkYHtHoHxGRKEQTAFuAOWY208zSgbXAxsgVzCyyw/1hYE/48SbgfjPLMbMc4P5w25jYVNNMwbSJ3FyWM1ZvISKSMEYdBeTuQ2b2JUI77lRgg7vXmtkTQLW7bwR+28weBoaATuBz4W07zezPCIUIwBPu3jkGvwf9g8O8ureVTy6dQUqKun9EREYT1U1y3f054Lnz2r4e8fhrwNcusu0GYMNV1BiVN/a3c2pgWN0/IiJRSpgrgZ+vOUZmRhq3zsoLuhQRkXEhIQJgcHiEl3a3sGpBERNSE+JXEhEZcwmxt9xc10Fv/5Au/hIRuQwJEQBVNc1MTk/ljjn5QZciIjJujPsAGB5xNtW2cM/cQjImpAZdjojIuDHuA+C9+i7aT5xmtUb/iIhclnEfAFU1zaSnpvDReYVBlyIiMq6M6wBwd6pqmrljTj5TJ0Z1SYOIiISN6wCoPdpLU3efun9ERK7AuA6A52uOkZpi3De/KOhSRETGnXEdAFU1zdw6K5ecKelBlyIiMu6M2wA40Hqcg20nWbNQ3T8iIldi3AZAVU0zAPcrAERErsi4DYDna5pZVpZNUWZG0KWIiIxL4zIAGjpPUXu0V1M/i4hchXEZAJtqQ90/axZq8jcRkSs1LgOgqqaZBddlUpY3OehSRETGragCwMzWmNleMztgZl+9wPLfM7PdZrbTzF42s/KIZcNmtj38s/H8bS9Xa28/W+u71P0jInKVRp0/wcxSge8A9wGNwBYz2+juuyNW2wZUuvspM/si8BfAL4WX9bn7TbEqeNPuFtxRAIiIXKVovgEsBw64e527DwDPAI9EruDur7r7qfDTzUBJbMs8Z1NNM7MKpjCncOpYvYWISFKIJgBmAA0RzxvDbRfzeeD5iOcZZlZtZpvN7BMX28jM1oXXq25ra7vgOt2nBni7roM1C6djZlGULiIiFxPTKTTN7DNAJXBXRHO5uzeZ2SzgFTPb5e4Hz9/W3dcD6wEqKyv9Qq//0p5Whkdc3T8iIjEQzTeAJqA04nlJuO0DzGwV8N+Ah9399Jl2d28K/1sHvAYsvdJiq2qOMSN7EjfOyLrSlxARkbBoAmALMMfMZppZOrAW+MBoHjNbCnyP0M6/NaI9x8wmhh/nA7cBkSePo3bi9BCv729ntbp/RERiYtQuIHcfMrMvAZuAVGCDu9ea2RNAtbtvBP4SmAr8n/DOud7dHwbmA98zsxFCYfPN80YPRe21va0MDI2o+0dEJEaiOgfg7s8Bz53X9vWIx6sust3PgRuvpsAzqmqayZ+azs3lObF4ORGRpDcurgTuHxzm1fdbuW/BdFJT1P0jIhIL4yIA3tzfzsmBYXX/iIjE0LgIgKraZjIz0lg5Ky/oUkREEkbcB8Dg8Agv7Wlh1fwi0tPivlwRkXEj7veo7x7qpPvUIKvV/SMiElNxHwDP1xxj0oRU7pxTEHQpIiIJJa4DYGTE2VTbwj3zCpiUnhp0OSIiCSWuA2BbQxdtx0+zWjd+FxGJubgOgKqaZtJTU/jovMKgSxERSThxGwDuzvM1zdw2O49pGROCLkdEJOHEbQDUHu2lsauPBxbpxu8iImMhbgNgU20zKQarFhQFXYqISEKK2wCoqmlmxcw8cqekB12KiEhCissAOD00wv7WE5r7R0RkDMVlAPT0DQJo+KeIyBiKywDo7RtkaVk207Mygi5FRCRhxWUA9A0Os0ZH/yIiYyqqADCzNWa218wOmNlXL7B8opn9KLz8HTOriFj2tXD7XjNbHW1h6v4RERlbowaAmaUC3wEeABYAj5rZgvNW+zzQ5e6zgW8Bfx7edgGhm8gvBNYAfx9+vUvKSEulIn/K5fweIiJymaL5BrAcOODude4+ADwDPHLeOo8APwg/fha410J3h38EeMbdT7v7IeBA+PUuKWuSrvwVERlr0QTADKAh4nljuO2C67j7ENAD5EW5LQBmts7Mqs2serj/eHTVi4jIFYubk8Duvt7dK9298rrC/KDLERFJeNEEQBNQGvG8JNx2wXXMLA3IAjqi3FZERAIQTQBsAeaY2UwzSyd0UnfjeetsBB4PP/408Iq7e7h9bXiU0ExgDvBubEoXEZGrkTbaCu4+ZGZfAjYBqcAGd681syeAanffCPwT8M9mdgDoJBQShNf7N2A3MAT8prsPj9HvIiIil8FCB+rxpbKy0qurq4MuQ0Rk3DCzre5eeTnbxM1JYBERubYUACIiSUoBICKSpBQAIiJJKi5PApvZcWBv0HXEiXygPegi4oA+h3P0WZyjz+Kcue4+7XI2GHUYaED2Xu7Z7ERlZtX6LPQ5RNJncY4+i3PM7LKHTqoLSEQkSSkARESSVLwGwPqgC4gj+ixC9Dmco8/iHH0W51z2ZxGXJ4FFRGTsxes3ABERGWMKABGRJBVXATDazeeThZmVmtmrZrbbzGrN7HeCriloZpZqZtvM7D+CriVIZpZtZs+a2ftmtsfMVgZdU1DM7Mvhv48aM3vazDKCrulaMbMNZtZqZjURbblm9qKZ7Q//mzPa68RNAER58/lkMQT8vrsvAG4FfjOJP4szfgfYE3QRceBvgSp3nwcsIUk/EzObAfw2UOnuiwhNVb822Kquqe8Da85r+yrwsrvPAV4OP7+kuAkAorv5fFJw92Pu/l748XFCf+QXvJdyMjCzEuBjwJNB1xIkM8sC7iR0/w3cfcDduwMtKlhpwKTwXQgnA0cDrueacffXCd17JdIjwA/Cj38AfGK014mnAIj6BvLJxMwqgKXAOwGXEqS/Ab4CjARcR9BmAm3A/w53hz1pZlOCLioI7t4E/BVQDxwDetz9hWCrClyRux8LP24GikbbIJ4CQM5jZlOBHwO/6+69QdcTBDN7CGh1961B1xIH0oBlwD+4+1LgJFF8zU9E4f7tRwiFYjEwxcw+E2xV8SN8S95Rx/jHUwDoBvIRzGwCoZ3/D939J0HXE6DbgIfN7DChbsGPmtm/BFtSYBqBRnc/823wWUKBkIxWAYfcvc3dB4GfAB8JuKagtZjZdQDhf1tH2yCeAiCam88nBTMzQv28e9z9r4OuJ0ju/jV3L3H3CkL/T7zi7kl5pOfuzUCDmc0NN91L6H7byageuNXMJof/Xu4lSU+IR9gIPB5+/Djw76NtEDezgV7s5vMBlxWU24DPArvMbHu47Y/d/bngSpI48VvAD8MHSXXArwZcTyDc/R0zexZ4j9CouW0k0bQQZvY0cDeQb2aNwDeAbwL/ZmafB44Avzjq62gqCBGR5BRPXUAiInINKQBERJKUAkBEJEkpAEREkpQCQEQkSSkARESSlAJARCRJ/X+Eux0dd4RaPQAAAABJRU5ErkJggg==\n",
      "text/plain": [
       "<Figure size 432x288 with 1 Axes>"
      ]
     },
     "metadata": {
      "needs_background": "light"
     },
     "output_type": "display_data"
    }
   ],
   "source": [
    "LiqConstrDict = copy(PerfForesightDict)\n",
    "LiqConstrDict[\"BoroCnstArt\"] = 0.0  # Set the artificial borrowing constraint to zero\n",
    "\n",
    "LiqConstrExample = PerfForesightConsumerType(**LiqConstrDict)\n",
    "LiqConstrExample.cycles = 0  # Make this type be infinite horizon\n",
    "LiqConstrExample.solve()\n",
    "\n",
    "print(\"Liquidity constrained perfect foresight consumption function:\")\n",
    "plot_funcs(LiqConstrExample.solution[0].cFunc, 0.0, 10.0)"
   ]
  },
  {
   "cell_type": "code",
   "execution_count": null,
   "metadata": {
    "incorrectly_encoded_metadata": "pycharm= [markdown] {\"name\": \"#%% md\\n\"}"
   },
   "outputs": [],
   "source": [
    "# At this time, the value function for a perfect foresight consumer with an artificial borrowing constraint is not computed nor included as part of its $\\texttt{solution}$."
   ]
  },
  {
   "cell_type": "markdown",
   "metadata": {},
   "source": [
    "## Simulating the perfect foresight consumer model\n",
    "\n",
    "Suppose we wanted to simulate many consumers who share the parameter values that we passed to `PerfForesightConsumerType`-- an *ex ante* homogeneous *type* of consumers.  To do this, our instance would have to know *how many* agents there are of this type, as well as their initial levels of assets $a_t$ and permanent income $P_t$.\n",
    "\n",
    "### Setting simulation parameters\n",
    "\n",
    "Let's fill in this information by passing another dictionary to `PFexample` with simulation parameters.  The table below lists the parameters that an instance of `PerfForesightConsumerType` needs in order to successfully simulate its model using the `simulate` method.\n",
    "\n",
    "| Description | Code | Example value |\n",
    "| :---: | --- | --- |\n",
    "| Number of consumers of this type | $\\texttt{AgentCount}$ | $10000$ |\n",
    "| Number of periods to simulate | $\\texttt{T_sim}$ | $120$ |\n",
    "| Mean of initial log (normalized) assets | $\\texttt{aNrmInitMean}$ | $-6.0$ |\n",
    "| Stdev of initial log  (normalized) assets | $\\texttt{aNrmInitStd}$ | $1.0$ |\n",
    "| Mean of initial log permanent income | $\\texttt{pLvlInitMean}$ | $0.0$ |\n",
    "| Stdev of initial log permanent income | $\\texttt{pLvlInitStd}$ | $0.0$ |\n",
    "| Aggregrate productivity growth factor | $\\texttt{PermGroFacAgg}$ | $1.0$ |\n",
    "| Age after which consumers are automatically killed | $\\texttt{T_age}$ | $None$ |\n",
    "\n",
    "We have specified the model so that initial assets and permanent income are both distributed lognormally, with mean and standard deviation of the underlying normal distributions provided by the user.\n",
    "\n",
    "The parameter $\\texttt{PermGroFacAgg}$ exists for compatibility with more advanced models that employ aggregate productivity shocks; it can simply be set to 1.\n",
    "\n",
    "In infinite horizon models, it might be useful to prevent agents from living extraordinarily long lives through a fortuitous sequence of mortality shocks.  We have thus provided the option of setting $\\texttt{T_age}$ to specify the maximum number of periods that a consumer can live before they are automatically killed (and replaced with a new consumer with initial state drawn from the specified distributions).  This can be turned off by setting it to `None`.\n",
    "\n",
    "The cell below puts these parameters into a dictionary, then gives them to `PFexample`.  Note that all of these parameters *could* have been passed as part of the original dictionary; we omitted them above for simplicity."
   ]
  },
  {
   "cell_type": "code",
   "execution_count": 13,
   "metadata": {
    "pycharm": {
     "name": "#%%\n"
    }
   },
   "outputs": [],
   "source": [
    "SimulationParams = {\n",
    "    \"AgentCount\": 10000,  # Number of agents of this type\n",
    "    \"T_sim\": 120,  # Number of periods to simulate\n",
    "    \"aNrmInitMean\": -6.0,  # Mean of log initial assets\n",
    "    \"aNrmInitStd\": 1.0,  # Standard deviation of log initial assets\n",
    "    \"pLvlInitMean\": 0.0,  # Mean of log initial permanent income\n",
    "    \"pLvlInitStd\": 0.0,  # Standard deviation of log initial permanent income\n",
    "    \"PermGroFacAgg\": 1.0,  # Aggregate permanent income growth factor\n",
    "    \"T_age\": None,  # Age after which simulated agents are automatically killed\n",
    "}\n",
    "\n",
<<<<<<< HEAD
    "# This implicitly uses the assignParameters method of AgentType\n",
    "PFexample.assignParameters(**SimulationParams)"
=======
    "PFexample.assign_parameters(**SimulationParams)"
>>>>>>> 799943e4
   ]
  },
  {
   "cell_type": "code",
   "execution_count": null,
   "metadata": {
    "incorrectly_encoded_metadata": "pycharm= [markdown] {\"name\": \"#%% md\\n\"}"
   },
   "outputs": [],
   "source": [
<<<<<<< HEAD
    "# To generate simulated data, we need to specify which variables we want to track the \"history\" of for this instance.  To do so, we set the $\\texttt{track_vars}$ attribute of our $\\texttt{PerfForesightConsumerType}$ instance to be a list of strings with the simulation variables we want to track.\n",
    "#\n",
    "# In this model, valid elments of $\\texttt{track_vars}$ include $\\texttt{mNrm}$, $\\texttt{cNrm}$, $\\texttt{aNrm}$, and $\\texttt{pLvl}$.  Because this model has no idiosyncratic shocks, our simulated data will be quite boring.\n",
    "#\n",
    "# ### Generating simulated data\n",
    "#\n",
    "# Before simulating, the $\\texttt{initializeSim}$ method must be invoked.  This resets our instance back to its initial state, drawing a set of initial $\\texttt{aNrm}$ and $\\texttt{pLvl}$ values from the specified distributions and storing them in the attributes $\\texttt{aNrm_init}$ and $\\texttt{pLvl_init}$.  It also resets this instance's internal random number generator, so that the same initial states will be set every time $\\texttt{initializeSim}$ is called.  In models with non-trivial shocks, this also ensures that the same sequence of shocks will be generated on every simulation run.\n",
    "#\n",
    "# Finally, the $\\texttt{simulate}$ method can be called."
=======
    "To generate simulated data, we need to specify which variables we want to track the \"history\" of for this instance.  To do so, we set the `track_vars` attribute of our `PerfForesightConsumerType` instance to be a list of strings with the simulation variables we want to track.\n",
    "\n",
    "In this model, valid arguments to `track_vars` include $\\texttt{mNrm}$, $\\texttt{cNrm}$, $\\texttt{aNrm}$, and $\\texttt{pLvl}$.  Because this model has no idiosyncratic shocks, our simulated data will be quite boring.\n",
    "\n",
    "### Generating simulated data\n",
    "\n",
    "Before simulating, the `initialize_sim` method must be invoked.  This resets our instance back to its initial state, drawing a set of initial $\\texttt{aNrm}$ and $\\texttt{pLvl}$ values from the specified distributions and storing them in the attributes $\\texttt{aNrmNow_init}$ and $\\texttt{pLvlNow_init}$.  It also resets this instance's internal random number generator, so that the same initial states will be set every time `initialize_sim` is called.  In models with non-trivial shocks, this also ensures that the same sequence of shocks will be generated on every simulation run.\n",
    "\n",
    "Finally, the `simulate` method can be called."
>>>>>>> 799943e4
   ]
  },
  {
   "cell_type": "code",
   "execution_count": null,
   "metadata": {
    "pycharm": {
     "name": "#%%\n"
    }
   },
   "outputs": [],
   "source": [
    "PFexample.track_vars = ['mNrm']\n",
    "PFexample.initialize_sim()\n",
    "PFexample.simulate()"
   ]
  },
  {
   "cell_type": "code",
   "execution_count": null,
   "metadata": {
    "incorrectly_encoded_metadata": "pycharm= [markdown] {\"name\": \"#%% md\\n\"}"
   },
   "outputs": [],
   "source": [
    "# Each simulation variable $\\texttt{X}$ named in $\\texttt{track_vars}$ will have the *history* of that variable for each agent stored in the attribute $\\texttt{X_hist}$ as an array of shape $(\\texttt{T_sim},\\texttt{AgentCount})$.  To see that the simulation worked as intended, we can plot the mean of $m_t$ in each simulated period:"
   ]
  },
  {
   "cell_type": "code",
   "execution_count": null,
   "metadata": {
    "pycharm": {
     "name": "#%%\n"
    }
   },
   "outputs": [],
   "source": [
    "plt.plot(np.mean(PFexample.history['mNrm'], axis=1))\n",
    "plt.xlabel(\"Time\")\n",
    "plt.ylabel(\"Mean normalized market resources\")\n",
    "plt.show()"
   ]
  },
  {
   "cell_type": "code",
   "execution_count": null,
   "metadata": {
    "incorrectly_encoded_metadata": "pycharm= [markdown] {\"name\": \"#%% md\\n\"}"
   },
   "outputs": [],
   "source": [
    "# A perfect foresight consumer can borrow against the PDV of his future income-- his human wealth-- and thus as time goes on, our simulated agents approach the (very negative) steady state level of $m_t$ while being steadily replaced with consumers with roughly $m_t=1$.\n",
    "#\n",
    "# The slight wiggles in the plotted curve are due to consumers randomly dying and being replaced; their replacement will have an initial state drawn from the distributions specified by the user.  To see the current distribution of ages, we can look at the attribute $\\texttt{t_age}$."
   ]
  },
  {
   "cell_type": "code",
   "execution_count": null,
   "metadata": {
    "pycharm": {
     "name": "#%%\n"
    }
   },
   "outputs": [],
   "source": [
    "N = PFexample.AgentCount\n",
    "F = np.linspace(0.0, 1.0, N)\n",
    "plt.plot(np.sort(PFexample.t_age), F)\n",
    "plt.xlabel(\"Current age of consumers\")\n",
    "plt.ylabel(\"Cumulative distribution\")\n",
    "plt.show()"
   ]
  },
  {
   "cell_type": "code",
   "execution_count": null,
   "metadata": {
    "incorrectly_encoded_metadata": "pycharm= [markdown] {\"name\": \"#%% md\\n\"}"
   },
   "outputs": [],
   "source": [
<<<<<<< HEAD
    "# The distribution is (discretely) exponential, with a point mass at 120 with consumers who have survived since the beginning of the simulation.\n",
    "#\n",
    "# One might wonder why HARK requires users to call $\\texttt{initializeSim}$ before calling $\\texttt{simulate}$: Why doesn't $\\texttt{simulate}$ just call $\\texttt{initializeSim}$ as its first step?  We have broken up these two steps so that users can simulate some number of periods, change something in the environment, and then resume the simulation.\n",
    "#\n",
    "# When called with no argument, $\\texttt{simulate}$ will simulate the model for $\\texttt{T_sim}$ periods.  The user can optionally pass an integer specifying the number of periods to simulate (which should not exceed $\\texttt{T_sim}$).\n",
    "#\n",
    "# In the cell below, we simulate our perfect foresight consumers for 80 periods, then seize a bunch of their assets (dragging their wealth even more negative), then simulate for the remaining 40 periods.\n",
    "#\n",
    "# The `state_prev` attribute of an AgenType stores the values of the model's state variables in the _previous_ period of the simulation."
=======
    "The distribution is (discretely) exponential, with a point mass at 120 with consumers who have survived since the beginning of the simulation.\n",
    "\n",
    "One might wonder why HARK requires users to call `initialize_sim` before calling `simulate`: Why doesn't `simulate` just call `initialize_sim` as its first step?  We have broken up these two steps so that users can simulate some number of periods, change something in the environment, and then resume the simulation.\n",
    "\n",
    "When called with no argument, `simulate` will simulate the model for $\\texttt{T_sim}$ periods.  The user can optionally pass an integer specifying the number of periods to simulate (which should not exceed $\\texttt{T_sim}$).\n",
    "\n",
    "In the cell below, we simulate our perfect foresight consumers for 80 periods, then seize a bunch of their assets (dragging their wealth even more negative), then simulate for the remaining 40 periods.\n",
    "\n",
    "The `state_prev` attribute of an AgenType stores the values of the model's state variables in the _previous_ period of the simulation."
>>>>>>> 799943e4
   ]
  },
  {
   "cell_type": "code",
   "execution_count": null,
   "metadata": {
    "pycharm": {
     "name": "#%%\n"
    }
   },
   "outputs": [],
   "source": [
    "PFexample.initialize_sim()\n",
    "PFexample.simulate(80)\n",
    "PFexample.state_prev['aNrm'] += -5.0  # Adjust all simulated consumers' assets downward by 5\n",
    "PFexample.simulate(40)\n",
    "\n",
    "plt.plot(np.mean(PFexample.history['mNrm'], axis=1))\n",
    "plt.xlabel(\"Time\")\n",
    "plt.ylabel(\"Mean normalized market resources\")\n",
    "plt.show()"
   ]
  },
  {
   "cell_type": "code",
   "execution_count": null,
   "metadata": {},
   "outputs": [],
   "source": []
  }
 ],
 "metadata": {
  "jupytext": {
   "cell_metadata_filter": "collapsed,code_folding,name,title,incorrectly_encoded_metadata,pycharm",
   "formats": "ipynb,py:percent"
  },
  "kernelspec": {
   "display_name": "econ-ark-3.8",
   "language": "python",
   "name": "econ-ark-3.8"
  },
  "language_info": {
   "codemirror_mode": {
    "name": "ipython",
    "version": 3
   },
   "file_extension": ".py",
   "mimetype": "text/x-python",
   "name": "python",
   "nbconvert_exporter": "python",
   "pygments_lexer": "ipython3",
   "version": "3.8.7"
  }
 },
 "nbformat": 4,
 "nbformat_minor": 4
}<|MERGE_RESOLUTION|>--- conflicted
+++ resolved
@@ -423,12 +423,7 @@
     "    \"T_age\": None,  # Age after which simulated agents are automatically killed\n",
     "}\n",
     "\n",
-<<<<<<< HEAD
-    "# This implicitly uses the assignParameters method of AgentType\n",
-    "PFexample.assignParameters(**SimulationParams)"
-=======
     "PFexample.assign_parameters(**SimulationParams)"
->>>>>>> 799943e4
    ]
   },
   {
@@ -439,17 +434,6 @@
    },
    "outputs": [],
    "source": [
-<<<<<<< HEAD
-    "# To generate simulated data, we need to specify which variables we want to track the \"history\" of for this instance.  To do so, we set the $\\texttt{track_vars}$ attribute of our $\\texttt{PerfForesightConsumerType}$ instance to be a list of strings with the simulation variables we want to track.\n",
-    "#\n",
-    "# In this model, valid elments of $\\texttt{track_vars}$ include $\\texttt{mNrm}$, $\\texttt{cNrm}$, $\\texttt{aNrm}$, and $\\texttt{pLvl}$.  Because this model has no idiosyncratic shocks, our simulated data will be quite boring.\n",
-    "#\n",
-    "# ### Generating simulated data\n",
-    "#\n",
-    "# Before simulating, the $\\texttt{initializeSim}$ method must be invoked.  This resets our instance back to its initial state, drawing a set of initial $\\texttt{aNrm}$ and $\\texttt{pLvl}$ values from the specified distributions and storing them in the attributes $\\texttt{aNrm_init}$ and $\\texttt{pLvl_init}$.  It also resets this instance's internal random number generator, so that the same initial states will be set every time $\\texttt{initializeSim}$ is called.  In models with non-trivial shocks, this also ensures that the same sequence of shocks will be generated on every simulation run.\n",
-    "#\n",
-    "# Finally, the $\\texttt{simulate}$ method can be called."
-=======
     "To generate simulated data, we need to specify which variables we want to track the \"history\" of for this instance.  To do so, we set the `track_vars` attribute of our `PerfForesightConsumerType` instance to be a list of strings with the simulation variables we want to track.\n",
     "\n",
     "In this model, valid arguments to `track_vars` include $\\texttt{mNrm}$, $\\texttt{cNrm}$, $\\texttt{aNrm}$, and $\\texttt{pLvl}$.  Because this model has no idiosyncratic shocks, our simulated data will be quite boring.\n",
@@ -459,7 +443,6 @@
     "Before simulating, the `initialize_sim` method must be invoked.  This resets our instance back to its initial state, drawing a set of initial $\\texttt{aNrm}$ and $\\texttt{pLvl}$ values from the specified distributions and storing them in the attributes $\\texttt{aNrmNow_init}$ and $\\texttt{pLvlNow_init}$.  It also resets this instance's internal random number generator, so that the same initial states will be set every time `initialize_sim` is called.  In models with non-trivial shocks, this also ensures that the same sequence of shocks will be generated on every simulation run.\n",
     "\n",
     "Finally, the `simulate` method can be called."
->>>>>>> 799943e4
    ]
   },
   {
@@ -543,17 +526,6 @@
    },
    "outputs": [],
    "source": [
-<<<<<<< HEAD
-    "# The distribution is (discretely) exponential, with a point mass at 120 with consumers who have survived since the beginning of the simulation.\n",
-    "#\n",
-    "# One might wonder why HARK requires users to call $\\texttt{initializeSim}$ before calling $\\texttt{simulate}$: Why doesn't $\\texttt{simulate}$ just call $\\texttt{initializeSim}$ as its first step?  We have broken up these two steps so that users can simulate some number of periods, change something in the environment, and then resume the simulation.\n",
-    "#\n",
-    "# When called with no argument, $\\texttt{simulate}$ will simulate the model for $\\texttt{T_sim}$ periods.  The user can optionally pass an integer specifying the number of periods to simulate (which should not exceed $\\texttt{T_sim}$).\n",
-    "#\n",
-    "# In the cell below, we simulate our perfect foresight consumers for 80 periods, then seize a bunch of their assets (dragging their wealth even more negative), then simulate for the remaining 40 periods.\n",
-    "#\n",
-    "# The `state_prev` attribute of an AgenType stores the values of the model's state variables in the _previous_ period of the simulation."
-=======
     "The distribution is (discretely) exponential, with a point mass at 120 with consumers who have survived since the beginning of the simulation.\n",
     "\n",
     "One might wonder why HARK requires users to call `initialize_sim` before calling `simulate`: Why doesn't `simulate` just call `initialize_sim` as its first step?  We have broken up these two steps so that users can simulate some number of periods, change something in the environment, and then resume the simulation.\n",
@@ -563,7 +535,6 @@
     "In the cell below, we simulate our perfect foresight consumers for 80 periods, then seize a bunch of their assets (dragging their wealth even more negative), then simulate for the remaining 40 periods.\n",
     "\n",
     "The `state_prev` attribute of an AgenType stores the values of the model's state variables in the _previous_ period of the simulation."
->>>>>>> 799943e4
    ]
   },
   {
