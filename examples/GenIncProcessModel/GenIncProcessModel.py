--- conflicted
+++ resolved
@@ -8,13 +8,8 @@
 #     text_representation:
 #       extension: .py
 #       format_name: percent
-<<<<<<< HEAD
 #       format_version: '1.3'
 #       jupytext_version: 1.6.0
-=======
-#       format_version: '1.2'
-#       jupytext_version: 1.2.4
->>>>>>> 799943e4
 #   kernelspec:
 #     display_name: econ-ark-3.8
 #     language: python
@@ -311,11 +306,7 @@
 # Simulate many periods to get to the stationary distribution
 ExplicitExample.T_sim = 500
 ExplicitExample.track_vars = ['mLvl','cLvl','pLvl']
-<<<<<<< HEAD
-ExplicitExample.initializeSim()
-=======
 ExplicitExample.initialize_sim()
->>>>>>> 799943e4
 ExplicitExample.simulate()
 plt.plot(np.mean(ExplicitExample.history['mLvl'],axis=1))
 plt.xlabel('Simulated time period')
@@ -401,11 +392,7 @@
 # Simulate some data
 PersistentExample.T_sim = 500
 PersistentExample.track_vars = ['mLvl','cLvl','pLvl']
-<<<<<<< HEAD
-PersistentExample.initializeSim()
-=======
 PersistentExample.initialize_sim()
->>>>>>> 799943e4
 PersistentExample.simulate()
 plt.plot(np.mean(PersistentExample.history['mLvl'],axis=1))
 plt.xlabel('Simulated time period')
