--- conflicted
+++ resolved
@@ -194,11 +194,7 @@
    "outputs": [],
    "source": [
     "# Interest factor, permanent growth rates, and survival probabilities are constant arrays\n",
-<<<<<<< HEAD
-    "SerialUnemploymentExample.Rfree = np.array(4 * [SerialUnemploymentExample.Rfree])\n",
-=======
     "SerialUnemploymentExample.assign_parameters(Rfree = np.array(4 * [SerialUnemploymentExample.Rfree]))\n",
->>>>>>> 799943e4
     "SerialUnemploymentExample.PermGroFac = [\n",
     "    np.array(4 * SerialUnemploymentExample.PermGroFac)\n",
     "]\n",
@@ -209,9 +205,6 @@
    "cell_type": "code",
    "execution_count": null,
    "metadata": {},
-<<<<<<< HEAD
-   "outputs": [],
-=======
    "outputs": [
     {
      "name": "stdout",
@@ -234,7 +227,6 @@
      "output_type": "display_data"
     }
    ],
->>>>>>> 799943e4
    "source": [
     "# Solve the serial unemployment consumer's problem and display solution\n",
     "start_time = process_time()\n",
@@ -254,11 +246,7 @@
   },
   {
    "cell_type": "code",
-<<<<<<< HEAD
-   "execution_count": null,
-=======
    "execution_count": 7,
->>>>>>> 799943e4
    "metadata": {},
    "outputs": [],
    "source": [
@@ -266,15 +254,9 @@
     "if do_simulation:\n",
     "    SerialUnemploymentExample.T_sim = 120\n",
     "    SerialUnemploymentExample.MrkvPrbsInit = [0.25, 0.25, 0.25, 0.25]\n",
-<<<<<<< HEAD
-    "    SerialUnemploymentExample.track_vars = ['mNrm', 'cNrm']\n",
-    "    SerialUnemploymentExample.makeShockHistory()  # This is optional\n",
-    "    SerialUnemploymentExample.initializeSim()\n",
-=======
     "    SerialUnemploymentExample.track_vars = [\"mNrm\", \"cNrm\"]\n",
     "    SerialUnemploymentExample.make_shock_history()  # This is optional\n",
     "    SerialUnemploymentExample.initialize_sim()\n",
->>>>>>> 799943e4
     "    SerialUnemploymentExample.simulate()"
    ]
   },
@@ -289,11 +271,7 @@
   },
   {
    "cell_type": "code",
-<<<<<<< HEAD
-   "execution_count": null,
-=======
    "execution_count": 8,
->>>>>>> 799943e4
    "metadata": {},
    "outputs": [],
    "source": [
@@ -305,11 +283,7 @@
   },
   {
    "cell_type": "code",
-<<<<<<< HEAD
-   "execution_count": null,
-=======
    "execution_count": 9,
->>>>>>> 799943e4
    "metadata": {},
    "outputs": [],
    "source": [
@@ -331,11 +305,7 @@
   },
   {
    "cell_type": "code",
-<<<<<<< HEAD
-   "execution_count": null,
-=======
    "execution_count": 10,
->>>>>>> 799943e4
    "metadata": {},
    "outputs": [],
    "source": [
@@ -360,11 +330,7 @@
   },
   {
    "cell_type": "code",
-<<<<<<< HEAD
-   "execution_count": null,
-=======
    "execution_count": 11,
->>>>>>> 799943e4
    "metadata": {},
    "outputs": [],
    "source": [
@@ -385,11 +351,6 @@
   },
   {
    "cell_type": "code",
-<<<<<<< HEAD
-   "execution_count": null,
-   "metadata": {},
-   "outputs": [],
-=======
    "execution_count": 12,
    "metadata": {},
    "outputs": [
@@ -432,7 +393,6 @@
      "output_type": "display_data"
     }
    ],
->>>>>>> 799943e4
    "source": [
     "# Solve the unemployment immunity problem and display the consumption functions\n",
     "start_time = process_time()\n",
@@ -459,11 +419,7 @@
   },
   {
    "cell_type": "code",
-<<<<<<< HEAD
-   "execution_count": null,
-=======
    "execution_count": 13,
->>>>>>> 799943e4
    "metadata": {},
    "outputs": [],
    "source": [
@@ -477,11 +433,7 @@
   },
   {
    "cell_type": "code",
-<<<<<<< HEAD
-   "execution_count": null,
-=======
    "execution_count": 14,
->>>>>>> 799943e4
    "metadata": {},
    "outputs": [],
    "source": [
@@ -497,11 +449,7 @@
   },
   {
    "cell_type": "code",
-<<<<<<< HEAD
-   "execution_count": null,
-=======
    "execution_count": 15,
->>>>>>> 799943e4
    "metadata": {},
    "outputs": [],
    "source": [
@@ -513,11 +461,7 @@
   },
   {
    "cell_type": "code",
-<<<<<<< HEAD
-   "execution_count": null,
-=======
    "execution_count": 16,
->>>>>>> 799943e4
    "metadata": {
     "lines_to_next_cell": 2
    },
@@ -550,11 +494,6 @@
   },
   {
    "cell_type": "code",
-<<<<<<< HEAD
-   "execution_count": null,
-   "metadata": {},
-   "outputs": [],
-=======
    "execution_count": 17,
    "metadata": {},
    "outputs": [
@@ -579,7 +518,6 @@
      "output_type": "display_data"
     }
    ],
->>>>>>> 799943e4
    "source": [
     "# Solve the serially correlated permanent growth shock problem and display the consumption functions\n",
     "start_time = process_time()\n",
@@ -596,11 +534,7 @@
   },
   {
    "cell_type": "code",
-<<<<<<< HEAD
-   "execution_count": null,
-=======
    "execution_count": 18,
->>>>>>> 799943e4
    "metadata": {},
    "outputs": [],
    "source": [
@@ -616,11 +550,6 @@
   },
   {
    "cell_type": "code",
-<<<<<<< HEAD
-   "execution_count": null,
-   "metadata": {},
-   "outputs": [],
-=======
    "execution_count": 19,
    "metadata": {},
    "outputs": [
@@ -645,7 +574,6 @@
      "output_type": "display_data"
     }
    ],
->>>>>>> 799943e4
    "source": [
     "# Solve the serially correlated interest rate problem and display the consumption functions\n",
     "start_time = process_time()\n",
