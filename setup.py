"""A setuptools based setup module.

See:
https://packaging.python.org/en/latest/distributing.html
https://github.com/pypa/sampleproject
"""

# Always prefer setuptools over distutils
<<<<<<< HEAD
from setuptools import setup
=======
from setuptools import setup, find_packages
# To use a consistent encoding
from codecs import open
from os import path

here = path.abspath(path.dirname(__file__))

# Get the long description from the README file
with open(path.join(here, 'README.md'), encoding='utf-8') as f:
    long_description = f.read()

# Arguments marked as "Required" below must be included for upload to PyPI.
# Fields marked as "Optional" may be commented out.

setup(
    # This is the name of your project. The first time you publish this
    # package, this name will be registered for you. It will determine how
    # users can install this project, e.g.:
    #
    # $ pip install sampleproject
    #
    # And where it will live on PyPI: https://pypi.org/project/sampleproject/
    #
    # There are some restrictions on what makes a valid project name
    # specification here:
    # https://packaging.python.org/specifications/core-metadata/#name
    name='econ-ark',  # Required

    # Versions should comply with PEP 440:
    # https://www.python.org/dev/peps/pep-0440/
    #
    # For a discussion on single-sourcing the version across setup.py and the
    # project code, see
    # https://packaging.python.org/en/latest/single_source_version.html
    version='0.10.3',  # Required

    # This is a one-line description or tagline of what your project does. This
    # corresponds to the "Summary" metadata field:
    # https://packaging.python.org/specifications/core-metadata/#summary
    description='Heterogenous Agents Resources & toolKit',  # Required

    # This is an optional longer description of your project that represents
    # the body of text which users will see when they visit PyPI.
    #
    # Often, this is the same as your README, so you can just read it in from
    # that file directly (as we have already done above)
    #
    # This field corresponds to the "Description" metadata field:
    # https://packaging.python.org/specifications/core-metadata/#description-optional
    long_description=long_description,  # Optional

    # Denotes that our long_description is in Markdown; valid values are
    # text/plain, text/x-rst, and text/markdown
    #
    # Optional if long_description is written in reStructuredText (rst) but
    # required for plain-text or Markdown; if unspecified, "applications should
    # attempt to render [the long_description] as text/x-rst; charset=UTF-8 and
    # fall back to text/plain if it is not valid rst" (see link below)
    #
    # This field corresponds to the "Description-Content-Type" metadata field:
    # https://packaging.python.org/specifications/core-metadata/#description-content-type-optional
    long_description_content_type='text/markdown',  # Optional (see note above)

    # This should be a valid link to your project's main homepage.
    #
    # This field corresponds to the "Home-Page" metadata field:
    # https://packaging.python.org/specifications/core-metadata/#home-page-optional
    url='https://github.com/econ-ark/HARK',  # Optional

    # This should be your name or the name of the organization which owns the
    # project.
    author='Carroll, Christopher D; Palmer, Nathan; White, Matthew N.; Kazil, Jacqueline; Low, David C',  # Optional

    # This should be a valid email address corresponding to the author listed
    # above.
    author_email='econ-ark@jhuecon.org',  # Optional


    license='Apache',
    # Classifiers help users find your project by categorizing it.
    #
    # For a list of valid classifiers, see https://pypi.org/classifiers/
    classifiers=[  # Optional
        # How mature is this project? Common values are
        #   3 - Alpha
        #   4 - Beta
        #   5 - Production/Stable
        'Development Status :: 3 - Alpha',

        'Environment :: Console',

        # Indicate who your project is intended for
        'Intended Audience :: Developers',
        'Intended Audience :: Financial and Insurance Industry',
        'Intended Audience :: Science/Research',
        'Topic :: Scientific/Engineering',
        'Topic :: Scientific/Engineering :: Mathematics',
        'Topic :: Other/Nonlisted Topic',
        'Natural Language :: English',
        'Operating System :: OS Independent',

        # Pick your license as you wish
        'License :: OSI Approved :: Apache Software License',
        'License :: OSI Approved',

        # Specify the Python versions you support here. In particular, ensure
        # that you indicate whether you support Python 2, Python 3 or both.
        'Programming Language :: Python',
        'Programming Language :: Python :: 2',
        'Programming Language :: Python :: 2.7',
        'Programming Language :: Python :: 3',
        'Programming Language :: Python :: 3.6',
    ],

    # This field adds keywords for your project which will appear on the
    # project page. What does your project relate to?
    #
    # Note that this is a string of words separated by whitespace, not a list.
    keywords='economics modelling modeling heterogeneity',  # Optional

    # You can just specify package directories manually here if your project is
    # simple. Or you can use find_packages().
    #
    # Alternatively, if you just want to distribute a single Python file, use
    # the `py_modules` argument instead as follows, which will expect a file
    # called `my_module.py` to exist:
    #
    #   py_modules=["my_module"],
    #
    packages=find_packages(exclude=['Testing', 'Documentation']),  # Required

    # This field lists other packages that your project depends on to run.
    # Any package you put here will be installed by pip when your project is
    # installed, so they must be valid existing projects.
    #
    # For an analysis of "install_requires" vs pip's requirements files see:
    # https://packaging.python.org/en/latest/requirements.html
    install_requires=['numpy',
                      'matplotlib',
                      'scipy',
                      'dill',
                      'joblib',
                      'funcsigs',
                      'seaborn',
                      'jupyter'
    ],
    extras_requires={
        'dev': [
            'future',  # Optional
            'Sphinx<=1.6.7',
            'nbsphinx',
            'recommonmark'
    ]},

    python_requires='>=2.7',

    # List additional groups of dependencies here (e.g. development
    # dependencies). Users will be able to install these using the "extras"
    # syntax, for example:
    #
    #   $ pip install sampleproject[dev]
    #
    # Similar to `install_requires` above, these must be valid existing
    # projects.
    # extras_require={  # Optional
    #     'dev': ['check-manifest'],
    #     'test': ['coverage'],
    # },

    # If there are data files included in your packages that need to be
    # installed, specify them here.
    #
    # If using Python 2.6 or earlier, then these have to be included in
    # MANIFEST.in as well.
    package_data={  # Optional
        'HARK.SolvingMicroDSOPs.Calibration': ['SCFdata.csv'],
        'HARK.cstwMPC': [
             'EducMortAdj.txt',
             'SCFwealthDataReduced.txt',
             'USactuarial.txt'
        ],
    },

    # Although 'package_data' is the preferred approach, in some case you may
    # need to place data files outside of your packages. See:
    # http://docs.python.org/3.4/distutils/setupscript.html#installing-additional-files
    #
    # In this case, 'data_file' will be installed into '<sys.prefix>/my_data'
    # data_files=[('my_data', ['data/data_file'])],  # Optional

    # To provide executable scripts, use entry points in preference to the
    # "scripts" keyword. Entry points provide cross-platform support and allow
    # `pip` to create the appropriate form of executable for the target
    # platform.
    #
    # For example, the following would provide a command called `sample` which
    # executes the function `main` from this package when invoked:
    # entry_points={  # Optional
    #     'console_scripts': [
    #         'sample=sample:main',
    #     ],
    # },
>>>>>>> c22ce404

setup()<|MERGE_RESOLUTION|>--- conflicted
+++ resolved
@@ -6,211 +6,6 @@
 """
 
 # Always prefer setuptools over distutils
-<<<<<<< HEAD
 from setuptools import setup
-=======
-from setuptools import setup, find_packages
-# To use a consistent encoding
-from codecs import open
-from os import path
-
-here = path.abspath(path.dirname(__file__))
-
-# Get the long description from the README file
-with open(path.join(here, 'README.md'), encoding='utf-8') as f:
-    long_description = f.read()
-
-# Arguments marked as "Required" below must be included for upload to PyPI.
-# Fields marked as "Optional" may be commented out.
-
-setup(
-    # This is the name of your project. The first time you publish this
-    # package, this name will be registered for you. It will determine how
-    # users can install this project, e.g.:
-    #
-    # $ pip install sampleproject
-    #
-    # And where it will live on PyPI: https://pypi.org/project/sampleproject/
-    #
-    # There are some restrictions on what makes a valid project name
-    # specification here:
-    # https://packaging.python.org/specifications/core-metadata/#name
-    name='econ-ark',  # Required
-
-    # Versions should comply with PEP 440:
-    # https://www.python.org/dev/peps/pep-0440/
-    #
-    # For a discussion on single-sourcing the version across setup.py and the
-    # project code, see
-    # https://packaging.python.org/en/latest/single_source_version.html
-    version='0.10.3',  # Required
-
-    # This is a one-line description or tagline of what your project does. This
-    # corresponds to the "Summary" metadata field:
-    # https://packaging.python.org/specifications/core-metadata/#summary
-    description='Heterogenous Agents Resources & toolKit',  # Required
-
-    # This is an optional longer description of your project that represents
-    # the body of text which users will see when they visit PyPI.
-    #
-    # Often, this is the same as your README, so you can just read it in from
-    # that file directly (as we have already done above)
-    #
-    # This field corresponds to the "Description" metadata field:
-    # https://packaging.python.org/specifications/core-metadata/#description-optional
-    long_description=long_description,  # Optional
-
-    # Denotes that our long_description is in Markdown; valid values are
-    # text/plain, text/x-rst, and text/markdown
-    #
-    # Optional if long_description is written in reStructuredText (rst) but
-    # required for plain-text or Markdown; if unspecified, "applications should
-    # attempt to render [the long_description] as text/x-rst; charset=UTF-8 and
-    # fall back to text/plain if it is not valid rst" (see link below)
-    #
-    # This field corresponds to the "Description-Content-Type" metadata field:
-    # https://packaging.python.org/specifications/core-metadata/#description-content-type-optional
-    long_description_content_type='text/markdown',  # Optional (see note above)
-
-    # This should be a valid link to your project's main homepage.
-    #
-    # This field corresponds to the "Home-Page" metadata field:
-    # https://packaging.python.org/specifications/core-metadata/#home-page-optional
-    url='https://github.com/econ-ark/HARK',  # Optional
-
-    # This should be your name or the name of the organization which owns the
-    # project.
-    author='Carroll, Christopher D; Palmer, Nathan; White, Matthew N.; Kazil, Jacqueline; Low, David C',  # Optional
-
-    # This should be a valid email address corresponding to the author listed
-    # above.
-    author_email='econ-ark@jhuecon.org',  # Optional
-
-
-    license='Apache',
-    # Classifiers help users find your project by categorizing it.
-    #
-    # For a list of valid classifiers, see https://pypi.org/classifiers/
-    classifiers=[  # Optional
-        # How mature is this project? Common values are
-        #   3 - Alpha
-        #   4 - Beta
-        #   5 - Production/Stable
-        'Development Status :: 3 - Alpha',
-
-        'Environment :: Console',
-
-        # Indicate who your project is intended for
-        'Intended Audience :: Developers',
-        'Intended Audience :: Financial and Insurance Industry',
-        'Intended Audience :: Science/Research',
-        'Topic :: Scientific/Engineering',
-        'Topic :: Scientific/Engineering :: Mathematics',
-        'Topic :: Other/Nonlisted Topic',
-        'Natural Language :: English',
-        'Operating System :: OS Independent',
-
-        # Pick your license as you wish
-        'License :: OSI Approved :: Apache Software License',
-        'License :: OSI Approved',
-
-        # Specify the Python versions you support here. In particular, ensure
-        # that you indicate whether you support Python 2, Python 3 or both.
-        'Programming Language :: Python',
-        'Programming Language :: Python :: 2',
-        'Programming Language :: Python :: 2.7',
-        'Programming Language :: Python :: 3',
-        'Programming Language :: Python :: 3.6',
-    ],
-
-    # This field adds keywords for your project which will appear on the
-    # project page. What does your project relate to?
-    #
-    # Note that this is a string of words separated by whitespace, not a list.
-    keywords='economics modelling modeling heterogeneity',  # Optional
-
-    # You can just specify package directories manually here if your project is
-    # simple. Or you can use find_packages().
-    #
-    # Alternatively, if you just want to distribute a single Python file, use
-    # the `py_modules` argument instead as follows, which will expect a file
-    # called `my_module.py` to exist:
-    #
-    #   py_modules=["my_module"],
-    #
-    packages=find_packages(exclude=['Testing', 'Documentation']),  # Required
-
-    # This field lists other packages that your project depends on to run.
-    # Any package you put here will be installed by pip when your project is
-    # installed, so they must be valid existing projects.
-    #
-    # For an analysis of "install_requires" vs pip's requirements files see:
-    # https://packaging.python.org/en/latest/requirements.html
-    install_requires=['numpy',
-                      'matplotlib',
-                      'scipy',
-                      'dill',
-                      'joblib',
-                      'funcsigs',
-                      'seaborn',
-                      'jupyter'
-    ],
-    extras_requires={
-        'dev': [
-            'future',  # Optional
-            'Sphinx<=1.6.7',
-            'nbsphinx',
-            'recommonmark'
-    ]},
-
-    python_requires='>=2.7',
-
-    # List additional groups of dependencies here (e.g. development
-    # dependencies). Users will be able to install these using the "extras"
-    # syntax, for example:
-    #
-    #   $ pip install sampleproject[dev]
-    #
-    # Similar to `install_requires` above, these must be valid existing
-    # projects.
-    # extras_require={  # Optional
-    #     'dev': ['check-manifest'],
-    #     'test': ['coverage'],
-    # },
-
-    # If there are data files included in your packages that need to be
-    # installed, specify them here.
-    #
-    # If using Python 2.6 or earlier, then these have to be included in
-    # MANIFEST.in as well.
-    package_data={  # Optional
-        'HARK.SolvingMicroDSOPs.Calibration': ['SCFdata.csv'],
-        'HARK.cstwMPC': [
-             'EducMortAdj.txt',
-             'SCFwealthDataReduced.txt',
-             'USactuarial.txt'
-        ],
-    },
-
-    # Although 'package_data' is the preferred approach, in some case you may
-    # need to place data files outside of your packages. See:
-    # http://docs.python.org/3.4/distutils/setupscript.html#installing-additional-files
-    #
-    # In this case, 'data_file' will be installed into '<sys.prefix>/my_data'
-    # data_files=[('my_data', ['data/data_file'])],  # Optional
-
-    # To provide executable scripts, use entry points in preference to the
-    # "scripts" keyword. Entry points provide cross-platform support and allow
-    # `pip` to create the appropriate form of executable for the target
-    # platform.
-    #
-    # For example, the following would provide a command called `sample` which
-    # executes the function `main` from this package when invoked:
-    # entry_points={  # Optional
-    #     'console_scripts': [
-    #         'sample=sample:main',
-    #     ],
-    # },
->>>>>>> c22ce404
 
 setup()